--- conflicted
+++ resolved
@@ -403,11 +403,7 @@
   PYTHONPATH=$(pwd)/benchmarks/dynamo/pr_time_benchmarks source benchmarks/dynamo/pr_time_benchmarks/benchmark_runner.sh "$TEST_REPORTS_DIR/pr_time_benchmarks_results.csv" "benchmarks/dynamo/pr_time_benchmarks/benchmarks"
   echo "benchmark results on current PR: "
   cat  "$TEST_REPORTS_DIR/pr_time_benchmarks_results.csv"
-<<<<<<< HEAD
-
-=======
   PYTHONPATH=$(pwd)/benchmarks/dynamo/pr_time_benchmarks python benchmarks/dynamo/pr_time_benchmarks/check_results.py "benchmarks/dynamo/pr_time_benchmarks/expected_results.csv" "$TEST_REPORTS_DIR/pr_time_benchmarks_results.csv"
->>>>>>> 9b2e453e
 }
 
 if [[ "${TEST_CONFIG}" == *pr_time_benchmarks* ]]; then
@@ -669,18 +665,6 @@
   # The threshold value needs to be actively maintained to make this check useful
   python benchmarks/dynamo/check_perf_csv.py -f "$TEST_REPORTS_DIR/inductor_training_smoketest.csv" -t 1.4
 
-<<<<<<< HEAD
-  TORCHINDUCTOR_ABI_COMPATIBLE=1 python benchmarks/dynamo/torchbench.py --device cuda --performance --bfloat16 --inference \
-    --export-aot-inductor --only nanogpt --output "$TEST_REPORTS_DIR/inductor_inference_smoketest.csv"
-  # The threshold value needs to be actively maintained to make this check useful
-  # The perf number of nanogpt seems not very stable, e.g.
-  # https://github.com/pytorch/pytorch/actions/runs/7158691360/job/19491437314,
-  # and thus we lower its threshold to reduce flakiness. If this continues to be a problem,
-  # we switch to use some other model.
-  python benchmarks/dynamo/check_perf_csv.py -f "$TEST_REPORTS_DIR/inductor_inference_smoketest.csv" -t 4.9
-
-=======
->>>>>>> 9b2e453e
   # Check memory compression ratio for a few models
   for test in hf_Albert timm_vision_transformer; do
     python benchmarks/dynamo/torchbench.py --device cuda --performance --backend inductor --amp --training \
