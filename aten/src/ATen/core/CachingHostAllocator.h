#include <c10/core/Allocator.h>
#include <c10/core/thread_pool.h>
#include <c10/util/CallOnce.h>
#include <c10/util/flat_hash_map.h>
#include <c10/util/llvmMathExtras.h>
#include <optional>

#include <deque>
#include <mutex>
#include <set>

C10_DIAGNOSTIC_PUSH_AND_IGNORED_IF_DEFINED("-Wunused-parameter")
namespace at {

/**
 * HostBlock is typically a fundamental memory block used in pinned memory. It
 * is likely related to Event and Stream of device runtime. It is probably a
 * base struct or interface that can be inherited and extended by each backend.
 */
template <typename S>
struct HostBlock {
  // constructor for search key
  HostBlock(size_t size) : size_(size) {}

  HostBlock(size_t size, void* ptr) : size_(size), ptr_(ptr) {}

  std::mutex mutex_;
  size_t size_{0}; // block size in bytes
  void* ptr_{nullptr}; // memory address
  bool allocated_{false}; // in-use flag
  size_t event_count_{0}; // number of related events
  ska::flat_hash_set<S> streams_; // streams on which the block was used
};

template <typename B>
struct alignas(64) FreeBlockList {
  std::mutex mutex_;
  std::deque<B*> list_;
};

namespace {
  // Max cached block sizes: (1 << MAX_SIZE_INDEX) bytes
  constexpr size_t MAX_SIZE_INDEX = 64;
}

/**
 * Note [HostAllocator design]
 * ~~~~~~~~~~~~~~~~~~~~~~~~~~~~~~~~~~~~~~~~~~
 * We have three key data structures - the free list which stores blocks that
 * are not currently used, the block list which stores all blocks that have been
 * allocated, and the event queue which stores runtime events and their
 * corresponding blocks.
 *
 * Each of these are protected by a separate mutex. The key design principles
 * are to 1) only hold each mutex for the minimal amount of time possible, 2)
 * never do any possible expensive operations (such as CUDA runtime API calls)
 * while holding the lock.
 *
 * There are four public methods: allocate, free, record_event and empty_cache.
 *   1) In the allocate path, we first check to see if we can service our
 * request from this free list, and otherwise we create a new block with
 * allocate_host_memory.
 *   2) In the free path, we insert events (if required) into the event queue,
 * and if possible insert our block back into the free list. In allocate, we
 * first eagerly query events until we find one that is not ready, and insert
 * the corresponding block onto the free list if all the events recorded for a
 * block are ready.
 *   3) In the record_event path, we simply insert the given stream into the set
 * of streams tracked by the specified block. This set of streams is then
 * consumed in the free path.
 *   4) In the empty_cache path, we flush any available blocks into the free
 * list. Remove all element of free list, then remove them from block list and
 * release the associated pinned memory allocation via free_block.
 *
 * We generalize the caching host allocator into two parts: interface and
 * implementation. For any new backend looking to integrate with host allocator
 * and reuse caching mechanism, these two parts are necessary to be specialized.
 *
 * For the implementation, we provide a CachingHostAllocatorImpl struct
 * to abstract the caching mechanism. Any backend needs to provide a customized
 * implementation by specializing its own public functions and the related
 * runtime functions. Its template parameter S represents runtime Stream, E
 * denotes runtime Event, B indicates the fundamental memory block.
 *
 * For the interface, we provide a CachingHostAllocatorInterface struct as an
 * interface. Any backend needs to derive its own host allocator from this
 * interface. Its template parameter T refers to an implementation that
 * inherited from CachingHostAllocatorImpl.
 *
 * So this design can share the caching mechanism across each backend, and
 * provide flexibility to each backend. A backend can choose to follow this
 * implementation or reuse them by extending and overriding them as necessary.
 * Taking CUDA as an example, it specializes runtime related functions to reuse
 * the caching mechanism. Additionally, it extends the allocator's functionality
 * by adding the allocWithCudaHostRegister function to support page-locking the
 * memory range used by CUDA. Of course, you can also refer to
 * XPUCachingHostAllocator, which is a host caching allocator supported on XPU
 * backend, to implement a basic host caching allocator.
 *
 * Some of the invariants here are less strict than they could be - for example,
 * we do not enforce that free(Block* block) => block->event_count == 0. This is
 * for compatibility reasons, and we can explore enforcing these in subsequent
 * versions.
 *
 * Note that this caching host allocator does not split larger allocations into
 * smaller blocks, unlike the caching device allocator.
 */

template <
    typename S,
    typename E,
    typename B = HostBlock<S>>
struct CachingHostAllocatorImpl {
  CachingHostAllocatorImpl() {
    // Launch the background thread and process events in a loop.
    if (pinned_use_background_threads()) {
      getBackgroundThreadPool()->run([&]() {
        while (true) {
          process_events();
          std::this_thread::sleep_for(std::chrono::microseconds(100));
        }
      });
    }
  }
  virtual ~CachingHostAllocatorImpl() = default;

 public:
  // return data_ptr and block pair.
  virtual std::pair<void*, void*> allocate(size_t size) {
    if (size == 0) {
      return {nullptr, nullptr};
    }

    // If we are using background threads, we can process events in the
    // background.
    if (!pinned_use_background_threads()) {
      process_events();
    }

    // Round up the allocation to the nearest power of two to improve reuse.
    // These power of two sizes are also used to index into the free list.
    size_t roundSize = c10::llvm::PowerOf2Ceil(size);

    // First, try to allocate from the free list
    auto* block = get_free_block(roundSize);
    if (block) {
      return {block->ptr_, reinterpret_cast<void*>(block)};
    }

    // Check in the recently freed blocks with pending events to see if we
    // can reuse them. Call get_free_block again after processing events
    if (pinned_use_background_threads()) {
      process_events_for_specific_size(roundSize);
      block = get_free_block(roundSize);
      if (block) {
        return {block->ptr_, reinterpret_cast<void*>(block)};
      }
<<<<<<< HEAD
=======

      // Launch the background thread and process events in a loop.
      static c10::once_flag background_thread_flag;
      c10::call_once(background_thread_flag, [this] {
        getBackgroundThreadPool()->run([&]() {
          while (true) {
            process_events();
            std::this_thread::sleep_for(std::chrono::microseconds(100));
          }
        });
      });
>>>>>>> 9b2e453e
    }

    // Slow path: if we can't allocate from the cached free list, we need
    // to create a new block.
    void* ptr = nullptr;
    allocate_host_memory(roundSize, &ptr);

    // Then, create a new block.
    block = new B(roundSize, ptr);
    block->allocated_ = true;

    add_allocated_block(block);
    return {block->ptr_, reinterpret_cast<void*>(block)};
  }

  virtual void free(void* ctx) {
    if (!ctx) {
      return;
    }

    // Note: we can assume that free is correctly paired with alloc, and thus we
    // do not need to look up the ctx in blocks_.
    auto* block = reinterpret_cast<B*>(ctx);

    std::optional<std::vector<E>> events;
    {
      std::lock_guard<std::mutex> g(block->mutex_);
      block->allocated_ = false;
      if (block->streams_.empty()) {
        TORCH_INTERNAL_ASSERT(block->event_count_ == 0);
      } else {
        events = std::vector<E>();
        events->reserve(block->streams_.size());
        for (auto stream : block->streams_) {
          record_stream(events, stream);
        }
        block->event_count_ += events->size();
        block->streams_.clear();
      }
    }

    if (!events) {
      auto index = size_index(block->size_);
      std::lock_guard<std::mutex> g(free_list_[index].mutex_);
      free_list_[index].list_.push_back(block);
    } else {
      // restore these events that record by used streams.
      std::lock_guard<std::mutex> g(events_mutex_);
      for (auto&& event : *events) {
        events_.emplace_front(std::move(event), block);
      }
    }
  }

  virtual bool record_event(void* ptr, void* ctx, S stream) {
    auto* block = reinterpret_cast<B*>(ctx);

    // Note: we need to check if the passed-in `ctx` is valid. This is because
    // `record_event` (via `CachingHostAllocator_recordEvent`) can be invoked on
    // an arbitrary tensor, and is not guaranteed to correspond to a pinned
    // memory allocation. Therefore, we need to check that `ctx` is valid before
    // proceeding.
    {
      std::lock_guard<std::mutex> g(blocks_mutex_);
      if (blocks_.find(block) != blocks_.end()) {
        // Now we know this object is safe to access.
        std::lock_guard<std::mutex> gb(block->mutex_);
        TORCH_INTERNAL_ASSERT(block->allocated_);
        block->streams_.insert(stream);
        return true;
      }
      auto it = ptr_to_block_.find(ptr);
      if (it != ptr_to_block_.end()) {
        block = it->second;
        std::lock_guard<std::mutex> g(block->mutex_);
        TORCH_INTERNAL_ASSERT(block->allocated_);
        block->streams_.insert(stream);
        return true;
      }
    }

    return false;
  }

  virtual void empty_cache() {
    // Flush any available blocks into the free_list.
    process_events();

    // Remove all elements from the free list, remove them from the blocks
    // list, and free the associated pinned memory allocation. This requires
    // concurrently holding both the free list mutexes and the blocks mutex, and
    // is the only function that concurrently holds multiple mutexes.
    for (size_t i = 0; i < free_list_.size(); ++i) {
      std::lock(free_list_[i].mutex_, blocks_mutex_);
      std::lock_guard<std::mutex> gf(free_list_[i].mutex_, std::adopt_lock);
      std::lock_guard<std::mutex> gb(blocks_mutex_, std::adopt_lock);

      std::vector<B*> blocks_to_remove(free_list_[i].list_.begin(), free_list_[i].list_.end());
      free_list_[i].list_.clear();
      for (auto* block : blocks_to_remove) {
        blocks_.erase(block);
        ptr_to_block_.erase(block->ptr_);
        free_block(block);
        delete block;
      }
    }
  }

  inline size_t size_index(size_t size) {
    return c10::llvm::Log2_64_Ceil(size);
  }

  virtual bool pinned_use_background_threads() {
    return false;
  }

  virtual void copy_data(void* dest [[maybe_unused]], const void* src [[maybe_unused]], std::size_t count [[maybe_unused]]) const {
    TORCH_CHECK_NOT_IMPLEMENTED(false, "Not implemented for copy_data");
  }

 private:
  virtual void add_allocated_block(B* block) {
    std::lock_guard<std::mutex> g(blocks_mutex_);
    blocks_.insert(block);
    ptr_to_block_.insert({block->ptr_, block});
  }

  virtual B* get_free_block(size_t size) {
    auto index = size_index(size);
    std::lock_guard<std::mutex> g(free_list_[index].mutex_);
    if (free_list_[index].list_.size() > 0) {
      B* block = free_list_[index].list_.back();
      free_list_[index].list_.pop_back();
      block->allocated_ = true;
      return block;
    }
    return nullptr;
  }

  virtual void process_events() {
    // process all events until the last unready event, not for specific size.
    process_events_for_specific_size(-1);
  }

  // If size is -1, process all events from backwards until the last unready
  // event. Otherwise, process events for a specific size and on first ready block
  // is found, add it to the free list and return.
  virtual void process_events_for_specific_size(int64_t size) {
    size_t event_count = 0;
    size_t max_events = 0;
    {
      std::lock_guard<std::mutex> g(events_mutex_);
      max_events = events_.size();
    }

    while (true) {
      // Avoid calling cudaEventDestroy while holding a mutex, so move
      // intermediate events out of the lock into this object.
      // process the last event
      std::optional<std::pair<E, B*>> processed;
      {
        std::lock_guard<std::mutex> g(events_mutex_);
        if (!events_.empty()) {
          processed = std::move(events_.back());
          events_.pop_back();
        }
      }

      if (!processed) {
        return;
      }

      if (size != -1) {
        if (event_count++ > max_events) {
          {
            std::lock_guard<std::mutex> g(events_mutex_);
            events_.push_front(std::move(*processed));
          }
          return;
        }
        if (size != (int64_t)processed->second->size_) {
          // if we are processing a specific size, and the size of the block
          // doesn't match, we can't use it.
          {
            std::lock_guard<std::mutex> g(events_mutex_);
            events_.push_front(std::move(*processed));
          }
          continue;
        }
      }

      // otherwise, query the event
      {
        // now, see if we can handle this element
        auto& event = processed->first;
        if (!query_event(event)) {
          // push the event onto the back if it's not ready.
          {
            std::lock_guard<std::mutex> g(events_mutex_);
            if (size == -1) {
              events_.push_back(std::move(*processed));
              return;
            } else {
              events_.push_front(std::move(*processed));
              continue;
            }
          }
        }
      }

      // Process the events.
      TORCH_INTERNAL_ASSERT(processed);
      auto* block = processed->second;
      bool available = false;
      {
        std::lock_guard<std::mutex> g(block->mutex_);
        TORCH_INTERNAL_ASSERT(!block->allocated_)
        block->event_count_--;
        if (block->event_count_ == 0) {
          available = true;
        }
      }

      if (available) {
        auto index = size_index(block->size_);
        std::lock_guard<std::mutex> g(free_list_[index].mutex_);
        free_list_[index].list_.push_back(block);
        if (size != -1) {
          return;
        }
      }
    }
  }

  TaskThreadPool* getBackgroundThreadPool() {
    static TaskThreadPool* pool = new TaskThreadPool(1);
    return pool;
  }

    /* These following functions are runtime-related. */

    // Allocate page-locked memory on the host.
    virtual void allocate_host_memory(size_t size, void** ptr) {
      TORCH_CHECK_NOT_IMPLEMENTED(
          false, "Not implemented for allocate_host_memory");
    }

    // Free block and release the pointer contained in block.
    virtual void free_block(B* block) {
      TORCH_CHECK_NOT_IMPLEMENTED(false, "Not implemented for free_block");
    }
<<<<<<< HEAD

    // Record an event on stream and store event into events.
    virtual void record_stream(std::optional<std::vector<E>>& events, S stream) {
      TORCH_CHECK_NOT_IMPLEMENTED(false, "Not implemented for record_stream");
    }

    // Query event if it is completed.
    virtual bool query_event(E& event) {
      TORCH_CHECK_NOT_IMPLEMENTED(false, "Not implemented for query_event");
    }

    alignas(64) std::mutex blocks_mutex_;
    ska::flat_hash_set<B*> blocks_; // block list
    ska::flat_hash_map<void*, B*> ptr_to_block_;

=======

    // Record an event on stream and store event into events.
    virtual void record_stream(std::optional<std::vector<E>>& events, S stream) {
      TORCH_CHECK_NOT_IMPLEMENTED(false, "Not implemented for record_stream");
    }

    // Query event if it is completed.
    virtual bool query_event(E& event) {
      TORCH_CHECK_NOT_IMPLEMENTED(false, "Not implemented for query_event");
    }

    alignas(64) std::mutex blocks_mutex_;
    ska::flat_hash_set<B*> blocks_; // block list
    ska::flat_hash_map<void*, B*> ptr_to_block_;

>>>>>>> 9b2e453e
    // We keep free list as a vector of free lists, one for each power of two
    // size. This allows us to quickly find a free block of the right size.
    // We use deque to store per size free list and guard the list with its own
    // mutex.
    alignas(64) std::vector<FreeBlockList<B>> free_list_ = std::vector<FreeBlockList<B>>(MAX_SIZE_INDEX);

    alignas(64) std::mutex events_mutex_;
    std::deque<std::pair<E, B*>> events_; // event queue paired with block
  };

template <typename T>
struct CachingHostAllocatorInterface : public at::Allocator {
  CachingHostAllocatorInterface() : impl_(std::make_unique<T>()) {}

  at::DataPtr allocate(size_t size) override {
    TORCH_CHECK_NOT_IMPLEMENTED(false, "Not implemented for allocate");
  }

  void free(void* ctx) {
    impl_->free(ctx);
  }

  template <typename S>
  bool record_event(void* ptr, void* ctx, S stream) {
    return impl_->record_event(ptr, ctx, stream);
  }

  void empty_cache() {
    impl_->empty_cache();
  }

  void copy_data(void* dest, const void* src, std::size_t count)
      const override {
    impl_->copy_data(dest, src, count);
  }

  std::unique_ptr<T> impl_;
};

} // namespace at
C10_DIAGNOSTIC_POP()<|MERGE_RESOLUTION|>--- conflicted
+++ resolved
@@ -111,17 +111,6 @@
     typename E,
     typename B = HostBlock<S>>
 struct CachingHostAllocatorImpl {
-  CachingHostAllocatorImpl() {
-    // Launch the background thread and process events in a loop.
-    if (pinned_use_background_threads()) {
-      getBackgroundThreadPool()->run([&]() {
-        while (true) {
-          process_events();
-          std::this_thread::sleep_for(std::chrono::microseconds(100));
-        }
-      });
-    }
-  }
   virtual ~CachingHostAllocatorImpl() = default;
 
  public:
@@ -155,8 +144,6 @@
       if (block) {
         return {block->ptr_, reinterpret_cast<void*>(block)};
       }
-<<<<<<< HEAD
-=======
 
       // Launch the background thread and process events in a loop.
       static c10::once_flag background_thread_flag;
@@ -168,7 +155,6 @@
           }
         });
       });
->>>>>>> 9b2e453e
     }
 
     // Slow path: if we can't allocate from the cached free list, we need
@@ -420,7 +406,6 @@
     virtual void free_block(B* block) {
       TORCH_CHECK_NOT_IMPLEMENTED(false, "Not implemented for free_block");
     }
-<<<<<<< HEAD
 
     // Record an event on stream and store event into events.
     virtual void record_stream(std::optional<std::vector<E>>& events, S stream) {
@@ -436,23 +421,6 @@
     ska::flat_hash_set<B*> blocks_; // block list
     ska::flat_hash_map<void*, B*> ptr_to_block_;
 
-=======
-
-    // Record an event on stream and store event into events.
-    virtual void record_stream(std::optional<std::vector<E>>& events, S stream) {
-      TORCH_CHECK_NOT_IMPLEMENTED(false, "Not implemented for record_stream");
-    }
-
-    // Query event if it is completed.
-    virtual bool query_event(E& event) {
-      TORCH_CHECK_NOT_IMPLEMENTED(false, "Not implemented for query_event");
-    }
-
-    alignas(64) std::mutex blocks_mutex_;
-    ska::flat_hash_set<B*> blocks_; // block list
-    ska::flat_hash_map<void*, B*> ptr_to_block_;
-
->>>>>>> 9b2e453e
     // We keep free list as a vector of free lists, one for each power of two
     // size. This allows us to quickly find a free block of the right size.
     // We use deque to store per size free list and guard the list with its own
