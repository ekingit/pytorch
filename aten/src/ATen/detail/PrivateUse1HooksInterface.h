--- conflicted
+++ resolved
@@ -32,15 +32,8 @@
     FAIL_PRIVATEUSE1HOOKS_FUNC(__func__);
   }
 
-<<<<<<< HEAD
-  virtual at::Device getDeviceFromPtr(void* data) const {
+  at::Device getDeviceFromPtr(void* data) const override {
     FAIL_PRIVATEUSE1HOOKS_FUNC(__func__);
-=======
-  at::Device getDeviceFromPtr(void* data) const override {
-    TORCH_CHECK_NOT_IMPLEMENTED(
-        false,
-        "You should register `PrivateUse1HooksInterface` for PrivateUse1 before call `getDeviceFromPtr`.");
->>>>>>> fa9cdbcb
   }
 
   bool isPinnedPtr(const void* data) const override {
