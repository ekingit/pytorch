--- conflicted
+++ resolved
@@ -11,11 +11,7 @@
 
 namespace at::native::onednn {
 
-<<<<<<< HEAD
-static void construct_attr_by_post_op(
-=======
 static inline void construct_attr_by_post_op(
->>>>>>> 4438f05b
     const c10::string_view& binary_post_op,
     double binary_alpha,
     double input1_scale,
@@ -23,11 +19,6 @@
     // input1_desc,
     const c10::string_view& unary_post_op,
     const torch::List<std::optional<at::Scalar>>& unary_post_op_args,
-<<<<<<< HEAD
-    const c10::string_view& unary_post_op_algorithm
-){
-    
-=======
     const c10::string_view& unary_post_op_algorithm,
     Attr& attr
 ){
@@ -59,7 +50,6 @@
             TORCH_CHECK(unary_post_op == "none", "onednn qlinear: unspported unary post op", unary_post_op);
         }
     }
->>>>>>> 4438f05b
 }
 
 static std::tuple<dnnl::memory::desc, dnnl::memory::desc, dnnl::memory::desc> qconv_get_md(
