/******************************************************************************
 * Copyright (c) 2023, Advanced Micro Devices, Inc.
 * Copyright (c) 2022, Tri Dao.
 * Copyright (c) 2011-2021, NVIDIA CORPORATION.  All rights reserved.
 *
 * Redistribution and use in source and binary forms, with or without
 * modification, are permitted provided that the following conditions are met:
 *     * Redistributions of source code must retain the above copyright
 *       notice, this list of conditions and the following disclaimer.
 *     * Redistributions in binary form must reproduce the above copyright
 *       notice, this list of conditions and the following disclaimer in the
 *       documentation and/or other materials provided with the distribution.
 *     * Neither the name of the NVIDIA CORPORATION nor the
 *       names of its contributors may be used to endorse or promote products
 *       derived from this software without specific prior written permission.
 *
 * THIS SOFTWARE IS PROVIDED BY THE COPYRIGHT HOLDERS AND CONTRIBUTORS "AS IS" AND
 * ANY EXPRESS OR IMPLIED WARRANTIES, INCLUDING, BUT NOT LIMITED TO, THE IMPLIED
 * WARRANTIES OF MERCHANTABILITY AND FITNESS FOR A PARTICULAR PURPOSE ARE
 * DISCLAIMED. IN NO EVENT SHALL NVIDIA CORPORATION BE LIABLE FOR ANY
 * DIRECT, INDIRECT, INCIDENTAL, SPECIAL, EXEMPLARY, OR CONSEQUENTIAL DAMAGES
 * (INCLUDING, BUT NOT LIMITED TO, PROCUREMENT OF SUBSTITUTE GOODS OR SERVICES;
 * LOSS OF USE, DATA, OR PROFITS; OR BUSINESS INTERRUPTION) HOWEVER CAUSED AND
 * ON ANY THEORY OF LIABILITY, WHETHER IN CONTRACT, STRICT LIABILITY, OR TORT
 * (INCLUDING NEGLIGENCE OR OTHERWISE) ARISING IN ANY WAY OUT OF THE USE OF THIS
 * SOFTWARE, EVEN IF ADVISED OF THE POSSIBILITY OF SUCH DAMAGE.
 *
 ******************************************************************************/
#include <c10/core/ScalarType.h>
#define TORCH_ASSERT_ONLY_METHOD_OPERATORS

#include <cstdint>
#include <tuple>

#include <ATen/ops/zeros.h>

#ifdef USE_FLASH_ATTENTION
#include <ATen/core/Tensor.h>
#include <ATen/hip/HIPContext.h>
#include <ATen/hip/impl/HIPGuardImplMasqueradingAsCUDA.h>
#include <ATen/hip/HIPGraphsUtils.cuh>

#ifndef AT_PER_OPERATOR_HEADERS
#include <ATen/Functions.h>
#include <ATen/NativeFunctions.h>
#else
#include <ATen/ops/empty.h>
#include <ATen/ops/empty_like.h>
#include <ATen/ops/reshape.h>
#include <ATen/ops/scalar_tensor.h>
#include <ATen/ops/sum.h>
#include <ATen/ops/slice.h>
#include <ATen/ops/narrow.h>
#include <ATen/ops/pad.h>
#endif

#include <ATen/native/transformers/hip/aotriton_adapter.h>
#include <ATen/native/transformers/hip/flash_attn/flash_api.h>

#include <c10/util/Exception.h>
#include <c10/util/CallOnce.h>

// AOTriton headers
#include <aotriton/flash.h>
#include <aotriton/runtime.h>

namespace pytorch_flash {

namespace {

void check_gpu_arch(hipStream_t stream) {
  auto ret = aotriton::v2::flash::check_gpu(stream);
  if (hipSuccess != ret) {
      TORCH_CHECK(false,
                  "[AOTriton] Accelerated SDPA only supports MI200/MI300X/Navi31 GPUs"
                  " (gfx90a:sramecc+:xnack-/gfx942:sramecc+:xnack-/gfx1100)")
  }
}

}

#define CHECK_DEVICE(x) TORCH_CHECK(x.is_cuda(), #x " must be on CUDA")
#define CHECK_SHAPE(x, ...) TORCH_CHECK(x.sizes() == at::IntArrayRef({__VA_ARGS__}), #x " must have shape (" #__VA_ARGS__ ")")
#define CHECK_CONTIGUOUS(x) TORCH_CHECK(x.is_contiguous(), #x " must be contiguous")

std::tuple<at::Tensor, at::Tensor, at::Tensor, at::Tensor, at::Tensor, at::Tensor, at::Tensor, at::Tensor>
mha_fwd(const at::Tensor &q,         // batch_size x seqlen_q x num_heads x head_size
        const at::Tensor &k,         // batch_size x seqlen_k x num_heads_k x head_size
        const at::Tensor &v,         // batch_size x seqlen_k x num_heads_k x head_size
        std::optional<at::Tensor> &out_,             // batch_size x seqlen_q x num_heads x head_size
        std::optional<at::Tensor> &alibi_slopes_, // num_heads or batch_size x num_heads
        const float p_dropout,
        const float softmax_scale,
        bool is_causal,
        int window_size_left,
        int window_size_right,
        const bool return_softmax,
        std::optional<at::Generator> gen_) {
<<<<<<< HEAD
  // Otherwise the kernel will be launched from cuda:0 device
  // Cast to char to avoid compiler warning about narrowing
  // [ROCM specific]: must be at the beginning of the function
  // Otherwise check_gpu_arch() checks cuda:0 device.
  at::hip::HIPGuardMasqueradingAsCUDA device_guard{(char)q.get_device()};

=======
>>>>>>> 20815c7c
  auto stream = at::hip::getCurrentHIPStreamMasqueradingAsCUDA().stream();
  check_gpu_arch(stream);

  auto q_dtype = q.dtype();
  TORCH_CHECK(q_dtype == at::kHalf || q_dtype == at::kBFloat16,
              "FlashAttention only support fp16 and bf16 data type");
  TORCH_CHECK(k.dtype() == q_dtype, "query and key must have the same dtype");
  TORCH_CHECK(v.dtype() == q_dtype, "query and value must have the same dtype");

  CHECK_DEVICE(q); CHECK_DEVICE(k); CHECK_DEVICE(v);

  // FIXME: ROCM probably does not need this
  TORCH_CHECK(q.stride(-1) == 1, "Input tensor must have contiguous last dimension");
  TORCH_CHECK(k.stride(-1) == 1, "Input tensor must have contiguous last dimension");
  TORCH_CHECK(v.stride(-1) == 1, "Input tensor must have contiguous last dimension");

  const auto sizes = q.sizes();

  const int batch_size = sizes[0];
  int seqlen_q = sizes[1];
  int num_heads = sizes[2];
  const int head_size_og = sizes[3];
  const int seqlen_k = k.size(1);
  const int num_heads_k = k.size(2);
  TORCH_CHECK(batch_size > 0, "batch size must be positive");
  TORCH_CHECK(head_size_og % 8 == 0, "head_size must be a multiple of 8, this is ensured by padding!");
  TORCH_CHECK(head_size_og <= 256, "FlashAttention forward only supports head dimension at most 256");
  TORCH_CHECK(num_heads % num_heads_k == 0, "Number of heads in key/value must divide number of heads in query");

  if (seqlen_q == 1) { is_causal = false; }  // causal=true is the same as causal=false in this case
  if (is_causal) { window_size_right = 0; }

  CHECK_SHAPE(q, batch_size, seqlen_q, num_heads, head_size_og);
  CHECK_SHAPE(k, batch_size, seqlen_k, num_heads_k, head_size_og);
  CHECK_SHAPE(v, batch_size, seqlen_k, num_heads_k, head_size_og);

  at::Tensor q_padded, k_padded, v_padded;
  q_padded = q;
  k_padded = k;
  v_padded = v;

  at::Tensor out;
  if (out_.has_value()) {
    out = out_.value();
    TORCH_CHECK(out.dtype() == q_dtype, "Output must have the same dtype as inputs");
    CHECK_DEVICE(out);
    TORCH_CHECK(out.stride(-1) == 1, "Output tensor must have contiguous last dimension");
    CHECK_SHAPE(out, batch_size, seqlen_q, num_heads, head_size_og);
    if (head_size_og % 8 != 0) { out = at::empty_like(q_padded); }
  } else {
    out = at::empty_like(q_padded);
  }

  auto round_multiple = [](int x, int m) { return (x + m - 1) / m * m; };
  const int head_size = round_multiple(head_size_og, 8);
  const int head_size_rounded = round_multiple(head_size, 32);
  const int seqlen_q_rounded = round_multiple(seqlen_q, 128);
  const int seqlen_k_rounded = round_multiple(seqlen_k, 128);

<<<<<<< HEAD
=======
  // Otherwise the kernel will be launched from cuda:0 device
  // Cast to char to avoid compiler warning about narrowing
  at::hip::HIPGuardMasqueradingAsCUDA device_guard{(char)q.get_device()};

>>>>>>> 20815c7c
  // We want to checkpoint and save the RNG state for backward if dropout
  // We get the default generator and return the seed and offset which will
  // be used in the backward function
  auto gen = at::get_generator_or_default<at::CUDAGeneratorImpl>(std::nullopt, at::cuda::detail::getDefaultCUDAGenerator());
  at::Tensor seed_t, offset_t;

  at::PhiloxCudaState philox_state;
  bool use_philox_state = false;
  if (p_dropout > 0.0)  {
    // number of times random will be generated per thread, to offset philox counter in thc random
    // state
    // We use a custom RNG that increases the offset by batch_size * nheads * 32.
    int64_t counter_offset = batch_size * num_heads * 32;
    // See Note [Acquire lock when using random generators]
    std::lock_guard<std::mutex> lock(gen->mutex_);
    philox_state = gen->philox_cuda_state(counter_offset);
    if (at::cuda::currentStreamCaptureStatus() == at::cuda::CaptureStatus::None) {
      auto [seed, offset] = at::cuda::philox::unpack(philox_state);
      seed_t = at::scalar_tensor(at::Scalar(static_cast<int64_t>(seed)), at::dtype(at::kLong).device(at::kCUDA));
      offset_t = at::scalar_tensor(at::Scalar(static_cast<int64_t>(offset)), at::dtype(at::kLong).device(at::kCUDA));
    } else {
      // See Note [CUDA Graph-safe RNG states] about the design
      use_philox_state = true;
      seed_t = at::empty({}, at::dtype(at::kLong).device(at::kCUDA));
      offset_t = at::empty({}, at::dtype(at::kLong).device(at::kCUDA));
    }
  } else {
    if (at::cuda::currentStreamCaptureStatus() != at::cuda::CaptureStatus::None) {
      seed_t = at::empty({}, at::dtype(at::kLong).device(at::kCUDA));
      offset_t = at::empty({}, at::dtype(at::kLong).device(at::kCUDA));
    } else {
      seed_t = at::empty({}, at::dtype(at::kLong).device(at::kCUDA));
      offset_t = at::empty({}, at::dtype(at::kLong).device(at::kCUDA));
    }
  }

  // Transpose tensors to meet AOTriton's Flash API
  at::Tensor q_t = q_padded.permute({0,2,1,3});
  at::Tensor k_t = k_padded.permute({0,2,1,3});
  at::Tensor v_t = v_padded.permute({0,2,1,3});
  at::Tensor output_t = out.permute({0,2,1,3});

  auto opts = q.options();
  at::Tensor M = at::empty({batch_size * num_heads, seqlen_q}, opts.dtype(at::kFloat)); // aka softmax_lse

  at::Tensor softmax_fa_t;
  if (return_softmax) {
    softmax_fa_t = at::empty({batch_size, num_heads, seqlen_q, seqlen_k}, opts);
  } else {
    softmax_fa_t = at::empty({ 0, 0, 0, 0 }, opts);
  }

  hipError_t err; // TODO: Error handling
  using aotriton::v2::flash::attn_fwd;
  using aotriton::TensorView;
  using sdp::aotriton_adapter::mk_aotensor;
  using sdp::aotriton_adapter::mk_aoscalartensor;
  using sdp::aotriton_adapter::mk_philoxtensor;
  using sdp::aotriton_adapter::cast_dtype;
  aotriton::TensorView<4> empty_bias(0, {0,0,0,0}, {0,0,0,0}, cast_dtype(q.dtype()));
  auto seed = use_philox_state ? mk_philoxtensor(philox_state.seed_.ptr) : mk_aoscalartensor(seed_t);
  auto offset1 = use_philox_state ? mk_philoxtensor(philox_state.offset_.ptr) : mk_aoscalartensor(offset_t);
  auto offset2 = use_philox_state ? philox_state.offset_intragraph_ : 0;
  auto seed_output = use_philox_state ? mk_philoxtensor(seed_t.data_ptr<int64_t>()) : mk_philoxtensor(nullptr);
  auto offset_output = use_philox_state ? mk_philoxtensor(offset_t.data_ptr<int64_t>()) : mk_philoxtensor(nullptr);
  err = attn_fwd(mk_aotensor(q_t, "q"),
                 mk_aotensor(k_t, "k"),
                 mk_aotensor(v_t, "v"),
                 empty_bias,
                 softmax_scale,
                 mk_aotensor<2>(M, "M"),
                 mk_aotensor(output_t, "Out"),
                 p_dropout,
                 seed,
                 offset1,
                 offset2,
                 seed_output,
                 offset_output,
                 mk_aotensor(softmax_fa_t, "encoded_softmax"),
                 is_causal,
                 stream);

  return {out, q_padded, k_padded, v_padded, M.view({batch_size, num_heads, seqlen_q}), seed_t, offset_t, softmax_fa_t};
}

std::tuple<at::Tensor, at::Tensor, at::Tensor, at::Tensor, at::Tensor, at::Tensor, at::Tensor, at::Tensor>
mha_varlen_fwd(const at::Tensor &q,  // total_q x num_heads x head_size, total_q := \sum_{i=0}^{b} s_i
               const at::Tensor &k,  // total_k x num_heads_k x head_size, total_k := \sum_{i=0}^{b} s_i
               const at::Tensor &v,  // total_k x num_heads_k x head_size, total_k := \sum_{i=0}^{b} s_i
               std::optional<at::Tensor> &out_, // total_q x num_heads x head_size, total_k := \sum_{i=0}^{b} s_i
               const at::Tensor &cu_seqlens_q,  // b+1
               const at::Tensor &cu_seqlens_k,  // b+1
               std::optional<at::Tensor> &seqused_k, // b. If given, only this many elements of each batch element's keys are used.
               std::optional<at::Tensor> &block_table_, // batch_size x max_num_blocks_per_seq
               std::optional<at::Tensor> &alibi_slopes_, // num_heads or b x num_heads
               int max_seqlen_q,
               const int max_seqlen_k,
               const float p_dropout,
               const float softmax_scale,
               const bool zero_tensors,
               bool is_causal,
               int window_size_left,
               int window_size_right,
               const bool return_softmax,
               std::optional<at::Generator> gen_) {

  TORCH_CHECK(false, "mha_varlen_fwd not supported on ROCm");

  at::Tensor softmax_lse = at::empty({}, at::dtype(at::kFloat));
  at::Tensor p = at::empty({}, at::dtype(at::kFloat));
  at::Tensor offset_t = at::empty({}, at::dtype(at::kLong));
  at::Tensor seed_t = at::empty({}, at::dtype(at::kLong));
  at::Tensor out = at::empty({}, at::dtype(at::kFloat));

  return {out, q, k, v, softmax_lse, seed_t, offset_t, p};
}

std::tuple<at::Tensor, at::Tensor, at::Tensor, at::Tensor>
mha_bwd(const at::Tensor &dout,  // batch_size x seqlen_q x num_heads, x head_size_og
        const at::Tensor &q,   // batch_size x seqlen_q x num_heads x head_size
        const at::Tensor &k,   // batch_size x seqlen_k x num_heads_k x head_size
        const at::Tensor &v,   // batch_size x seqlen_k x num_heads_k x head_size
        const at::Tensor &out,   // batch_size x seqlen_q x num_heads x head_size
        const at::Tensor &softmax_lse,     // b x h x seqlen_q
        std::optional<at::Tensor> &dq_,   // batch_size x seqlen_q x num_heads x head_size
        std::optional<at::Tensor> &dk_,   // batch_size x seqlen_k x num_heads_k x head_size
        std::optional<at::Tensor> &dv_,   // batch_size x seqlen_k x num_heads_k x head_size
        std::optional<at::Tensor> &alibi_slopes_, // num_heads or batch_size x num_heads
        const float p_dropout,         // probability to drop
        const float softmax_scale,
        const bool is_causal,
        int window_size_left,
        int window_size_right,
        const bool deterministic,
        const at::Tensor philox_seed,
        const at::Tensor philox_offset) {
  auto stream = at::hip::getCurrentHIPStreamMasqueradingAsCUDA().stream();
  check_gpu_arch(stream);

  bool is_dropout = p_dropout > 0.0;

  auto q_dtype = q.dtype();
  TORCH_CHECK(q_dtype == at::kHalf || q_dtype == at::kBFloat16,
              "FlashAttention only support fp16 and bf16 data type");
  TORCH_CHECK(k.dtype() == q_dtype, "query and key must have the same dtype");
  TORCH_CHECK(v.dtype() == q_dtype, "query and value must have the same dtype");
  TORCH_CHECK(out.dtype() == q_dtype, "query and out must have the same dtype");
  TORCH_CHECK(dout.dtype() == q_dtype, "query and dout must have the same dtype");

  CHECK_DEVICE(q); CHECK_DEVICE(k); CHECK_DEVICE(v);
  CHECK_DEVICE(out); CHECK_DEVICE(dout); CHECK_DEVICE(softmax_lse);

  TORCH_CHECK(q.stride(-1) == 1, "Input tensor must have contiguous last dimension");
  TORCH_CHECK(k.stride(-1) == 1, "Input tensor must have contiguous last dimension");
  TORCH_CHECK(v.stride(-1) == 1, "Input tensor must have contiguous last dimension");
  TORCH_CHECK(out.stride(-1) == 1, "out tensor must have contiguous last dimension");
  TORCH_CHECK(dout.stride(-1) == 1, "dout tensor must have contiguous last dimension");

  const auto sizes = q.sizes();

  const int batch_size = sizes[0];
  const int seqlen_q = sizes[1];
  const int num_heads = sizes[2];
  const int head_size_og = dout.size(3);
  const int head_size = sizes[3];
  const int seqlen_k = k.size(1);
  const int num_heads_k = k.size(2);

  if (is_causal){
    TORCH_CHECK((seqlen_q == seqlen_k), "For backwards kernel seqlen_q must equal seqlen_k for causal kernels");
  }

  TORCH_CHECK(batch_size > 0, "batch size must be positive");
  TORCH_CHECK(head_size % 8 == 0, "head_size should be a multiple of 8");
  TORCH_CHECK(head_size_og % 8 == 0, "head_size_og should be a multiple of 8, this is ensured by padding!");
  TORCH_CHECK(head_size <= 256, "FlashAttention backward only supports head dimension at most 256");
  TORCH_CHECK(num_heads % num_heads_k == 0, "Number of heads in key/value must divide number of heads in query");

  auto round_multiple = [](int x, int m) { return (x + m - 1) / m * m; };
  const int head_size_rounded = round_multiple(head_size, 32);
  const int seqlen_q_rounded = round_multiple(seqlen_q, 128);
  const int seqlen_k_rounded = round_multiple(seqlen_k, 128);

  TORCH_CHECK(head_size == round_multiple(head_size_og, 8), "head_size must be head_size_og rounded to a multiple of 8");

  CHECK_SHAPE(q, batch_size, seqlen_q, num_heads, head_size);
  CHECK_SHAPE(k, batch_size, seqlen_k, num_heads_k, head_size);
  CHECK_SHAPE(v, batch_size, seqlen_k, num_heads_k, head_size);
  CHECK_SHAPE(out, batch_size, seqlen_q, num_heads, head_size);
  CHECK_SHAPE(dout, batch_size, seqlen_q, num_heads, head_size_og);

  at::Tensor dq, dk, dv;
  if (dq_.has_value()) {
    dq = dq_.value();
    TORCH_CHECK(dq.dtype() == q_dtype, "dq must have the same dtype as q");
    CHECK_DEVICE(dq);
    TORCH_CHECK(dq.stride(-1) == 1, "dq must have contiguous last dimension");
    CHECK_SHAPE(dq, batch_size, seqlen_q, num_heads, head_size);
  } else {
    dq = at::empty_like(q);
  }
  if (dk_.has_value()) {
    dk = dk_.value();
    TORCH_CHECK(dk.dtype() == q_dtype, "dk must have the same dtype as q");
    CHECK_DEVICE(dk);
    TORCH_CHECK(dk.stride(-1) == 1, "dk must have contiguous last dimension");
    CHECK_SHAPE(dk, batch_size, seqlen_k, num_heads_k, head_size);
  } else {
    dk = at::empty_like(k);
  }
  if (dv_.has_value()) {
    dv = dv_.value();
    TORCH_CHECK(dv.dtype() == q_dtype, "dv must have the same dtype as q");
    CHECK_DEVICE(dv);
    TORCH_CHECK(dv.stride(-1) == 1, "dv must have contiguous last dimension");
    CHECK_SHAPE(dv, batch_size, seqlen_k, num_heads_k, head_size);
  } else {
    dv = at::empty_like(k);
  }

  // const at::Tensor& dout_padded = dout;

  // Otherwise the kernel will be launched from cuda:0 device
  // Cast to char to avoid compiler warning about narrowing
  at::hip::HIPGuardMasqueradingAsCUDA device_guard{(char)q.get_device()};

  auto opts = q.options();
  auto softmax_d = at::empty({batch_size, num_heads, seqlen_q_rounded}, opts.dtype(at::kFloat));

  at::Tensor dk_expanded, dv_expanded;
  if (num_heads_k != num_heads) {  // MQA / GQA
    dk_expanded = at::empty({batch_size, seqlen_k, num_heads, head_size}, opts);
    dv_expanded = at::empty({batch_size, seqlen_k, num_heads, head_size}, opts);
  } else {
    dk_expanded = dk;
    dv_expanded = dv;
  }

  at::Tensor q_t = q.permute({0,2,1,3});
  at::Tensor k_t = k.permute({0,2,1,3});
  at::Tensor v_t = v.permute({0,2,1,3});
  at::Tensor out_t = out.permute({0,2,1,3});
  at::Tensor dq_t = dq.permute({0,2,1,3});
  at::Tensor dk_t = dk.permute({0,2,1,3});
  at::Tensor dv_t = dv.permute({0,2,1,3});
  at::Tensor dout_t = dout.permute({0,2,1,3});

  at::Tensor softmax_lse_cont = softmax_lse.view({batch_size * num_heads, seqlen_q}).contiguous();
  at::Tensor delta = at::empty_like(softmax_lse_cont).contiguous();

  int d_head = head_size_og;
  hipError_t err; // TODO: Error handling
  {
    using aotriton::v2::flash::attn_bwd;
    using sdp::aotriton_adapter::mk_aotensor;
    using sdp::aotriton_adapter::mk_aoscalartensor;
    using sdp::aotriton_adapter::cast_dtype;
    aotriton::TensorView<4> empty_bias(0, {0,0,0,0}, {0,0,0,0}, cast_dtype(q.dtype()));
    err = attn_bwd(mk_aotensor(q_t, "q"),
                   mk_aotensor(k_t, "k"),
                   mk_aotensor(v_t, "v"),
                   empty_bias,
                   softmax_scale,
                   mk_aotensor(out_t, "out"),
                   mk_aotensor(dout_t, "dout"),
                   mk_aotensor(dq_t, "dq"),
                   mk_aotensor(dk_t, "dk"),
                   mk_aotensor(dv_t, "dv"),
                   empty_bias,
                   mk_aotensor<2>(softmax_lse_cont, "L"),
                   mk_aotensor<2>(delta, "delta"),
                   p_dropout,
                   mk_aoscalartensor(philox_seed),
                   mk_aoscalartensor(philox_offset),
                   0,
                   is_causal,
                   stream);
  }

  // For MQA/GQA we need to sum dK and dV across the groups
  if (num_heads_k != num_heads) {
    at::sum_out(dk, at::reshape(dk_expanded, {batch_size, seqlen_k, num_heads_k, num_heads / num_heads_k, head_size}), {3});
    at::sum_out(dv, at::reshape(dv_expanded, {batch_size, seqlen_k, num_heads_k, num_heads / num_heads_k, head_size}), {3});
  }
  return { dq, dk, dv, softmax_d };
#undef CALL_BWD_DROPOUT
#undef CALL_BWD
}

std::tuple<at::Tensor, at::Tensor, at::Tensor, at::Tensor>
mha_varlen_bwd(const at::Tensor &dout,  // total_q x num_heads, x head_size
               const at::Tensor &q,   // total_q x num_heads x head_size, total_q := \sum_{i=0}^{b} s_i
               const at::Tensor &k,   // total_k x num_heads_k x head_size, total_k := \sum_{i=0}^{b} s_i
               const at::Tensor &v,   // total_k x num_heads_k x head_size, total_k := \sum_{i=0}^{b} s_i
               const at::Tensor &out,   // total_q x num_heads x head_size
               const at::Tensor &softmax_lse,     // b x h x s   softmax logsumexp
               std::optional<at::Tensor> &dq_,   // total_q x num_heads x head_size, total_q := \sum_{i=0}^{b} s_i
               std::optional<at::Tensor> &dk_,   // total_k x num_heads_k x head_size, total_k := \sum_{i=0}^{b} s_i
               std::optional<at::Tensor> &dv_,   // total_k x num_heads_k x head_size, total_k := \sum_{i=0}^{b} s_i
               const at::Tensor &cu_seqlens_q,  // b+1
               const at::Tensor &cu_seqlens_k,  // b+1
               std::optional<at::Tensor> &alibi_slopes_, // num_heads or b x num_heads
               const int max_seqlen_q,
               const int max_seqlen_k,          // max sequence length to choose the kernel
               const float p_dropout,         // probability to drop
               const float softmax_scale,
               const bool zero_tensors,
               const bool is_causal,
               int window_size_left,
               int window_size_right,
               const bool deterministic,
               const at::Tensor philox_seed,
               const at::Tensor philox_offset) {
  TORCH_CHECK(false, "mha_varlen_bwd not supported on ROCm");

  at::Tensor softmax_d = at::empty({}, at::dtype(at::kFloat));

  return { q, k, v, softmax_d };
}
} // namespace pytorch_fmha

#endif<|MERGE_RESOLUTION|>--- conflicted
+++ resolved
@@ -96,15 +96,12 @@
         int window_size_right,
         const bool return_softmax,
         std::optional<at::Generator> gen_) {
-<<<<<<< HEAD
   // Otherwise the kernel will be launched from cuda:0 device
   // Cast to char to avoid compiler warning about narrowing
   // [ROCM specific]: must be at the beginning of the function
   // Otherwise check_gpu_arch() checks cuda:0 device.
   at::hip::HIPGuardMasqueradingAsCUDA device_guard{(char)q.get_device()};
 
-=======
->>>>>>> 20815c7c
   auto stream = at::hip::getCurrentHIPStreamMasqueradingAsCUDA().stream();
   check_gpu_arch(stream);
 
@@ -164,13 +161,6 @@
   const int seqlen_q_rounded = round_multiple(seqlen_q, 128);
   const int seqlen_k_rounded = round_multiple(seqlen_k, 128);
 
-<<<<<<< HEAD
-=======
-  // Otherwise the kernel will be launched from cuda:0 device
-  // Cast to char to avoid compiler warning about narrowing
-  at::hip::HIPGuardMasqueradingAsCUDA device_guard{(char)q.get_device()};
-
->>>>>>> 20815c7c
   // We want to checkpoint and save the RNG state for backward if dropout
   // We get the default generator and return the seed and offset which will
   // be used in the backward function
