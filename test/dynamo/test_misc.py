# Owner(s): ["module: dynamo"]
import abc
import collections
import copy
import dataclasses
import dis
import enum
import functools
import gc
<<<<<<< HEAD
import io
=======
>>>>>>> 22ba180e
import itertools
import logging
import math
import operator
import os
import random
import sys
import tempfile
import threading
import traceback
import typing
import unittest
import unittest.mock as mock
import warnings
import weakref
from unittest.mock import patch

import numpy as np
import torch

import torch._dynamo.test_case
import torch._dynamo.testing
import torch.onnx.operators

import torch.utils._pytree as pytree
from torch._C import FileCheck
from torch._dynamo import allow_in_graph, bytecode_analysis, bytecode_transformation
from torch._dynamo.eval_frame import _debug_get_cache_entry_list
from torch._dynamo.exc import Unsupported
from torch._dynamo.source import ConstantSource, GetItemSource, LocalSource
from torch._dynamo.testing import (
    CompileCounter,
    CompileCounterWithBackend,
    expectedFailureDynamic,
    same,
    skipIfNotPy311,
    unsupported,
    xfailIfPy311,
)
from torch._dynamo.utils import CompileProfiler, counters, ifdynstaticdefault
from torch._inductor.utils import run_and_get_code
from torch.ao.quantization import MinMaxObserver
from torch.ao.quantization.fake_quantize import FakeQuantize
from torch.ao.quantization.qconfig import QConfig
from torch.ao.quantization.quantize_fx import prepare_qat_fx
from torch.fx.experimental.recording import NotEqualError, replay_shape_env_events
from torch.fx.experimental.symbolic_shapes import (
    _constrain_range_for_size,
    constrain_range,
    constrain_unify,
    ConstraintViolationError,
    expect_true,
    guard_size_oblivious,
    ShapeEnv,
)
from torch.nn import functional as F
from torch.testing import make_tensor
from torch.testing._internal.common_cuda import (
    PLATFORM_SUPPORTS_FLASH_ATTENTION,
    SM80OrLater,
    TEST_CUDA,
    TEST_MULTIGPU,
)
from torch.testing._internal.common_methods_invocations import (
    sample_inputs_take_along_dim,
)
from torch.testing._internal.common_utils import (
    freeze_rng_state,
    IS_FBCODE,
    set_default_dtype,
    wrapDeterministicFlagAPITest,
)
from torch.testing._internal.jit_utils import JitTestCase
from torch.testing._internal.logging_utils import logs_to_string

mytuple = collections.namedtuple("mytuple", ["a", "b", "ab"])
T = typing.TypeVar("T")


# Specializes a test to run only if translation validation is set.
def onlyIfTranslationValidation(fn: typing.Callable) -> typing.Callable:
    @functools.wraps(fn)
    def wrapper(*args, **kwargs):
        import torch.fx.experimental.validator

        if torch.fx.experimental.validator.translation_validation_enabled():
            return fn(*args, **kwargs)
        raise unittest.SkipTest(f"only works when TV is True.")

    return wrapper


def cleanup_op(opname):
    ns, name = opname.split("::")
    if not hasattr(torch.ops, ns):
        return
    actual_ns = getattr(torch.ops, ns)
    if not hasattr(actual_ns, name):
        return
    delattr(actual_ns, name)


class MyPickledModule(torch.nn.Module):
    def __init__(self, z):
        super().__init__()
        self.z = z

    def forward(self, x, y):
        return x * x * x + y + self.z


# These are used for test_{cond/map}_with_quantization
default_symmetric_fake_quant = FakeQuantize.with_args(
    observer=MinMaxObserver, qscheme=torch.per_tensor_symmetric, dtype=torch.quint8
)
default_weight_symmetric_fake_quant = FakeQuantize.with_args(
    observer=MinMaxObserver, qscheme=torch.per_tensor_symmetric, dtype=torch.qint8
)
uniform_qconfig_8bit = QConfig(
    activation=default_symmetric_fake_quant,
    weight=default_weight_symmetric_fake_quant.with_args,
)
qconfig_dict = {"object_type": [(torch.nn.Linear, uniform_qconfig_8bit)]}


def closure_adder(val):
    def inner(x):
        return torch.sin(x + val)

    return inner


<<<<<<< HEAD
=======
class UserDefineSetAttr:
    setup = False

    def __setattr__(self, key, value):
        assert torch.compiler.is_dynamo_compiling() or UserDefineSetAttr.setup
        super().__setattr__(f"pfx_{key}", value)

    def __getattr__(self, key):
        assert torch.compiler.is_dynamo_compiling() or UserDefineSetAttr.setup
        return self.__dict__[f"pfx_{key}"]


>>>>>>> 22ba180e
class MiscTests(torch._dynamo.test_case.TestCase):
    def test_get_cache_entry(self):
        def f(x):
            return x + 1

        torch.compile(f)(torch.randn(5, 5, 5))
        entries = _debug_get_cache_entry_list(f)
        self.assertTrue(len(entries) > 0)

        def g(x):
            return x + 2

        entries = _debug_get_cache_entry_list(g)
        self.assertTrue(len(entries) == 0)

        try:
            _debug_get_cache_entry_list(1)
        except TypeError as e:
            self.assertIn("expected a code object!", str(e))

        # test get cache entry on skipped code object
        def h(x):
            x = x + 1
            torch._dynamo.graph_break()
            return x + 1

        torch.compile(h)(torch.randn(3, 3))

        entries = _debug_get_cache_entry_list(torch._dynamo.graph_break)
        self.assertEqual(len(entries), 0)

    def test_boolarg(self):
        def boolarg(aa, bb, flag):
            if flag:
                return aa - bb
            else:
                return bb - aa

        a = torch.randn(10, 10)
        b = torch.randn(10, 10)
        correct1 = boolarg(a, b, True)
        correct2 = boolarg(a, b, False)
        correct3 = boolarg(a, b, None)
        counter = CompileCounter()
        opt_boolarg = torch._dynamo.optimize_assert(counter)(boolarg)
        val1 = opt_boolarg(a, b, True)
        val2 = opt_boolarg(a, b, False)
        val3 = opt_boolarg(a, b, None)
        val4 = opt_boolarg(a, b, True)
        self.assertTrue(same(val1, correct1))
        self.assertTrue(same(val2, correct2))
        self.assertTrue(same(val3, correct3))
        self.assertTrue(same(val4, correct1))
        self.assertEqual(counter.frame_count, 3)

    def test_invalid_args_builtin(self):
        @torch.compile(backend="eager")
        def fn(x):
            x = x.sin()
            if isinstance(x, torch.Tensor, invalid=True):
                x = x.sin()
            return x

        with self.assertRaises(TypeError):
            fn(torch.randn(16))

    def test_callpacked(self):
        def call_packed(args):
            a, b, c = args
            return a - b * c

        counter = CompileCounter()
        a = torch.randn(10, 10)
        b = torch.randn(10, 10)
        c = torch.randn(10, 10)
        correct = call_packed([a, b, c])
        opt_call_packed = torch._dynamo.optimize_assert(counter)(call_packed)
        val1 = opt_call_packed([a, b, c])
        val2 = opt_call_packed((a, b, c))
        val3 = opt_call_packed([a, b, c])
        val4 = opt_call_packed((a, b, c))
        self.assertTrue(same(val1, correct))
        self.assertTrue(same(val2, correct))
        self.assertTrue(same(val3, correct))
        self.assertTrue(same(val4, correct))
        self.assertEqual(counter.frame_count, 2)

    def test_raises(self):
        def fn(a, b, c, cls):
            x = a + b - c * 10
            raise cls(str(x))

        counter = CompileCounter()
        a = torch.randn(10, 10)
        b = torch.randn(10, 10)
        c = torch.randn(10, 10)
        opt_fn = torch._dynamo.optimize(counter)(fn)
        self.assertRaises(AssertionError, lambda: opt_fn(a, b, c, AssertionError))
        self.assertEqual(counter.frame_count, 1)
        self.assertEqual(counter.op_count, 3)

    def test_module_not_callable(self):
        def fn(x):
            return torch.fft(x)

        counter = CompileCounter()
        a = torch.randn(10, 10)
        opt_fn = torch._dynamo.optimize(counter)(fn)
        self.assertRaisesRegex(
            TypeError, "'module' object is not callable", lambda: opt_fn(a)
        )

    def test_inplace(self):
        def inplace1(a, b):
            o = torch.empty((10, 10))
            o.copy_(a)
            o -= b
            return o

        torch._dynamo.testing.standard_test(self, inplace1, 2, expected_ops=3)

    def test_inplace_desugaring(self):
        def inplace_on_literals(y):
            x0 = 1
            x0 += y
            x1 = 1
            x1 -= y
            return x0, x1

        torch._dynamo.testing.standard_test(
            self, inplace_on_literals, 1, expected_ops=2
        )

    def test_unpack4(self):
        def unpack4(a, b):
            a = a[:5, :]
            b = b[:5, :]
            x, y = a.size()
            o = torch.empty((x, y))
            o.copy_(a / b)
            return o

        torch._dynamo.testing.standard_test(
            self,
            unpack4,
            2,
            expected_ops=5,
            expected_ops_dynamic=ifdynstaticdefault(5, 7),
        )

    def test_unpack5(self):
        def unpack5(a, b):
            a = a[:5, :]
            b = b[:5, :]
            x, y = a.shape
            o = torch.empty((x, y))
            o.copy_(a / b)
            return o

        torch._dynamo.testing.standard_test(
            self,
            unpack5,
            2,
            expected_ops=5,
            expected_ops_dynamic=ifdynstaticdefault(5, 7),
        )

    def test_matmul1(self):
        def matmul_op1(a, b):
            return a @ b

        # TODO(jansel): FX doesn't support this, should add upstream support
        torch._dynamo.testing.standard_test(self, matmul_op1, 2, expected_ops=1)

    def test_int_shape_binops(self):
        def fn(x):
            # Test reversal by putting int arg first.
            y = 15 - x.shape[0]
            y = 4 + y
            y = 5 * y
            y = 2 % y
            y = 3**y
            y = 10 // y
            y = pow(2, y)
            y = 10 / y
            return x + y

        torch._dynamo.testing.standard_test(
            self, fn, 1, expected_ops=1, expected_ops_dynamic=ifdynstaticdefault(1, 11)
        )

    @torch._dynamo.config.patch(only_allow_pt2_compliant_ops=True)
    def test_pt2_compliant_ops_are_allowed(self):
        lib = torch.library.Library("mylib", "FRAGMENT")
        try:
            torch.library.define(
                "mylib::bar",
                "(Tensor x) -> Tensor",
                lib=lib,
                tags=(torch.Tag.pt2_compliant_tag,),
            )
            torch.library.impl(
                "mylib::bar", "CompositeImplicitAutograd", torch.sin, lib=lib
            )
            assert torch.Tag.pt2_compliant_tag in torch.ops.mylib.bar.default.tags

            def f(x):
                return torch.ops.mylib.bar(x)

            overload = torch.ops.mylib.bar.default

            def g(x):
                return overload(x)

            x = torch.randn(3)

            counts = torch._dynamo.testing.CompileCounter()
            optimized_f = torch._dynamo.optimize(counts, nopython=True)(f)
            _ = optimized_f(x)

            optimized_g = torch._dynamo.optimize(counts, nopython=True)(f)
            _ = optimized_g(x)
        finally:
            cleanup_op("mylib::bar")
            del lib

    @torch._dynamo.config.patch(only_allow_pt2_compliant_ops=True)
    def test_non_pt2_compliant_ops_graph_break(self):
        lib = torch.library.Library("mylib", "FRAGMENT")
        try:
            torch.library.define("mylib::bar2", "(Tensor x) -> Tensor", lib=lib)
            torch.library.impl(
                "mylib::bar2", "CompositeImplicitAutograd", torch.sin, lib=lib
            )
            assert torch.Tag.pt2_compliant_tag not in torch.ops.mylib.bar2.default.tags

            def f(x):
                return torch.ops.mylib.bar2(x)

            overload = torch.ops.mylib.bar2.default

            def g(x):
                return overload(x)

            x = torch.randn(3)

            counts = torch._dynamo.testing.CompileCounter()
            with self.assertRaisesRegex(
                torch._dynamo.exc.Unsupported, "not PT2 compliant"
            ):
                optimized_f = torch._dynamo.optimize(counts, nopython=True)(f)
                y = optimized_f(x)

            with self.assertRaisesRegex(
                torch._dynamo.exc.Unsupported, "not PT2 compliant"
            ):
                optimized_g = torch._dynamo.optimize(counts, nopython=True)(f)
                y = optimized_g(x)
        finally:
            cleanup_op("mylib::bar2")
            del lib

    @torch._dynamo.config.patch(only_allow_pt2_compliant_ops=True)
    def test_pt2_compliant_overload(self):
        lib = torch.library.Library("mylib", "FRAGMENT")
        try:
            torch.library.define(
                "mylib::bar3.tensor",
                "(Tensor x) -> Tensor",
                tags=torch.Tag.pt2_compliant_tag,
                lib=lib,
            )
            torch.library.define(
                "mylib::bar3.int", "(Tensor x, int dim) -> Tensor", lib=lib
            )

            torch.library.impl(
                "mylib::bar3.tensor",
                "CompositeImplicitAutograd",
                torch.sin,
                lib=lib,
            )
            torch.library.impl(
                "mylib::bar3.int", "CompositeImplicitAutograd", torch.sum, lib=lib
            )

            def f(x):
                return torch.ops.mylib.bar3(x)

            def g(x):
                return torch.ops.mylib.bar3(x, 1)

            def h(x):
                return torch.ops.mylib.bar3(x, x, x)

            x = torch.randn(3)

            counts = torch._dynamo.testing.CompileCounter()
            optimized_f = torch._dynamo.optimize(counts, nopython=True)(f)
            optimized_g = torch._dynamo.optimize(counts, nopython=True)(g)
            optimized_h = torch._dynamo.optimize(counts, nopython=True)(h)

            # No error: the overload is PT2 compliant
            optimized_f(x)

            with self.assertRaisesRegex(
                torch._dynamo.exc.Unsupported, "not PT2 compliant"
            ):
                y = optimized_g(x)

            # graph break on incorrect parsing
            with self.assertRaisesRegex(torch._dynamo.exc.Unsupported, "failed to"):
                y = optimized_h(x)

        finally:
            cleanup_op("mylib::bar3")
            del lib

    def test_auto_functionalize_can_with_default(self):
        lib = torch.library.Library("mylib", "FRAGMENT")
        torch.library.define(
            "mylib::foo",
            "(Tensor a, int b, Tensor(d!)? c=None, Tensor? d=None, int e=-1) -> ()",
            tags=torch.Tag.pt2_compliant_tag,
            lib=lib,
        )

        @torch.library.impl("mylib::foo", "cpu", lib=lib)
        def foo_impl(a, b, c=None, d=None, e=-1):
            a + b
            return

        def f(a, mode):
            return torch.ops.mylib.foo(
                a,
                0,
            )

        a = torch.tensor([10, 10, 10], dtype=torch.int64)

        torch.compile(f)(a, 0)

        cleanup_op("mylib::foo")
        del lib

<<<<<<< HEAD
=======
    def test_user_defined_setattr1(self):
        @torch.compile(backend="eager", fullgraph=True)
        def fn(obj):
            obj.y = obj.x + 1

        obj = UserDefineSetAttr()
        with patch.object(UserDefineSetAttr, "setup", True):
            obj.x = torch.randn(8)
        fn(obj)
        with patch.object(UserDefineSetAttr, "setup", True):
            self.assertEqual(obj.y, obj.x + 1)
        self.assertEqual(obj.__dict__.keys(), {"pfx_x", "pfx_y"})

    def test_user_defined_setattr2(self):
        @torch.compile(backend="eager", fullgraph=True)
        def fn(x):
            obj = UserDefineSetAttr()
            obj.x = x
            obj.y = obj.x + 1
            return obj

        x = torch.randn(8)
        obj = fn(x)
        with patch.object(UserDefineSetAttr, "setup", True):
            self.assertIs(obj.x, x)
            self.assertEqual(obj.y, x + 1)
        self.assertEqual(obj.__dict__.keys(), {"pfx_x", "pfx_y"})

>>>>>>> 22ba180e
    def test_closure_recompiles(self):
        cnt = CompileCounter()

        def fn(x, other_fn):
            return other_fn(x + 1) - 1

        opt = torch.compile(fn, backend=cnt, fullgraph=True)

        x = torch.randn(8)
        for f in (
            closure_adder(5),
            closure_adder(5),
            closure_adder(torch.randn(8)),
            closure_adder(torch.randn(8)),
        ):
            self.assertEqual(opt(x, f), fn(x, f))

        self.assertEqual(cnt.frame_count, 2)

    def test_generate_trivial_abstract_impl(self):
        try:
            lib = torch.library.Library("mylib", "FRAGMENT")
            torch.library.define(
                "mylib::foo",
                "(Tensor x, Tensor[] y, Tensor(a!)? z, SymInt w) -> ()",
                tags=torch.Tag.pt2_compliant_tag,
                lib=lib,
            )

            @torch.library.impl("mylib::foo", "cpu", lib=lib)
            @torch._dynamo.disable
            def foo_impl(x, y, z, w):
                x + y[0] + w
                return

            def f(x, y, z, w):
                return torch.ops.mylib.foo(x, y, z, 2)

            x = torch.randn(3)
            y = (torch.randn(3), torch.randn(3))
            z = torch.randn(3)
            w = torch.randn(3)
            args = (x, y, z, w)

            output = torch.compile(f, backend="eager", fullgraph=True)(*args)
            self.assertEqual(output, None)
        finally:
            cleanup_op("mylib::foo")
            del lib

    def test_can_auto_functionalize(self):
        from torch._higher_order_ops.auto_functionalize import can_auto_functionalize

        expected_true = [
            "(Tensor(a!) x) -> ()",
            "(Tensor(a!) x, Tensor y, Tensor(b!) z, SymInt w, Tensor(c!)? n) -> ()",
            "(Tensor(a!) x, Tensor[] y, Tensor(b!) z, SymInt w, Tensor(c!)? n) -> ()",
            "(Tensor(a!) x, Tensor y, Tensor(b!) z, SymInt w, Tensor(c!)? n) -> Tensor",
            "(Tensor(a!) x, Tensor y, Tensor(b!) z, SymInt w, Tensor(c!)? n) -> (Tensor, Tensor)",
        ]
        expected_false = [
            "(Tensor x) -> ()",
            "(Tensor(a) x) -> Tensor(a)",
            "(Tensor(a!) x) -> Tensor(a!)",
            "(Tensor(a!) x, Tensor y, Tensor(b!)[] z, SymInt w) -> ()",
            "(Tensor(a!) x, Tensor y, Tensor(b!) z, SymInt w, Tensor(c!)? n) -> Tensor(a)",
            "(Tensor(a!) x, Tensor y, Tensor(b!) z, SymInt w, Tensor(c!)? n) -> (Tensor, Tensor(a))",
            "(Tensor(a) x, Tensor y, Tensor(b!) z, SymInt w, Tensor(c!)? n) -> (Tensor, Tensor(a))",
            "(Tensor(a!) x, Tensor y, Tensor(b!) z, SymInt w, Tensor(c!)? n) -> (Tensor, Tensor[])",
        ]
        for schema in expected_true:
            try:
                lib = torch.library.Library("mylib", "FRAGMENT")
                torch.library.define("mylib::a", schema, lib=lib)
                self.assertTrue(
                    can_auto_functionalize(torch.ops.mylib.a.default), msg=schema
                )
                self.assertFalse(can_auto_functionalize(torch.ops.mylib.a))
            finally:
                cleanup_op("mylib::a")
                del lib
        for schema in expected_false:
            try:
                lib = torch.library.Library("mylib", "FRAGMENT")
                torch.library.define("mylib::a", schema, lib=lib)
                self.assertFalse(
                    can_auto_functionalize(torch.ops.mylib.a.default), msg=schema
                )
                self.assertFalse(can_auto_functionalize(torch.ops.mylib.a))
            finally:
                cleanup_op("mylib::a")
                del lib

    def test_auto_functionalize(self):
        try:
            lib = torch.library.Library("mylib", "FRAGMENT")
            torch.library.define(
                "mylib::foo",
                "(Tensor(a!) x, Tensor[] y, Tensor(b!) z, SymInt w, Tensor n) -> ()",
                tags=torch.Tag.pt2_compliant_tag,
                lib=lib,
            )

            @torch.library.impl("mylib::foo", "cpu", lib=lib)
            @torch._dynamo.disable
            def foo_impl(x, y, z, w, n):
                x.add_(y[0] + w)
                z.add_(y[1] + n)

            def f(x, y, z, n):
                torch.ops.mylib.foo(x, y, z, 2, n)

            x = torch.randn(3)
            y = (torch.randn(3), torch.randn(3))
            z = torch.randn(3)
            n = torch.randn(3)
            orig_args = (x, y, z, n)

            compiled_args = pytree.tree_map_only(torch.Tensor, torch.clone, orig_args)

            log_stream, ctx = logs_to_string(
                "torch._inductor.compile_fx", "post_grad_graphs"
            )
            with ctx():
                torch.compile(f, backend="inductor", fullgraph=True)(*compiled_args)

            post_grad_graphs = "\n".join(
                log_stream.getvalue().strip().split("\n")[3:]
            ).strip()

            # Check the graph under static shapes
            if torch._dynamo.config.assume_static_by_default:
                self.assertExpectedInline(
                    post_grad_graphs,
                    """\
def forward(self, arg0_1: "f32[3]", arg1_1: "f32[3]", arg2_1: "f32[3]", arg3_1: "f32[3]", arg4_1: "f32[3]"):
        # No stacktrace found for following nodes
        foo_default = torch.ops.mylib.foo.default(arg0_1, [arg3_1, arg4_1], arg1_1, 2, arg2_1);  arg0_1 = arg3_1 = arg4_1 = arg1_1 = arg2_1 = None
        return ()""",
                )

            eager_args = pytree.tree_map_only(torch.Tensor, torch.clone, orig_args)
            f(*eager_args)
            self.assertEqual(compiled_args, eager_args)
        finally:
            cleanup_op("mylib::foo")
            del lib

    def test_auto_functionalize_with_returns(self):
        try:
            lib = torch.library.Library("mylib", "FRAGMENT")
            torch.library.define(
                "mylib::foo",
                "(Tensor(a!) x, Tensor[] y, Tensor(b!) z, SymInt w, Tensor n) -> (Tensor, Tensor)",
                tags=torch.Tag.pt2_compliant_tag,
                lib=lib,
            )

            @torch.library.impl("mylib::foo", "cpu", lib=lib)
            @torch._dynamo.disable
            def foo_impl(x, y, z, w, n):
                x.add_(y[0] + w)
                z.add_(y[1] + n)
                return y[0] + w, y[1] + n

            @torch.library.impl_abstract("mylib::foo", lib=lib)
            def foo_abstract(x, y, z, w, n):
                return y[0] + w, y[1] + n

            def f(x, y, z, n):
                return torch.ops.mylib.foo(x, y, z, 2, n)

            x = torch.randn(3)
            y = (torch.randn(3), torch.randn(3))
            z = torch.randn(3)
            n = torch.randn(3)
            orig_args = (x, y, z, n)

            compiled_args = pytree.tree_map_only(torch.Tensor, torch.clone, orig_args)
            log_stream, ctx = logs_to_string(
                "torch._inductor.compile_fx", "post_grad_graphs"
            )
            with ctx():
                compiled_out = torch.compile(f, backend="inductor", fullgraph=True)(
                    *compiled_args
                )

            if torch._dynamo.config.assume_static_by_default:
                post_grad_graphs = "\n".join(
                    log_stream.getvalue().strip().split("\n")[3:]
                ).strip()
                self.assertExpectedInline(
                    post_grad_graphs,
                    """\
def forward(self, arg0_1: "f32[3]", arg1_1: "f32[3]", arg2_1: "f32[3]", arg3_1: "f32[3]", arg4_1: "f32[3]"):
        # No stacktrace found for following nodes
        foo_default = torch.ops.mylib.foo.default(arg0_1, [arg3_1, arg4_1], arg1_1, 2, arg2_1);  arg0_1 = arg3_1 = arg4_1 = arg1_1 = arg2_1 = None
        getitem_4: "f32[3]" = foo_default[0]
        getitem_5: "f32[3]" = foo_default[1];  foo_default = None
        return (getitem_4, getitem_5)""",
                )

            eager_args = pytree.tree_map_only(torch.Tensor, torch.clone, orig_args)
            eager_out = f(*eager_args)
            self.assertEqual(compiled_args, eager_args)
            self.assertEqual(compiled_out, eager_out)
        finally:
            cleanup_op("mylib::foo")
            del lib

    def test_auto_functionalize_on_view(self):
        try:
            lib = torch.library.Library("mylib", "FRAGMENT")
            torch.library.define(
                "mylib::foo",
                "(Tensor(a!) x) -> ()",
                tags=torch.Tag.pt2_compliant_tag,
                lib=lib,
            )

            @torch.library.impl("mylib::foo", "cpu", lib=lib)
            @torch._dynamo.disable
            def foo_impl(x):
                x_np = x.detach().numpy()  # view
                np.sin(x_np, out=x_np)
                return

            x = torch.randn(3)
            expected = x.sin()
            torch.ops.mylib.foo(x)
            assert torch.allclose(x, expected)

            @torch.compile(backend="aot_eager_decomp_partition", fullgraph=True)
            def f(x):
                x = x.clone()
                y = x[:]
                torch.ops.mylib.foo(y)
                return x

            y = f(x)
            self.assertEqual(y, x.sin())
        finally:
            cleanup_op("mylib::foo")
            del lib

    def test_auto_functionalize_optional(self):
        try:
            lib = torch.library.Library("mylib", "FRAGMENT")
            torch.library.define(
                "mylib::foo",
                "(Tensor(a!)? x, Tensor[] y, Tensor(b!)? z, SymInt w, Tensor n) -> ()",
                tags=torch.Tag.pt2_compliant_tag,
                lib=lib,
            )

            @torch.library.impl("mylib::foo", "cpu", lib=lib)
            @torch._dynamo.disable
            def foo_impl(x, y, z, w, n):
                if x is not None:
                    x.add_(y[0] + w)
                if z is not None:
                    z.add_(y[1] + n)

            def f(x, y, z, n):
                torch.ops.mylib.foo(x, y, z, 2, n)

            x = None
            y = (torch.randn(3), torch.randn(3))
            z = torch.randn(3)
            n = torch.randn(3)
            orig_args = (x, y, z, n)

            compiled_args = pytree.tree_map_only(torch.Tensor, torch.clone, orig_args)
            log_stream, ctx = logs_to_string(
                "torch._inductor.compile_fx", "post_grad_graphs"
            )
            with ctx():
                torch.compile(f, backend="inductor", fullgraph=True)(*compiled_args)

            if torch._dynamo.config.assume_static_by_default:
                post_grad_graphs = "\n".join(
                    log_stream.getvalue().strip().split("\n")[3:]
                ).strip()
                self.assertExpectedInline(
                    post_grad_graphs,
                    """\
def forward(self, arg0_1: "f32[3]", arg1_1: "f32[3]", arg2_1: "f32[3]", arg3_1: "f32[3]"):
        # No stacktrace found for following nodes
<<<<<<< HEAD
        foo_default = torch.ops.mylib.foo.default(None, [arg0_1, arg3_1], arg1_1, 2, arg2_1);  arg0_1 = arg3_1 = arg1_1 = arg2_1 = None
=======
        foo_default = torch.ops.mylib.foo.default(None, [arg2_1, arg3_1], arg0_1, 2, arg1_1);  arg2_1 = arg3_1 = arg0_1 = arg1_1 = None
>>>>>>> 22ba180e
        return ()""",
                )

            eager_args = pytree.tree_map_only(torch.Tensor, torch.clone, orig_args)
            f(*eager_args)
            self.assertEqual(compiled_args, eager_args)
        finally:
            cleanup_op("mylib::foo")
            del lib

    def test_shape_int_inplace_binops(self):
        def fn(x):
            p = x.shape[0]
            p += 2
            p -= 2
            p **= 2
            p /= 2
            p *= 2
            p //= 2
            p %= 2
            return x + p

        torch._dynamo.testing.standard_test(
            self, fn, 1, expected_ops=1, expected_ops_dynamic=ifdynstaticdefault(1, 10)
        )

    def test_int_shape_inplace_binops(self):
        def fn(x):
            p = x.shape[0]
            # Test reversal by putting constant first
            y = 2
            y += p
            y = 2
            y -= p
            y = 2
            y **= p
            y = 2
            y /= p
            y = 2
            y *= p
            y = 2
            y //= p
            y = 2
            y %= p
            return x + y

        torch._dynamo.testing.standard_test(
            self, fn, 1, expected_ops=1, expected_ops_dynamic=ifdynstaticdefault(1, 10)
        )

    def test_int_int_comparisons(self):
        def fn(x):
            if 2 != 2:
                out = 1
            elif 2 < 1:
                out = 1
            elif 1 > 2:
                out = 1
            elif 1 >= 2:
                out = 1
            elif 2 <= 1:
                out = 1
            elif 2 == 2:
                out = 2
            else:
                out = 1
            return x + out

        torch._dynamo.testing.standard_test(self, fn, 1, expected_ops=1)

    def test_shape_int_comparisons(self):
        def fn(x):
            a = x.shape[0]
            # Ensure support for constant on right side
            if a != 10:
                out = 1
            elif a < 2:
                out = 1
            elif a > 12:
                out = 1
            elif a >= 12:
                out = 1
            elif a <= 2:
                out = 1
            elif a == 10:
                out = 2
            else:
                out = 1
            return x + out

        # expect for dynamic: size, index, 6 comparison ops, add
        torch._dynamo.testing.standard_test(
            self, fn, 1, expected_ops=1, expected_ops_dynamic=ifdynstaticdefault(1, 9)
        )

    def test_int_shape_comparisons(self):
        def fn(x):
            a = x.shape[0]
            # Ensure support for constant on left side
            if 10 != a:
                out = 1
            elif 12 < a:
                out = 1
            elif 2 > a:
                out = 1
            elif 2 >= a:
                out = 1
            elif 12 <= a:
                out = 1
            elif 10 == a:
                out = 2
            else:
                out = 1
            return x + out

        # expect for dynamic: size, index, 6 comparison ops, add
        torch._dynamo.testing.standard_test(
            self, fn, 1, expected_ops=1, expected_ops_dynamic=ifdynstaticdefault(1, 9)
        )

    def test_param_shape_binops(self):
        class MyModule(torch.nn.Module):
            def __init__(self):
                super().__init__()
                self.param = torch.nn.Parameter(torch.randn(15))

            def forward(self, x):
                # Test reversal by putting param shape arg first.
                p = self.param.shape[0]
                y = p - x.shape[0]
                y = p + y
                y = p * y
                y = p % y
                y = p**y
                y = p // y
                y = pow(p, y)
                y = p / y
                return x + y

        counts = torch._dynamo.testing.CompileCounter()
        mod = MyModule()
        optimized_mod = torch._dynamo.optimize(counts, nopython=True)(mod)

        x = torch.randn(3)
        ref = mod(x)
        res = optimized_mod(x)

        self.assertTrue(same(ref, res))
        self.assertEqual(counts.frame_count, 1)

        if torch._dynamo.config.assume_static_by_default:
            self.assertExpectedInline(counts.op_count, """1""")
        else:
            self.assertExpectedInline(counts.op_count, """11""")

    def test_user_defined_binop(self):
        class MyClass:
            def __init__(self, value):
                self.value = value

            def __radd__(self, other):
                return self.value + other

        def fn(x, c):
            y = x.shape[0] + c
            return x + y

        counts = torch._dynamo.testing.CompileCounter()
        opt_fn = torch._dynamo.optimize(counts)(fn)

        x = torch.randn(3)
        c = MyClass(4)
        ref = fn(x, c)
        res = opt_fn(x, c)

        self.assertTrue(same(ref, res))
        self.assertEqual(counts.frame_count, 1)
        if torch._dynamo.config.assume_static_by_default:
            self.assertExpectedInline(counts.op_count, """1""")
        else:
            self.assertExpectedInline(counts.op_count, """4""")

    def test_user_defined_iter(self):
        class Mod:
            def __init__(self):
                self.a = [torch.randn(2, 2), torch.randn(2, 2)]

            def __iter__(self):
                return iter(self.a)

        def f(mod):
            ret = []
            for x in mod:
                ret.append(x + 1)
            return ret

        mod = Mod()
        counts = torch._dynamo.testing.CompileCounter()
        opt_fn = torch._dynamo.optimize(counts, nopython=True)(f)
        ref = f(mod)
        res = opt_fn(mod)
        res = opt_fn(mod)
        res = opt_fn(mod)
        res = opt_fn(mod)
        self.assertTrue(same(ref, res))
        self.assertEqual(counts.frame_count, 1)

        mod.a.append(torch.randn(2, 2))
        # `for x in mod` is inlined, where iter(m.a) creates a guard on the list length of m.a
        # Mutating length of mod.a causes a re-compilation.
        ref2 = f(mod)
        res2 = opt_fn(mod)
        res2 = opt_fn(mod)
        res2 = opt_fn(mod)
        res2 = opt_fn(mod)
        self.assertTrue(same(ref2, res2))
        self.assertEqual(counts.frame_count, 2)

    def test_compare_shapes_eq(self):
        def compare_shapes(a, b, to_list):
            x = list(a.unsqueeze(-1).shape) if to_list else a.shape
            y = list(b.unsqueeze(-1).shape) if to_list else b.shape
            if x == y:
                return a + 1
            else:
                return a + 2

        # Test both ListVariable and ShapeVariable
        torch._dynamo.testing.standard_test(
            self, lambda a, b: compare_shapes(a, b, to_list=True), 2
        )
        torch._dynamo.testing.standard_test(
            self, lambda a, b: compare_shapes(a, b, to_list=False), 2
        )

    def test_compare_shapes_tuple_eq(self):
        def compare_shapes(a, b):
            x = tuple(a.unsqueeze(-1).shape)
            y = tuple(b.unsqueeze(-1).shape)
            if x == y:
                return a + 1
            else:
                return a + 2

        torch._dynamo.testing.standard_test(self, lambda a, b: compare_shapes(a, b), 2)

    def test_compare_shapes_tuple_neq(self):
        def compare_shapes(a, b):
            x = tuple(a.unsqueeze(-1).shape)
            y = tuple(b.unsqueeze(-1).shape)
            if x != y:
                return a + 1
            else:
                return a + 2

        torch._dynamo.testing.standard_test(self, lambda a, b: compare_shapes(a, b), 2)

    def test_compare_shapes_neq(self):
        def compare_shapes(a, b, to_list):
            x = list(a.unsqueeze(-1).shape) if to_list else a.shape
            y = list(b.unsqueeze(-1).shape) if to_list else b.shape
            if x != y:
                return a + 1
            else:
                return a + 2

        # Test both ListVariable and ShapeVariable
        torch._dynamo.testing.standard_test(
            self, lambda a, b: compare_shapes(a, b, to_list=True), 2
        )
        torch._dynamo.testing.standard_test(
            self, lambda a, b: compare_shapes(a, b, to_list=False), 2
        )

    def test_compare_shapes_with_constant(self):
        def compare_shapes(a):
            x = a.shape
            if x[0] != 3:
                return a * 4
            return a * 3

        guard_failure = None

        def guard_failures(failure):
            nonlocal guard_failure
            guard_failure = failure

        opt_fn = torch._dynamo.optimize(
            "eager", nopython=True, guard_fail_fn=guard_failures
        )(compare_shapes)
        opt_fn(torch.randn([3, 4]))
        opt_fn(torch.randn([4, 3]))
        self.assertIn(
            """tensor 'L['a']' size mismatch at index 0. expected 3, actual 4""",
            guard_failure.reason,
        )

    def test_builtin_abs(self):
        def fn(x, y):
            return abs(x) + abs(y)

        sample = torch.randn(10, 10)
        opt_fn = torch._dynamo.optimize("eager", nopython=True)(fn)

        for sample in [
            (torch.randn(10, 10), torch.randn(10, 10)),
            (-10, make_tensor(10, dtype=torch.int64, device="cpu")),
            (-0.1, torch.randn(10)),
        ]:
            expect = fn(*sample)
            actual = opt_fn(*sample)
            self.assertEqual(expect, actual)

    def test_builtin_isinstance(self):
        def fn(x):
            t = torch.arange(1, 3)
            a = isinstance(x, torch.Tensor)
            b = isinstance(t, torch.Tensor)
            c = isinstance(x, int)
            d = isinstance(3, int)
            e = isinstance([1, 2, 3], list)
            f = isinstance({"foo": 1, "bar": 2}, dict)
            res = [a, b, c, d, e, f]
            # Can't run yet due to other unimplemented instructions
            # res += [isinstance(torch.nn.LazyLinear(2, 3), torch.nn.Linear)]
            return res

        torch._dynamo.testing.standard_test(self, fn, 1, expected_ops=1)

    @unittest.skipIf(sys.version_info[:2] <= (3, 8), "Requires astunparse")
    def test_cse_dict_guards(self):
        def fn(x):
            ret = torch.zeros(3)
            for v in x.values():
                ret = ret + v
            return ret

        from torch._dynamo.guards import build_guard_function, CLOSURE_VARS

        x = {3: torch.randn(3), 2: torch.randn(3), 4: torch.randn(3)}
        _, guards = torch._dynamo.export(fn, x)

        code_lists = [c for g in guards for c in g.code_list or []]
        _, pycode = build_guard_function(code_lists, [])
        # Make sure we just call "list(dict.keys())" once
        self.assertEqual(pycode.count("keys"), 1)

    def test_sys_modules(self):
        def fn(x, y):
            mod_a = sys.modules.get("aaaaaaaa")
            assert mod_a is None
            assert "bbbbbbbb" not in sys.modules

            assert "operator" in sys.modules
            operator = sys.modules["operator"]
            builtins = sys.modules.get("builtins")
            operator2 = sys.modules.get("cccccccc", operator)

            return operator.add(x, y), operator2.neg(builtins.abs(x))

        torch._dynamo.testing.standard_test(self, fn, 2, expected_ops=3)

        x = torch.randn(10, 10)
        _, guards = torch._dynamo.export(fn, x, x)
        guard_code = []
        for guard in guards:
            if guard.code_list:
                guard_code += guard.code_list

        # Filter out id-matches that won't reproduce run to run
        guard_code = filter(
            lambda line: "id" not in line and "lookup_backend" not in line,
            sorted(guard_code),
        )
        guard_code_str = "\n".join(guard_code)

        for line in """\
2 <= L['x'].size()[0]
L['x'] is L['y']
L['x'].ndimension() == 2
L['x'].requires_grad == False
L['x'].size()[1] == L['x'].size()[0]
L['x'].storage_offset() == 0
___dict_contains('builtins', G['sys'].modules)
___dict_contains('operator', G['sys'].modules)
___dict_contains('operator', G['sys'].modules)
hasattr(L['x'], '_dynamo_dynamic_indices') == False
not ___dict_contains('aaaaaaaa', G['sys'].modules)
not ___dict_contains('bbbbbbbb', G['sys'].modules)
not ___dict_contains('cccccccc', G['sys'].modules)
str(L['x'].device) == 'cpu'
str(L['x'].dtype) == 'torch.float32'
utils_device.CURRENT_DEVICE == None""".split(
            "\n"
        ):
            self.assertIn(
                line,
                guard_code_str,
            )

    def test_fold(self):
        def fn(a):
            return a + math.sqrt(63)

        torch._dynamo.testing.standard_test(self, fn, 1, expected_ops=1)

    def test_getattr_dict(self):
        def fn(x):
            from torch.masked.maskedtensor._ops_refs import _MASKEDTENSOR_FUNCTION_TABLE

            return x * len(_MASKEDTENSOR_FUNCTION_TABLE)

        i = torch.randn(5)
        r1 = fn(i)
        opt_fn = torch.compile(fn, backend="eager", fullgraph=True)
        r2 = opt_fn(i)
        self.assertEqual(r1, r2)

    def test_shape_unpack(self):
        def fn(x):
            a, b = x.size()
            return x * b

        i = torch.randn(5, 10)
        r1 = fn(i)
        opt_fn = torch._dynamo.optimize("eager")(fn)
        r2 = opt_fn(i)
        self.assertTrue(same(r1, r2))

    def test_typing_dict(self):
        def fn(d):
            return d[T]

        d = {T: torch.randn(3)}
        r1 = fn(d)
        opt_fn = torch.compile(fn, backend="eager", fullgraph=True)
        r2 = opt_fn(d)
        self.assertEqual(r1, r2)

    def test_tensor_iter(self):
        def fn(x):
            for y in x:
                y.add_(1.0)
            return y

        # expect extra size node for dynamic
        torch._dynamo.testing.standard_test(
            self,
            fn,
            1,
            expected_ops=20,
            expected_ops_dynamic=ifdynstaticdefault(20, 21),
        )

    def test_empty_list(self):
        def fn(x, ll):
            if len(ll) == 0 and not ll and ll is not None:
                return x + 1

        i = torch.randn(5, 10)
        r1 = fn(i, [])
        opt_fn = torch._dynamo.optimize("eager")(fn)
        r2 = opt_fn(i, [])
        r3 = opt_fn(i, tuple())
        self.assertTrue(same(r1, r2))
        self.assertTrue(same(r1, r3))

    def test_min_max_over_iterable(self):
        def get_test_fn(func):
            def _fn(a, b, func=func):
                # try all of list, iterator, tuple, vararg.
                lst = [a.shape[0] + 1, 8, a.shape[0]]
                x = func(lst)
                y = func(iter(lst))
                z = func(tuple(lst))
                w = func(*lst)
                return a + (x + y + z + w)

            return _fn

        torch._dynamo.testing.standard_test(
            self,
            get_test_fn(func=min),
            2,
            expected_ops=1,
            expected_ops_dynamic=ifdynstaticdefault(1, 14),
        )
        torch._dynamo.testing.standard_test(
            self,
            get_test_fn(func=max),
            2,
            expected_ops=1,
            expected_ops_dynamic=ifdynstaticdefault(1, 17),
        )

    @torch._dynamo.config.patch(capture_scalar_outputs=True)
    def test_torch_check(self):
        cnts = torch._dynamo.testing.CompileCounter()

        @torch.compile(backend=cnts, fullgraph=True)
        def f(x):
            y = x.item()
            torch._check(y >= 0)
            return torch.arange(0, y)

        f(torch.tensor([3]))
        f(torch.tensor([4]))
        self.assertEqual(cnts.frame_count, 1)

    @torch._dynamo.config.patch(capture_scalar_outputs=True)
    def test_torch_check_symbolic_shape_rel(self):
        cnts = torch._dynamo.testing.CompileCounter()

        @torch.compile(backend=cnts, fullgraph=True)
        def f(x):
            y = x.item()
            torch._check(x.shape[0] == 1)
            torch._check(x.shape[0] != 2)
            torch._check(x.shape[0] >= 0)
            torch._check(x.shape[0] > 0)
            torch._check(x.shape[0] < 4)
            torch._check(x.shape[0] <= 3)
            return torch.arange(0, y)

        f(torch.tensor([3]))
        f(torch.tensor([4]))
        self.assertEqual(cnts.frame_count, 1)

    @torch._dynamo.config.patch(capture_scalar_outputs=True)
    # Translation validation changes the exception type, don't run with it
    @torch.fx.experimental._config.patch(translation_validation=False)
    def test_torch_check_is_size(self):
        cnts = torch._dynamo.testing.CompileCounter()

        @torch.compile(backend=cnts, fullgraph=True)
        def f(x):
            y = x.item()
            torch._check_is_size(y)
            # Cannot conditional on unbacked SymInt
            if y == 0:
                assert False
            else:
                return torch.arange(0, y)

        self.assertRaises(torch._dynamo.exc.UserError, lambda: f(torch.tensor([3])))

    def test_config_obj(self):
        class Cfg:
            def __init__(self):
                self.val = 0.5
                self.count = 3

        def fn(x, cfg):
            for i in range(cfg.count):
                x = x + cfg.val
            return x

        cfg1 = Cfg()
        cfg1.val = 1.0
        cfg2 = Cfg()
        v = torch.zeros(1)
        cnts = torch._dynamo.testing.CompileCounter()
        opt_fn = torch._dynamo.optimize(cnts)(fn)
        v = opt_fn(v, cfg1)  # 3
        v = opt_fn(v, cfg2)  # 4.5
        cfg2.count = 1
        v = opt_fn(v, cfg2)  # 5
        cfg2.val = 2.0
        v = opt_fn(v, cfg2)  # 7
        self.assertEqual(v[0], 7)
        self.assertEqual(cnts.op_count, 8)

    def test_config_getattr_default(self):
        class Cfg:
            def __init__(self):
                self.val = 0.5
                self.count = 10

        def fn(x, cfg):
            if getattr(cfg, "just_add_7", False):
                return x + 7
            for i in range(cfg.count):
                x = x + cfg.val
            return x

        cfg1 = Cfg()
        v = torch.zeros(1)
        cnts = torch._dynamo.testing.CompileCounter()
        opt_fn = torch._dynamo.optimize(cnts)(fn)
        self.assertEqual(opt_fn(v, cfg1)[0], 5)
        self.assertEqual(opt_fn(v, cfg1)[0], 5)
        cfg1.just_add_7 = True
        self.assertEqual(opt_fn(v, cfg1)[0], 7)
        self.assertEqual(opt_fn(v, cfg1)[0], 7)
        cfg1.just_add_7 = False
        self.assertEqual(opt_fn(v, cfg1)[0], 5)
        self.assertEqual(opt_fn(v, cfg1)[0], 5)
        self.assertEqual(cnts.frame_count, 3)

    def test_size_input(self):
        def fn(x, s):
            a, b = s
            return x + (a - b)

        v = torch.zeros(10, 20)
        cnts = torch._dynamo.testing.CompileCounter()
        opt_fn = torch._dynamo.optimize(cnts)(fn)
        self.assertEqual(opt_fn(v, v.size())[0, 0], -10)
        self.assertEqual(opt_fn(v, (10, 20))[0, 0], -10)
        self.assertEqual(opt_fn(v, [10, 20])[0, 0], -10)
        # One recompile per differing input type
        self.assertEqual(cnts.frame_count, 3)

    def test_cell_output1(self):
        out = None

        def fn(a, b):
            nonlocal out
            out = a + b * 10

        v = torch.Tensor([100])
        cnts = torch._dynamo.testing.CompileCounter()
        opt_fn = torch._dynamo.optimize(cnts)(fn)
        self.assertIsNone(opt_fn(v, v))
        self.assertEqual(out[0], 1100)
        self.assertEqual(cnts.op_count, 2)

    def test_cell_output2(self):
        out = None

        def fn(a, b):
            nonlocal out
            c = unsupported(a, b)
            out = a + b * 10 + c

        v = torch.Tensor([100])
        cnts = torch._dynamo.testing.CompileCounter()
        opt_fn = torch._dynamo.optimize(cnts)(fn)
        self.assertIsNone(opt_fn(v, v))
        self.assertEqual(out[0], 1200)
        self.assertEqual(cnts.op_count, 3)

    def test_return_nested_function(self):
        out = None

        def fn(a, b):
            nonlocal out
            c = a + b
            d = a + 1.0

            def fn2(f: int = 7, g: float = 9.0):
                nonlocal out
                out = a + b * 10
                return c * f - d * g

            return fn2

        v1 = torch.Tensor([100])
        v2 = torch.Tensor([200])
        cnts = torch._dynamo.testing.CompileCounter()
        opt_fn = torch._dynamo.optimize(cnts)(fn)
        opt_fn_ret = torch._dynamo.optimize(cnts)(opt_fn(v1, v2))
        self.assertEqual(opt_fn_ret(1.5)[0], -459)
        self.assertEqual(out[0], 2100)
        self.assertEqual(cnts.frame_count, 2)
        self.assertEqual(cnts.op_count, 7)

    def test_tensor_dict1(self):
        def fn(inputs):
            return inputs["a"] - inputs["b"] * 1.5

        v1 = torch.Tensor([100])
        v2 = torch.Tensor([200])
        cnts = torch._dynamo.testing.CompileCounter()
        opt_fn = torch._dynamo.optimize(cnts, nopython=True)(fn)
        self.assertEqual(opt_fn({"a": v1, "b": v2})[0], -200)
        self.assertEqual(cnts.frame_count, 1)
        self.assertEqual(cnts.op_count, 2)

    def test_tensor_dict3(self):
        def fn(inputs_a, inputs_b):
            total = torch.zeros(1)
            input_keys = inputs_a.keys() | inputs_b.keys()
            for k in input_keys:
                if k in inputs_a:
                    total += inputs_a[k]
                if k in inputs_b:
                    total += inputs_b[k]
            return total

        v1 = torch.Tensor([100])
        v2 = torch.Tensor([200])
        cnts = torch._dynamo.testing.CompileCounter()
        opt_fn = torch._dynamo.optimize(cnts, nopython=True)(fn)
        self.assertEqual(
            opt_fn({"a": v1, "b": v2}, {"b": v1, "c": v2}),
            fn({"a": v1, "b": v2}, {"b": v1, "c": v2}),
        )
        self.assertEqual(cnts.frame_count, 1)
        self.assertEqual(cnts.op_count, 5)

    def test_tensor_dict2(self):
        def fn1(inputs):
            total = torch.zeros(1)
            for k, v in inputs.items():
                total += v
            return total

        def fn2(inputs):
            total = torch.zeros(1)
            for v in inputs.values():
                total += v
            return total

        def fn3(inputs):
            total = torch.zeros(1)
            for k in inputs.keys():
                total += inputs[k]
            return total

        v1 = torch.Tensor([100])
        v2 = torch.Tensor([200])
        cnts = torch._dynamo.testing.CompileCounter()
        opt_fn1 = torch._dynamo.optimize(cnts, nopython=True)(fn1)
        opt_fn2 = torch._dynamo.optimize(cnts, nopython=True)(fn2)
        opt_fn3 = torch._dynamo.optimize(cnts, nopython=True)(fn3)
        self.assertEqual(opt_fn1({"a": v1, "b": v2})[0], 300)
        self.assertEqual(opt_fn2({"a": v1, "b": v2})[0], 300)
        self.assertEqual(opt_fn3({"a": v1, "b": v2})[0], 300)
        self.assertEqual(cnts.frame_count, 3)
        self.assertEqual(cnts.op_count, 9)

    def test_dictcomp(self):
        def fn1(inputs):
            return {k: v + 1 for k, v in inputs.items()}

        v1 = torch.Tensor([100])
        v2 = torch.Tensor([200])
        cnts = torch._dynamo.testing.CompileCounter()
        opt_fn1 = torch._dynamo.optimize(cnts)(fn1)
        self.assertEqual(opt_fn1({"a": v1, "b": v2})["a"], 101)
        self.assertEqual(opt_fn1({"a": v1, "b": v2})["b"], 201)
        self.assertEqual(cnts.frame_count, 1)
        self.assertEqual(cnts.op_count, 2)

    def test_listcomp(self):
        def fn2(inputs):
            return torch.sum(torch.cat([v + 1 for k, v in inputs.items()], 0))

        v1 = torch.Tensor([100])
        v2 = torch.Tensor([200])
        cnts = torch._dynamo.testing.CompileCounter()
        opt_fn2 = torch._dynamo.optimize(cnts)(fn2)
        self.assertEqual(opt_fn2({"a": v1, "b": v2}), 302)
        self.assertEqual(cnts.frame_count, 1)
        self.assertEqual(cnts.op_count, 4)

    def test_is_floating_point(self):
        def fn(a, b):
            x = a + 1.0
            if torch.is_floating_point(b):
                x = x + b
            return x + 2.0

        return torch._dynamo.testing.standard_test(self, fn=fn, nargs=2, expected_ops=3)

    def test_is_floating_point2(self):
        def fn(a, b):
            x = a + 1.0
            if b.is_floating_point():
                x = x + b
            return x + 2.0

        return torch._dynamo.testing.standard_test(self, fn=fn, nargs=2, expected_ops=3)

    def test_is_tensor(self):
        def fn(a, b):
            x = a + 1.0
            if torch.is_tensor(b):
                x = x + b
            return x + 2.0

        return torch._dynamo.testing.standard_test(self, fn=fn, nargs=2, expected_ops=3)

    def test_is_tensor2(self):
        def fn(x):
            if torch.is_tensor(x):
                return x + 1
            else:
                return torch.ones([2, 3])

        x1 = {"input": torch.rand(2, 3)}
        x2 = torch.rand(2, 3)
        ref1 = fn(x1)
        ref2 = fn(x2)
        opt_fn = torch._dynamo.optimize("eager")(fn)
        res1 = opt_fn(x1)
        res2 = opt_fn(x2)
        self.assertEqual(ref1, res1)
        self.assertEqual(ref2, res2)

    def test_numel(self):
        def fn(a):
            return (a + a.numel() + torch.numel(a), a + a.nelement())

        return torch._dynamo.testing.standard_test(
            self,
            fn=fn,
            nargs=1,
            expected_ops=3,
            expected_ops_dynamic=ifdynstaticdefault(3, 6),
        )

    def test_pair(self):
        def fn(a):
            return (
                torch.zeros(torch.nn.modules.utils._pair(a.size()))
                + a
                + torch.ones(torch.nn.modules.utils._ntuple(3)(3)).sum()
            )

        return torch._dynamo.testing.standard_test(
            self,
            fn=fn,
            nargs=1,
            expected_ops=5,
            expected_ops_dynamic=ifdynstaticdefault(5, 8),
        )

    @patch.object(torch._dynamo.config, "capture_scalar_outputs", True)
    def test_tensor_item_capture(self):
        def fn(a, b):
            return (a + b).sum().item()

        v1 = torch.randn((10, 10))
        v2 = torch.randn((10, 10))
        correct = fn(v1, v2)
        cnts = torch._dynamo.testing.CompileCounter()
        opt_fn = torch._dynamo.optimize(cnts)(fn)
        self.assertEqual(opt_fn(v1, v2), correct)
        self.assertEqual(cnts.frame_count, 1)
        self.assertEqual(cnts.op_count, 3)

    @patch.object(torch._dynamo.config, "capture_scalar_outputs", False)
    def test_tensor_item_no_capture(self):
        def fn(a, b):
            return (a + b).sum().item()

        v1 = torch.randn((10, 10))
        v2 = torch.randn((10, 10))
        correct = fn(v1, v2)
        cnts = torch._dynamo.testing.CompileCounter()
        opt_fn = torch._dynamo.optimize(cnts)(fn)
        self.assertEqual(opt_fn(v1, v2), correct)
        self.assertEqual(cnts.frame_count, 1)
        self.assertEqual(cnts.op_count, 2)

    def test_namedtuple1(self):
        def fn(a, b):
            tmp = mytuple(a, b, a + b)
            return mytuple(tmp.a, tmp[1], tmp.ab + b)

        v1 = torch.Tensor([10])
        v2 = torch.Tensor([20])
        cnts = torch._dynamo.testing.CompileCounter()
        opt_fn = torch._dynamo.optimize(cnts)(fn)
        self.assertEqual(opt_fn(v1, v2).ab, 50)
        self.assertEqual(cnts.frame_count, 1)
        self.assertEqual(cnts.op_count, 2)

    def test_namedtuple2(self):
        def fn(packed):
            a, b, c = packed
            if hasattr(packed, "b"):
                b = packed.b + 1
            c = packed[2]
            return a + b + c

        v1 = torch.Tensor([1])
        v2 = torch.Tensor([2])
        v3 = torch.Tensor([3])
        cnts = torch._dynamo.testing.CompileCounter()
        opt_fn = torch._dynamo.optimize(cnts)(fn)
        self.assertEqual(opt_fn(mytuple(v1, v2, v3))[0], 7)
        self.assertEqual(cnts.frame_count, 1)
        self.assertEqual(cnts.op_count, 3)

    def test_namedtuple3(self):
        def fn(x, packed):
            if isinstance(packed, mytuple):
                return x + 1
            else:
                return x - 1

        x = torch.rand([2, 3])
        packed = mytuple(1, 2, 3)
        ref = fn(x, packed)
        opt_fn = torch._dynamo.optimize("eager")(fn)
        res = opt_fn(x, packed)
        self.assertTrue(same(ref, res))

    def test_range_input(self):
        def fn(a, rng):
            x = a
            for i in rng:
                x = x + i
            return x

        def fn1(a):
            return fn(a, rng=range(3))

        return torch._dynamo.testing.standard_test(
            self, fn=fn1, nargs=1, expected_ops=3
        )

    def test_range_with_shape(self):
        def fn(a):
            for i in range(1, a.shape[0]):
                a += 1
            return a

        # expect 1 more op (size call) for dynamic
        return torch._dynamo.testing.standard_test(
            self,
            fn=fn,
            nargs=1,
            expected_ops=9,
            expected_ops_dynamic=ifdynstaticdefault(9, 10),
        )

    def test_build_tuple_unpack(self):
        def fn1(a, b, c):
            return a - b / c

        def fn2(a, b, c):
            tmp1 = (a,)
            tmp2 = (b, c)
            args = (*tmp1, *tmp2)
            return fn1(*args)

        def fn3(a, *args):
            return fn1(a, *args)

        torch._dynamo.testing.standard_test(self, fn=fn2, nargs=3, expected_ops=2)
        torch._dynamo.testing.standard_test(self, fn=fn3, nargs=3, expected_ops=2)

    def test_list_mul(self):
        def fn(count):
            head_mask = count * [None] * count
            return head_mask

        cnts = torch._dynamo.testing.CompileCounter()
        opt_fn = torch._dynamo.optimize(cnts)(fn)
        self.assertEqual(opt_fn(2), [None] * 4)
        # TODO: the captured frame here is a bit goofy, because we don't
        # output anything and none of the traced operations have side
        # effects.  Probably need better heuristic for bailing on
        # dynamo if there are no outputs
        if torch._dynamo.config.assume_static_by_default:
            self.assertExpectedInline(cnts.frame_count, """0""")
            self.assertExpectedInline(cnts.op_count, """0""")
        else:
            self.assertExpectedInline(cnts.frame_count, """1""")
            self.assertExpectedInline(cnts.op_count, """2""")

    def test_list_slice_mul(self):
        def fn(count):
            a = [1, 2, 3]
            head_mask = count * a[1:] * count
            return head_mask

        cnts = torch._dynamo.testing.CompileCounter()
        opt_fn = torch._dynamo.optimize(cnts)(fn)
        self.assertEqual(opt_fn(2), [2, 3] * 4)
        if torch._dynamo.config.assume_static_by_default:
            self.assertExpectedInline(cnts.frame_count, """0""")
            self.assertExpectedInline(cnts.op_count, """0""")
        else:
            self.assertExpectedInline(cnts.frame_count, """1""")
            self.assertExpectedInline(cnts.op_count, """2""")

    def test_tuple_mul(self):
        def fn(count):
            head_mask = count * (2, 3) * count
            return head_mask

        cnts = torch._dynamo.testing.CompileCounter()
        opt_fn = torch._dynamo.optimize(cnts)(fn)
        self.assertEqual(opt_fn(2), (2, 3) * 4)
        if torch._dynamo.config.assume_static_by_default:
            self.assertExpectedInline(cnts.frame_count, """0""")
            self.assertExpectedInline(cnts.op_count, """0""")
        else:
            self.assertExpectedInline(cnts.frame_count, """1""")
            self.assertExpectedInline(cnts.op_count, """2""")

    def test_tuple_mul_with_shape(self):
        def fn(a):
            x = a.shape[0]
            y = 2 * (x, 3) * 2
            return a + y[4]

        # expect 3 ops post folding for dynamic case: size, index, add
        torch._dynamo.testing.standard_test(
            self, fn, 1, expected_ops=1, expected_ops_dynamic=ifdynstaticdefault(1, 3)
        )

    def test_tuple_iadd_with_shape(self):
        def fn(a):
            output = (a + a.shape[0], a - a.shape[0])
            # tuple += tuple
            output += (a - a.shape[0], a + a.shape[0])
            # tuple += constant tuple
            output += (2, 3)
            return output

        # expect 4 add / subs for static, 4 * 3 (size, index, math op) for dynamic
        torch._dynamo.testing.standard_test(
            self, fn, 1, expected_ops=4, expected_ops_dynamic=ifdynstaticdefault(4, 12)
        )

    def test_list_iadd_with_shape(self):
        def fn(a):
            output = [a + a.shape[0], a - a.shape[0]]
            # list += list
            output += [a - a.shape[0], a + a.shape[0]]
            # list += tuple
            output += (a + a.shape[0], a - a.shape[0])
            return output

        # expect 6 add / subs for static, 6 * 3 (size, index, math op) for dynamic

        torch._dynamo.testing.standard_test(
            self, fn, 1, expected_ops=6, expected_ops_dynamic=ifdynstaticdefault(6, 18)
        )

    def test_list_iadd_side_effect(self):
        def fn(a, b):
            a += [b]
            torch._dynamo.graph_break()
            return a

        a = [1, 2, 3]
        b = torch.ones(2, 2)

        opt_fn = torch._dynamo.optimize("eager")(fn)

        exp = fn(a, b)

        a = [1, 2, 3]
        b = torch.ones(2, 2)
        act = opt_fn(a, b)

        self.assertEqual(exp, act)

    def test_user_getattr1(self):
        class MyConfig(dict):
            def __getattr__(self, name):
                return self[name]

        def fn(cfg, x, y):
            return x + y + cfg.offset

        x = torch.randn(10)
        cfg = MyConfig(offset=5)
        cnts = torch._dynamo.testing.CompileCounter()
        opt_fn = torch._dynamo.optimize(cnts)(fn)
        self.assertTrue(same(opt_fn(cfg, x, x), 2 * x + 5))
        self.assertEqual(cnts.frame_count, 1)
        self.assertEqual(cnts.op_count, 2)

    def test_user_getattr2(self):
        class MyConfig:
            defined_on_class = 1

            def __init__(self):
                self.defined_on_object = 2

            def __getattr__(self, name):
                return 3

        def fn(cfg, x):
            return x + cfg.defined_on_class - cfg.defined_on_object + cfg.not_defined

        x = torch.randn(10)
        cfg = MyConfig()
        cnts = torch._dynamo.testing.CompileCounter()
        opt_fn = torch._dynamo.optimize(cnts)(fn)
        self.assertTrue(same(opt_fn(cfg, x), x + 1 - 2 + 3))
        self.assertEqual(cnts.frame_count, 1)
        self.assertEqual(cnts.op_count, 3)

    def test_getset_descriptor(self):
        def fn(g, x):
            return g.__get__(x)

        cnts = torch._dynamo.testing.CompileCounter()
        opt_fn = torch.compile(fullgraph=True, backend="eager")(fn)
        g = torch.Tensor.shape

        res = opt_fn(g, torch.ones(2, 2))
        exp_res = fn(g, torch.ones(2, 2))
        self.assertEqual(res, exp_res)

    def test_get_attr_function(self):
        def fn(g, x):
            return g(x)

        cnts = torch._dynamo.testing.CompileCounter()
        opt_fn = torch._dynamo.optimize(cnts)(fn)
        g = torch.Tensor.shape.__get__

        res = opt_fn(g, torch.ones(2, 2))
        exp_res = fn(g, torch.ones(2, 2))
        self.assertEqual(res, exp_res)

    def test_user_getattribute(self):
        class MyObject:
            def __init__(self):
                self.custom_dict = {"a": torch.rand((2, 2))}
                self.my_number = 42

            def __getattribute__(self, name):
                custom_dict = super().__getattribute__("custom_dict")
                if name in custom_dict:
                    return custom_dict[name]
                return super().__getattribute__(name)

            def run(self, x):
                return self.my_number * x + self.a * x

        def fn(obj, x):
            return obj.run(x)

        obj = MyObject()
        x = torch.rand((2, 2))
        cnts = torch._dynamo.testing.CompileCounter()
        opt_fn = torch._dynamo.optimize(cnts)(fn)
        self.assertTrue(same(opt_fn(obj, x), fn(obj, x)))

    def test_nn_module_getattr(self):
        class MyMod(torch.nn.Module):
            def __init__(self):
                super().__init__()
                self.custom_dict = {"queue": [torch.rand((2, 2)) for _ in range(3)]}
                self.other_attr = torch.rand((2, 2))

            def __getattr__(self, name):
                custom_dict = self.custom_dict
                if name in custom_dict:
                    return custom_dict[name]
                return super().__getattr__(name)

            def forward(self, x):
                return x @ self.other_attr + self.queue[-1]

        x = torch.rand((2, 2))
        mod = MyMod()
        cnts = torch._dynamo.testing.CompileCounter()
        opt_mod = torch._dynamo.optimize(cnts)(mod)
        self.assertTrue(same(opt_mod(x), mod(x)))
        self.assertTrue(cnts.frame_count, 1)
        self.assertTrue(cnts.op_count, 2)

    def test_nn_module_getattribute(self):
        class MyMod(torch.nn.Module):
            def __init__(self):
                super().__init__()
                self.my_number = 42

            def __getattribute__(self, name):
                if name == "special_attr":
                    return torch.tensor([[1, 2], [3, 4]])
                return super().__getattribute__(name)

            def forward(self, x):
                return self.my_number * x + self.special_attr * x

        def fn(mod, x):
            return mod(x)

        mod = MyMod()
        x = torch.rand((2, 2))
        cnts = torch._dynamo.testing.CompileCounter()
        opt_fn = torch._dynamo.optimize(cnts)(fn)
        self.assertTrue(same(opt_fn(mod, x), fn(mod, x)))

    def test_constant_getattr(self):
        # https://github.com/pytorch/pytorch/issues/97480
        def fn():
            return getattr(None, "arg", 3)

        cnt = torch._dynamo.testing.CompileCounter()
        optimized_fn = torch._dynamo.optimize(cnt)(fn)
        res = optimized_fn()
        self.assertTrue(same(res, 3))

    def test_user_property(self):
        class MyConfig:
            @property
            def prop5(self):
                return 5

        def fn(cfg, x, y):
            return x + y + cfg.prop5

        x = torch.randn(10)
        cfg = MyConfig()
        cnts = torch._dynamo.testing.CompileCounter()
        opt_fn = torch._dynamo.optimize(cnts)(fn)
        self.assertTrue(same(opt_fn(cfg, x, x), 2 * x + 5))
        self.assertEqual(cnts.frame_count, 1)
        self.assertEqual(cnts.op_count, 2)

    def test_dataclass_fields(self):
        @dataclasses.dataclass
        class MyDataClass:
            a: torch.Tensor
            b: torch.Tensor = None
            c: torch.Tensor = None
            d: torch.Tensor = None
            e: torch.Tensor = None

        def fn(obj):
            class_fields = dataclasses.fields(obj)
            assert len(class_fields)
            assert all(field.default is None for field in class_fields[1:])
            other_fields_are_none = all(
                getattr(obj, field.name) is None for field in class_fields[1:]
            )
            assert not other_fields_are_none

            if not hasattr(obj, "a"):
                return -1
            if hasattr(obj, "z"):
                return -2

            total = getattr(obj, class_fields[0].name)
            for field in class_fields[1:]:
                v = getattr(obj, field.name)
                if v is not None:
                    total += v

            return total

        obj1 = MyDataClass(torch.randn(10), torch.randn(10), torch.randn(10))
        obj2 = MyDataClass(torch.randn(10), e=torch.randn(10))
        correct1 = fn(obj1)
        correct2 = fn(obj2)

        cnts = torch._dynamo.testing.CompileCounter()
        opt_fn = torch._dynamo.optimize(cnts)(fn)
        self.assertTrue(same(opt_fn(obj1), correct1))
        self.assertEqual(cnts.frame_count, 1)
        self.assertEqual(cnts.op_count, 2)

        torch._dynamo.reset()
        cnts = torch._dynamo.testing.CompileCounter()
        opt_fn = torch._dynamo.optimize(cnts)(fn)
        self.assertTrue(same(opt_fn(obj2), correct2))
        self.assertEqual(cnts.frame_count, 1)
        self.assertEqual(cnts.op_count, 1)

        # guard failure
        obj2.z = True
        self.assertEqual(opt_fn(obj2), -2)

    def test_dataclass_local_hasattr(self):
        cnt = CompileCounter()
        x = torch.randn(10)

        @dataclasses.dataclass
        class MyDataClass:
            a: torch.Tensor
            b: torch.Tensor

        @torch.compile(backend=cnt, fullgraph=True)
        def fn():
            obj = MyDataClass(x + 1, x - 1)
            if not hasattr(obj, "a"):
                return -1
            if hasattr(obj, "z"):
                return -2
            return obj

        result = fn()
        self.assertIsInstance(result, MyDataClass)
        self.assertEqual(result.a, x + 1)
        self.assertEqual(result.b, x - 1)
        self.assertEqual(cnt.frame_count, 1)
        self.assertEqual(cnt.op_count, 2)

    def test_catch_watchings1(self):
        cnt = CompileCounter()

        @torch.compile(backend=cnt, fullgraph=True)
        def fn(x):
            with warnings.catch_warnings(record=True):
                return x.sin()

        x = torch.randn(8)
        self.assertEqual(fn(x), x.sin())
        self.assertEqual(cnt.frame_count, 1)

    def test_catch_watchings2(self):
        cnt = CompileCounter()

        @torch.compile(backend=cnt, fullgraph=True)
        def fn(x):
            return x.sin(), warnings.catch_warnings(record=True)

        x = torch.randn(8)
        _, a = fn(x)
        _, b = fn(x)
        self.assertEqual(cnt.frame_count, 1)
        self.assertIsInstance(a, warnings.catch_warnings)
        self.assertIsInstance(b, warnings.catch_warnings)
        self.assertIsNot(a, b)

    def test_tensor_build_list_unpack(self):
        def fn(x):
            # seen in fastNLP_Bert
            return torch.cat([*x], dim=-1)

        val = torch.randn([1, 1, 473, 768])
        correct = fn(val)
        cnts = torch._dynamo.testing.CompileCounter()
        opt_fn = torch._dynamo.optimize(cnts)(fn)
        self.assertTrue(same(opt_fn(val), correct))
        self.assertEqual(cnts.frame_count, 1)
        self.assertEqual(cnts.op_count, 2)

    def test_numpy_int_constant(self):
        def fn(x, a, b):
            return x + (a % b)

        args = [torch.randn(10), 4096, np.int64(8)]
        correct = fn(*args)
        cnts = torch._dynamo.testing.CompileCounter()
        opt_fn = torch._dynamo.optimize(cnts, dynamic=True, nopython=True)(fn)
        self.assertTrue(same(opt_fn(*args), correct))
        self.assertTrue(same(opt_fn(*args), correct))
        self.assertEqual(cnts.frame_count, 1)
        self.assertEqual(cnts.op_count, 2)

    def test_numpy_subdtype(self):
        def fn(x, n):
            return np.issubdtype(type(n), np.integer) + x

        args = [torch.randn(10), 4096]
        correct = fn(*args)
        cnts = torch._dynamo.testing.CompileCounter()
        opt_fn = torch._dynamo.optimize(cnts, nopython=True)(fn)
        self.assertEqual(opt_fn(*args), correct)
        self.assertEqual(cnts.frame_count, 1)

    def test_numpy_take_along_axis(self):
        def fn(x, i, a):
            return np.take_along_axis(x, i, a)

        def sample_to_args(s):
            args = (s.input, *sample.args)
            return tuple(a.numpy() if isinstance(a, torch.Tensor) else a for a in args)

        samples = list(
            sample_inputs_take_along_dim(
                None, "cpu", torch.float32, requires_grad=False
            )
        )
        cnts = torch._dynamo.testing.CompileCounter()
        opt_fn = torch._dynamo.optimize(cnts)(fn)
        i = 1
        for sample in samples:
            args = sample_to_args(sample)
            if len(args) < 3:
                # if axis is None, second argument is treated as 1d array
                args = (args[0], np.ravel(args[1]), None)
            self.assertEqual(fn(*args), opt_fn(*args))
            self.assertEqual(cnts.frame_count, i)
            i += 1

    def test_numpy_torch_operators(self):
        def fn(op, t1, t2):
            return op(t1, t2)

        from torch._dynamo.variables.builtin import BuiltinVariable

        operators = BuiltinVariable._fx_graph_functions()

        for op, t1_np, t2_np in itertools.product(
            operators, (True, False), (True, False)
        ):
            if op in [operator.eq, operator.ne]:
                # returns equivalent of torch.eq/ne
                continue
            if op is operator.getitem:
                # skip
                # Did you know that tensor[ndarray_of_floats] works?
                continue
            if op is operator.imatmul and (t1_np or t2_np):
                # skip
                # in numpy, in place matmul does not work single
                # dimensional arrays
                continue
            t1 = torch.rand(5)
            if t1_np:
                t1 = t1.numpy()
            t2 = torch.rand(5)
            if t2_np:
                t2 = t2.numpy()
            try:
                # TODO try a bit harder
                result = op(t1, t2)
            except (RuntimeError, TypeError, IndexError):
                continue
            cnts = torch._dynamo.testing.CompileCounter()
            opt_fn = torch._dynamo.optimize(cnts)(fn)
            self.assertEqual(result, opt_fn(op, t1, t2), msg=f"{op=} {t1_np=} {t2_np=}")
            self.assertEqual(cnts.frame_count, 1, msg=f"{op=} {t1_np=} {t2_np=}")
            torch._dynamo.reset()

    def test_numpy_ndarray_graph_break(self):
        def fn(x):
            a = x.numpy()
            b = a.real
            torch._dynamo.graph_break()
            c = np.multiply(b, 2.0)
            return c

        cnts = torch._dynamo.testing.CompileCounter()
        opt_fn = torch._dynamo.optimize(cnts)(fn)
        for _ in range(10):
            x = torch.randn(3)
            ref = fn(x)
            res = opt_fn(x)
            self.assertEqual(ref, res)
        self.assertEqual(cnts.frame_count, 2)

    def test_numpy_ndarray_graph_break_with_multiple_outputs(self):
        def fn(x, y):
            a = x.numpy()
            b = y.numpy()
            torch._dynamo.graph_break()
            return np.add(a, 1), np.add(b, 1)

        cnts = torch._dynamo.testing.CompileCounter()
        opt_fn = torch._dynamo.optimize(cnts)(fn)
        for _ in range(10):
            x = torch.randn([1, 3])
            y = torch.randn([1, 3])
            ref = fn(x, y)
            res = opt_fn(x, y)
            self.assertEqual(ref, res)
        self.assertEqual(cnts.frame_count, 2)

    def test_numpy_force(self):
        def fn(x):
            return x.numpy(force=False)

        cnts = torch._dynamo.testing.CompileCounter()
        opt_fn = torch._dynamo.optimize(cnts)(fn)
        x = torch.randn(3)
        res = opt_fn(x)
        self.assertEqual(type(res), np.ndarray)
        self.assertEqual(cnts.frame_count, 1)

        def fn(x):
            return x.numpy(force=True)

        cnts = torch._dynamo.testing.CompileCounter()
        opt_fn = torch._dynamo.optimize(cnts)(fn)
        x = torch.randn(3, requires_grad=True)
        res = opt_fn(x)
        self.assertEqual(type(res), np.ndarray)
        self.assertEqual(cnts.frame_count, 1)

    def test_numpy_recompilation_scalar(self):
        def fn(x, a):
            return np.where(x < 0.5, a, x)

        x = np.random.randn(8)
        cnts = torch._dynamo.testing.CompileCounter()
        opt_fn = torch._dynamo.optimize(cnts, dynamic=True)(fn)

        ref = fn(x, 3)
        res = opt_fn(x, 3)
        self.assertEqual(ref, res)

        ref = fn(x, 4)
        res = opt_fn(x, 4)
        self.assertEqual(ref, res)

        self.assertEqual(cnts.frame_count, 1)

    def test_tensor_interacts_with_numpy_ndarray(self):
        def fn(x, y):
            a = x.numpy()
            b = y.numpy()
            c = np.ones_like(a)
            d = np.ones_like(b)
            torch._dynamo.graph_break()
            return np.add(a, c), np.add(b, d)

        cnts = torch._dynamo.testing.CompileCounter()
        opt_fn = torch._dynamo.optimize(cnts)(fn)
        for _ in range(10):
            x = torch.randn([1, 3])
            y = torch.randn([1, 3])
            ref = fn(x, y)
            res = opt_fn(x, y)
            self.assertEqual(ref, res)
        self.assertEqual(cnts.frame_count, 2)

    def test_numpy_ndarray_works_with_builtin_function(self):
        def fn(x):
            v = x.sum() / len(x)
            return v

        cnts = torch._dynamo.testing.CompileCounter()
        opt_fn = torch._dynamo.optimize(cnts, nopython=True)(fn)
        for _ in range(10):
            x = np.random.randn(2, 3)
            ref = fn(x)
            res = opt_fn(x)
            self.assertEqual(ref, res)
        self.assertEqual(cnts.frame_count, 1)

    def test_numpy_array_of_arrays(self):
        def fn(x, y):
            return np.array([x, y])

        cnts = torch._dynamo.testing.CompileCounter()
        opt_fn = torch._dynamo.optimize(cnts, nopython=True)(fn)

        x, y = np.float64(1), np.float64(2)
        res = opt_fn(x, y)
        self.assertEqual(res, np.array([1, 2], dtype=float))
        self.assertEqual(type(res), np.ndarray)
        self.assertEqual(cnts.frame_count, 1)

        x, y = np.arange(2), np.arange(2) + 2
        res = opt_fn(x, y)
        self.assertEqual(res, np.array([[0, 1], [2, 3]]))
        self.assertEqual(type(res), np.ndarray)
        self.assertEqual(cnts.frame_count, 2)

    def test_numpy_readonly(self):
        @torch.compile(fullgraph=True)
        def fn(x):
            return x

        x = np.broadcast_to(np.arange(3), (2, 3))
        self.assertFalse(x.flags.writeable)

        with warnings.catch_warnings():
            warnings.simplefilter("error")
            y = fn(x)
        self.assertTrue(y.flags.writeable)  # XXX: differs from numpy

    def test_numpy_tolist(self):
        def fn(x):
            return x.tolist()

        cnts = torch._dynamo.testing.CompileCounter()
        opt_fn = torch._dynamo.optimize(cnts, nopython=True)(fn)

        x = np.arange(5)
        r = opt_fn(x)

        self.assertEqual(r, [0, 1, 2, 3, 4])
        self.assertEqual(type(r), list)
        self.assertEqual(cnts.frame_count, 1)

    def test_numpy_size_attr(self):
        def fn(x):
            return x.size + x

        cnts = torch._dynamo.testing.CompileCounter()
        opt_fn = torch._dynamo.optimize(cnts, nopython=True)(fn)

        x = np.arange(5)
        r = opt_fn(x)

        self.assertEqual(r, fn(x))
        self.assertEqual(type(r), np.ndarray)
        self.assertEqual(cnts.frame_count, 1)

    def test_numpy_no_raise(self):
        def _inf_nan_preprocess(t, t_np):
            t_np = np.nan_to_num(t_np)
            return t, t_np

        def fn():
            # shape, dims format
            test_cases = (
                (3, 3),
                (4, 4),
                (5, 5),
            )

            for shape in test_cases:
                t = torch.randn(shape, dtype=torch.complex64)
                t_np = np.random.randn(*shape).astype(np.complex64)

                _, t_np = _inf_nan_preprocess(t, t_np)
                print(t, t_np)  # Just a side effect so that compilation kicks in

        cnt = CompileCounterWithBackend("inductor")
        fn = torch._dynamo.optimize(cnt)(fn)
        fn()
        self.assertEqual(cnt.frame_count, ifdynstaticdefault(2, 1))

    def test_mandelbrot_numpy(self):
        def mandelbrot_numpy(max_iter):
            # Define the boundaries of the complex plane
            xn = 450
            yn = 375
            xmin = -2.25
            xmax = 0.75
            ymin = -1.25
            ymax = 1.25

            # Create the grid of complex numbers
            x_values = np.linspace(xmin, xmax, xn, dtype=np.float64)
            y_values = np.linspace(ymin, ymax, yn, dtype=np.float64)
            rx, iy = np.meshgrid(x_values, y_values, indexing="xy")

            x = rx.copy()
            y = iy.copy()
            mask = np.zeros_like(x)
            for i in range(max_iter):
                x_prev = x
                y_prev = y
                x = x_prev**2 - y_prev**2 + rx
                y = 2 * x_prev * y_prev + iy
                inside = np.sqrt(x**2 + y**2) <= 2
                mask += inside
            return mask

        cnts = torch._dynamo.testing.CompileCounter()
        opt_fn = torch._dynamo.optimize(cnts, nopython=True)(mandelbrot_numpy)
        n_iter = torch._dynamo.config.cache_size_limit - 2
        for i in range(n_iter):
            x = i + 3
            ref = mandelbrot_numpy(x)
            res = opt_fn(x)
            self.assertEqual(ref, res)
        # We need to specialise the number as it's in a forloop
        self.assertEqual(cnts.frame_count, n_iter)

    def test_numpy_as_global(self):
        global x
        x = np.arange(10)

        @torch.compile(fullgraph=True)
        def fn(y):
            return y + x + x

        r = fn(np.arange(10))
        self.assertEqual(type(r), np.ndarray)
        self.assertEqual(r, x * 3)
        del x

    def test_numpy_gt(self):
        x = np.arange(10)

        @torch.compile
        def fn(y):
            return y >= 3

        r = fn(x)
        self.assertEqual(type(r), np.ndarray)
        self.assertEqual(r, x >= 3)

    def test_numpy_min(self):
        x = np.arange(10)

        @torch.compile
        def fn(y):
            return min(y, 3), min(y, y - 1)

        r1, r2 = fn(x)
        self.assertEqual(type(r1), np.ndarray)
        self.assertEqual(type(r2), np.ndarray)
        self.assertEqual(r1, np.minimum(x, 3))
        self.assertEqual(r2, np.minimum(x, x - 1))

    def test_graph_break_correctly_when_passing_numpy_ndarray_to_torch_function(self):
        # from transformers/models/big_bird/modeling_big_bird.py
        def fn(x: int, y: torch.Tensor):
            ndarray_list = [np.ones([2, x])]
            ndarray = np.stack(ndarray_list, axis=0)
            tensor = torch.tensor(ndarray, dtype=torch.long)
            tensor.unsqueeze_(0)
            return tensor + y

        cnts = torch._dynamo.testing.CompileCounter()
        opt_fn = torch._dynamo.optimize(cnts)(fn)
        for x in range(1, 10):
            y = torch.randn([1, 2, x])
            ref = fn(x, y)
            res = opt_fn(x, y)
            self.assertEqual(ref, res)
        # It's all traced once with x = 1, x = 2 and then x = ks0
        # For dynamic it's x=1 and x=ks0
        self.assertEqual(cnts.frame_count, ifdynstaticdefault(3, 2))

    def test_numpy_with_builtin_type(self):
        x = np.random.rand(5)

        def fn(x):
            return (x * 5).astype(bool).astype(float).astype(int) + 8

        cnts = torch._dynamo.testing.CompileCounter()
        opt_fn = torch._dynamo.optimize(cnts)(fn)

        r = opt_fn(x)
        self.assertEqual(r.dtype, int)
        self.assertEqual(cnts.frame_count, 1)

    def test_with_builtin_type(self):
        x = torch.randn(5)

        def fn(x):
            return (x * 5).to(bool).to(float).to(int) + 8

        cnts = torch._dynamo.testing.CompileCounter()
        opt_fn = torch._dynamo.optimize(cnts)(fn)

        r = opt_fn(x)
        self.assertEqual(r.dtype, torch.int64)
        self.assertEqual(cnts.frame_count, 1)

    def test_numpy_unique_f16(self):
        def fn():
            x = np.asarray([1, 1, 2, 2, 3], dtype=np.float16)
            return np.unique(x)

        cnts = torch._dynamo.testing.CompileCounter()
        opt_fn = torch._dynamo.optimize(cnts)(fn)

        r = opt_fn()
        self.assertEqual(r.dtype, np.float16)
        self.assertEqual(cnts.frame_count, 1)

    def test_numpy_fallback_on_eager(self):
        def fn():
            return np.asarray(["L", "U"])

        cnts = torch._dynamo.testing.CompileCounter()
        opt_fn = torch._dynamo.optimize(cnts)(fn)

        r = opt_fn()
        self.assertEqual(cnts.frame_count, 0)  # graph break
        self.assertEqual(r, np.asarray(["L", "U"]))

        # repeat with a different function
        def fn2():
            return np.random.choice(["L", "U"])

        cnts2 = torch._dynamo.testing.CompileCounter()
        opt_fn2 = torch._dynamo.optimize(cnts2)(fn2)

        r2 = fn2()
        self.assertEqual(cnts.frame_count, 0)
        assert r2 in ("L", "U")

    def test_trace_ndarray_frame(self):
        def fn(x):
            x = x**2
            print("graph break.")
            return 2 * x

        counter = CompileCounter()
        compiled_fn = torch._dynamo.optimize(counter)(fn)

        x = np.arange(8)
        self.assertEqual(fn(x), compiled_fn(x))
        self.assertEqual(counter.frame_count, 2)

    def test_trace_ndarray_frame_2(self):
        # no tensors/ndarray as inputs in the frame
        def fn(x):
            print("graph break.")
            return 2 * np.arange(x)

        counter = CompileCounter()
        compiled_fn = torch._dynamo.optimize(counter)(fn)

        x = 8
        self.assertEqual(fn(x), compiled_fn(x))
        self.assertEqual(counter.frame_count, 1)

    def test_numpy_non_torch_dtype(self):
        # test that we gracefully graph break on dtypes
        # that do not have pytorch equivalents.
        def fn(x):
            return isinstance(x, torch.Tensor)

        cnts = torch._dynamo.testing.CompileCounter()
        opt_fn = torch._dynamo.optimize(cnts)(fn)

        # torch does not have the `uint16` dtype
        for x in [np.array([42], dtype=np.uint16), np.uint16(42), np.dtype("uint16")]:
            r = opt_fn(x)

            self.assertEqual(r, False)
            self.assertEqual(cnts.frame_count, 0)  # graph break

    def test_numpy_iter(self):
        # test that iteration over an ndarray produces ndarrays not bare tensors
        def fn(x):
            return [bm for bm in x]

        cnts = torch._dynamo.testing.CompileCounter()
        opt_fn = torch._dynamo.optimize(cnts)(fn)

        proba_map = np.arange(3)[:, None]
        res = opt_fn(proba_map)

        self.assertEqual([type(r) for r in res], [np.ndarray, np.ndarray, np.ndarray])
        self.assertEqual(res, [np.array([0]), np.array([1]), np.array([2])])
        self.assertEqual(cnts.frame_count, 1)

    # cache size limit needs to be larger than the `dtypes` list size
    @torch._dynamo.config.patch(cache_size_limit=12)
    def test_dtypes_no_graphbreaks(self):
        dtypes = [
            # floats
            float,
            np.float64,
            "float64",
            np.float32,
            "float32",
            # np.dtype('float64')   # XXX: this is not supported, yet
            # integers
            int,
            "int",
            np.intp,
            np.int32,
            np.uint8
            # np.dtype('int')       # XXX: as above
        ]

        def fn(dt):
            return np.arange(5, dtype=dt)

        for dtyp in dtypes:
            cnts = torch._dynamo.testing.CompileCounter()
            opt_fn = torch._dynamo.optimize(cnts)(fn)

            val = fn(dtyp)
            opt_val = opt_fn(dtyp)

            self.assertEqual(cnts.frame_count, 1)  # no graph break

    # setting the config value makes the PRNG identical to numpy's
    # NB this may involve a graph break
    @torch._dynamo.config.patch(use_numpy_random_stream=True)
    def test_numpy_random_config_to_numpy(self):
        @torch.compile
        def fn():
            return np.random.uniform(size=13)

        self.assertEqual(fn().shape, (13,))

    def test_inplace_view_on_graph_input(self):
        # graph break when calling methods with inplace_view tag on graph input
        func_args_map = {
            lambda x: x.resize_(6).mul_(2): torch.ones(4),
            lambda x: x.t_().mul_(2): torch.rand(2, 3),
            lambda x: x.transpose_(0, 1).mul_(2): torch.rand(2, 3),
            lambda x: x.squeeze_().mul_(2): torch.rand(1, 2, 3),
            lambda x: x.unsqueeze_(0).mul_(2): torch.rand(2, 3),
            lambda x: x.resize_as_(torch.rand(200, 300)): torch.rand(2, 3),
            lambda x: x.swapaxes_(0, 1).mul_(2): torch.rand(2, 3),
            lambda x: x.swapdims_(0, 1).mul_(2): torch.rand(2, 3),
            lambda x: x.rename_("N", "C").mul_(2): torch.zeros(2, 3),
            lambda x: x.as_strided_((3, 2), (2, 1)).mul_(2): torch.zeros(2, 3),
            lambda x: x.detach_().mul_(2): torch.zeros(2, 3),
        }
        for func, args in func_args_map.items():
            args_clone = args.clone()
            cnts = torch._dynamo.testing.CompileCounter()
            opt_f = torch._dynamo.optimize(cnts)(func)
            self.assertTrue(same(func(args).shape, opt_f(args_clone).shape))
            self.assertEqual(cnts.frame_count, 1)
            self.assertEqual(cnts.op_count, 1)  # mul_

    def test_out_variants_with_resizing_on_graph_inputs(self):
        def fn(x, y):
            return torch.cosh(x, out=y) + 1

        x = torch.rand(2, 3)
        y = torch.rand(4)

        cnts = torch._dynamo.testing.CompileCounter()
        opt_fn = torch.compile(fn, backend=cnts)
        self.assertTrue(same(fn(x, y), opt_fn(x.clone(), y.clone())))
        self.assertEqual(cnts.frame_count, 1)

    def test_out_variants_with_resizing_on_graph_inputs_with_dynamic(self):
        # https://github.com/pytorch/pytorch/issues/120482
        class CustomModel(torch.nn.Module):
            def __init__(self):
                super().__init__()

            def forward(self, inputs):
                return torch.outer(**inputs)

        compile_fn = torch.compile(CustomModel(), fullgraph=True)

        shapes = [(2, 1), (6, 1), (4, 1)]
        for shape in shapes:
            vec1, vec2 = shape
            input_tensor1 = torch.randn(vec1)
            input_tensor2 = torch.randn(vec2)
            out_tensor = torch.empty(shape)
            args = {"input": input_tensor1, "vec2": input_tensor2, "out": out_tensor}
            res = compile_fn(args)
            opt_res = res.clone()  # cuz this is out and we mutate it
            res = CustomModel()(args)
            self.assertEqual(res, opt_res)

    def test_dict_mutation_side_effect(self):
        def fn(d):
            d["c"] = d["a"] + d.pop("b")
            return d

        args1 = {"a": torch.randn(10), "b": torch.randn(10)}
        args2 = dict(args1)
        assert fn(args1) is args1
        cnts = torch._dynamo.testing.CompileCounter()
        opt_fn = torch._dynamo.optimize(cnts)(fn)
        self.assertIs(opt_fn(args2), args2)
        self.assertTrue(same(args1, args2))
        self.assertEqual(cnts.frame_count, 1)
        self.assertEqual(cnts.op_count, 1)

    def test_dict_order_keys(self):
        def fn(d):
            return d["a"] - d["b"]

        args1 = {}
        args1["a"] = torch.rand(10)
        args1["b"] = torch.rand(10)
        cnts = torch._dynamo.testing.CompileCounter()
        opt_fn = torch._dynamo.optimize(cnts)(fn)
        self.assertEqual(fn(args1), opt_fn(args1))
        self.assertEqual(cnts.frame_count, 1)
        self.assertEqual(cnts.op_count, 1)
        # A different order of keys recompiles
        args2 = {}
        args2["b"] = args1["b"]
        args2["a"] = args1["a"]
        self.assertEqual(fn(args2), opt_fn(args2))
        self.assertEqual(cnts.frame_count, 2)
        # Extra calls don't recompile
        self.assertEqual(cnts.frame_count, 2)

    def test_dict_namedtuple(self):
        def fn(d):
            return d[3] * 2

        args1 = {collections.namedtuple: None, 3: torch.randn(3)}
        cnts = torch._dynamo.testing.CompileCounter()
        opt_fn = torch._dynamo.optimize(cnts)(fn)
        self.assertEqual(fn(args1), opt_fn(args1))
        self.assertEqual(cnts.frame_count, 1)
        # Test a failing namedtuple guard
        args2 = {2: None, 3: torch.randn(3)}
        self.assertEqual(fn(args2), opt_fn(args2))
        self.assertEqual(cnts.frame_count, 2)

    def test_dict_order_keys_tensors(self):
        def fn(d, x):
            return d[x] + 3

        args1 = {}
        x = torch.randn(10)
        y = torch.randn(10)
        z = torch.randn(10)
        args1[x] = y
        args1[3] = z

        cnts = torch._dynamo.testing.CompileCounter()
        opt_fn = torch._dynamo.optimize(cnts)(fn)
        self.assertEqual(fn(args1, x), opt_fn(args1, x))
        self.assertEqual(cnts.frame_count, 1)

        # Calling again doesn't recompile (same id and key order)
        opt_fn(args1, x)
        self.assertEqual(cnts.frame_count, 1)
        args2 = {}
        args2[3] = z
        args2[x] = y

        # Different order recompiles
        self.assertEqual(fn(args2, x), opt_fn(args2, x))
        self.assertEqual(cnts.frame_count, 2)

    def test_dict_order_keys_modules(self):
        def fn(d, x):
            return d[x](torch.ones(2, 2))

        args1 = {}
        x = torch.nn.Linear(2, 2)
        y = torch.nn.Linear(2, 2)
        z = torch.nn.Linear(2, 2)
        args1[x] = y
        args1[3] = z

        cnts = torch._dynamo.testing.CompileCounter()
        opt_fn = torch._dynamo.optimize(cnts)(fn)
        self.assertEqual(fn(args1, x), opt_fn(args1, x))
        self.assertEqual(cnts.frame_count, 1)

        # Calling again doesn't recompile (same id and key order)
        opt_fn(args1, x)
        self.assertEqual(cnts.frame_count, 1)
        args2 = {}
        args2[3] = z
        args2[x] = y

        # Different order recompiles
        self.assertEqual(fn(args2, x), opt_fn(args2, x))
        self.assertEqual(cnts.frame_count, 2)

    def test_dunder_new_function_inlining(self):
        # https://github.com/pytorch/pytorch/issues/107460

        counters.clear()

        class ModelA(torch.nn.Module):
            def __init__(self):
                super().__init__()

            def forward(self, x):
                return torch.tanh(x + 1)

        class ModelB(torch.nn.Module):
            def __new__(cls):
                return ModelA()

        class Model(torch.nn.Module):
            def __init__(self):
                super().__init__()
                self.layer = torch.nn.Linear(2, 2)

            def forward(self, x):
                other = ModelB()
                return self.layer(x) + other(x)

        x = torch.rand(2, 2)
        m = Model()

        opt_m = torch.compile(backend="eager")(m)
        ref = m(x)
        res = opt_m(x)
        self.assertTrue(same(ref, res))
        self.assertEqual(len(counters["graph_break"]), 1)
        self.assertFalse("super() nn.Module.__init__" in counters["graph_break"])

    def test_class_duner_mro(self):
        class ModuleA(torch.nn.Module):
            pass

        class ModuleB(ModuleA):
            pass

        def fn(x, mod):
            if ModuleA in type(mod).__mro__:
                return x + 1
            else:
                return x - 1

        x = torch.rand(2, 3)
        mod = ModuleB()
        opt_fn = torch.compile(backend="eager", fullgraph=True)(fn)
        ref = fn(x, mod)
        res = opt_fn(x, mod)
        self.assertTrue(same(ref, res))

    def test_nested_wraps(self):
        def foo(x, y):
            def add(x, y):
                return x + y

            @functools.wraps(add)
            def wrapped_call(x, y):
                return add(x, y)

            return wrapped_call(x, y)

        x = torch.randn(3, 3)
        y = torch.randn(3, 3)

        o = torch.compile(foo, fullgraph=True, backend="eager")(x, y)
        self.assertEqual(o, x + y)

        def foo(x, y):
            def nested_call(x, y):
                def mul(x, y):
                    return x * y

                @functools.wraps(mul)
                def double_nested_call(x, y):
                    return mul(x, y)

                return double_nested_call(x, y)

            return nested_call(x, y)

        o = torch.compile(foo, fullgraph=True, backend="eager")(x, y)
        self.assertEqual(o, x * y)

    def test_module_deepcopy(self):
        m1 = torch.nn.Sequential(
            torch.nn.Linear(10, 10),
            torch.nn.ReLU(),
            torch.nn.Linear(10, 10),
            torch.nn.ReLU(),
        )
        m2 = torch.nn.Sequential(
            torch.nn.Linear(10, 10),
            torch.nn.ReLU(),
            torch.nn.Linear(10, 10),
            torch.nn.ReLU(),
        )

        def fn(m, x):
            m_copy = copy.deepcopy(m)
            return m_copy(x)

        v = torch.randn(10)
        correct1 = fn(m1, v)
        correct2 = fn(m2, v)
        cnts = torch._dynamo.testing.CompileCounter()
        opt_fn = torch._dynamo.optimize(cnts)(fn)
        for _ in range(10):
            self.assertTrue(same(opt_fn(m1, v), correct1))
        for _ in range(10):
            self.assertTrue(same(opt_fn(m2, v), correct2))
        self.assertEqual(cnts.frame_count, 1)
        self.assertEqual(cnts.op_count, 4)

    def test_type_copy(self):
        def fn(seq):
            a, b = seq
            return type(seq)([a + 1, b + 2, a + b])

        args1 = [torch.randn(10), torch.randn(10)]
        args2 = (torch.randn(10), torch.randn(10))
        correct1 = fn(args1)
        correct2 = fn(args2)
        cnts = torch._dynamo.testing.CompileCounter()
        opt_fn = torch._dynamo.optimize(cnts)(fn)
        self.assertTrue(same(opt_fn(args1), correct1))
        self.assertTrue(same(opt_fn(args2), correct2))
        self.assertIsInstance(opt_fn(args1), list)
        self.assertIsInstance(opt_fn(args2), tuple)
        self.assertEqual(cnts.frame_count, 2)
        self.assertEqual(cnts.op_count, 6)

    def test_setattr_mutation1(self):
        class MyObj:  # noqa: B903
            def __init__(self, a, b):
                self.a = a
                self.b = b

        def fn(obj):
            obj.c = obj.a * obj.b + 1
            obj.b = obj.a * obj.c + 2
            obj.a = obj.b * obj.c + 3
            obj.c = obj.a * obj.b + 4
            obj.b = obj.a * obj.c + 5
            obj.a = obj.b * obj.c + 6
            return obj

        x1 = torch.randn(10)
        x2 = torch.randn(10)
        obj1 = MyObj(x1, x2)
        obj2 = MyObj(x1, x2)
        fn(obj2)
        cnts = torch._dynamo.testing.CompileCounter()
        opt_fn = torch._dynamo.optimize(cnts)(fn)
        self.assertIs(opt_fn(obj1), obj1)
        self.assertTrue(same(obj1.a, obj2.a))
        self.assertTrue(same(obj1.b, obj2.b))
        self.assertTrue(same(obj1.c, obj2.c))
        self.assertEqual(cnts.frame_count, 1)
        self.assertEqual(cnts.op_count, 12)

    def test_setattr_mutation2(self):
        class MyObj:
            def __init__(self, x):
                self.a = x + 1
                self.b = x + 2

        def fn(x):
            x = x / 3.0
            obj = MyObj(x)
            obj.c = obj.a * obj.b + 1
            obj.b = obj.a * obj.c + 2
            obj.a = obj.b * obj.c + 3
            return obj

        x1 = torch.randn(10)
        obj2 = fn(x1)

        cnts = torch._dynamo.testing.CompileCounter()
        opt_fn = torch._dynamo.optimize(cnts)(fn)
        obj1 = opt_fn(x1)
        self.assertTrue(same(obj1.a, obj2.a))
        self.assertTrue(same(obj1.b, obj2.b))
        self.assertTrue(same(obj1.c, obj2.c))
        self.assertEqual(cnts.frame_count, 1)
        self.assertEqual(cnts.op_count, 9)

    def test_setattr_mutation3(self):
        # TODO(jansel): dead code eliminate the object creation
        class MyObj:
            def __init__(self, x):
                super().__init__()
                self.a = x + 1
                self.b = x + 2

        def fn(x):
            x = x / 3.0
            obj = MyObj(x)
            obj.c = obj.a * obj.b + 1
            obj.b = obj.a * obj.c + 2
            obj.a = obj.b * obj.c + 3
            return obj.a, obj.b, obj.c

        x1 = torch.randn(10)
        obj2 = fn(x1)

        cnts = torch._dynamo.testing.CompileCounter()
        opt_fn = torch._dynamo.optimize(cnts)(fn)
        obj1 = opt_fn(x1)
        self.assertTrue(same(obj1, obj2))
        self.assertEqual(cnts.frame_count, 1)
        self.assertEqual(cnts.op_count, 9)

    def test_user_defined_class_name(self):
        class MyClassFoo:
            pass

        def fn1(a, b, c):
            tmp = MyClassFoo()
            if tmp.__class__.__name__ == "MyClassFoo":
                return a - b / c

        torch._dynamo.testing.standard_test(self, fn=fn1, nargs=3)

    def test_user_defined_class_python_type(self):
        class MyClass1:
            pass

        class ExampleMeta(type):
            pass

        class MyClass2(metaclass=ExampleMeta):
            pass

        def fn(x, c):
            if isinstance(c, MyClass1):
                return x + 1
            elif isinstance(c, MyClass2):
                return x + 2
            else:
                return x + 3

        x = torch.rand(3)
        opt_fn = torch._dynamo.optimize("eager")(fn)
        for c in [MyClass1, MyClass2]:
            ref = fn(x, c)
            res = opt_fn(x, c)
            self.assertTrue(same(ref, res))

    def test_super_calling_with_metaclass(self):
        class ExampleMeta(type):
            pass

        class MyClass1(metaclass=ExampleMeta):
            coeff = 4  # Force the constant guard to test source in guards

            @classmethod
            def add(cls, x):
                return x + 1

        class MyClass2(MyClass1):
            @classmethod
            def add(cls, x):
                torch._dynamo.graph_break()
                return x + super().add(x) + super().coeff

        def fn(x, obj):
            return x + obj.add(x)

        x = torch.rand(3)
        obj = MyClass2()
        opt_fn = torch._dynamo.optimize("eager")(fn)
        ref = fn(x, obj)
        res = opt_fn(x, obj)
        self.assertTrue(same(ref, res))

    def test_usr_cls_staticmethod(self):
        class Foo:
            @staticmethod
            def bar(a, b):
                return a + b

        def fn(a, b):
            return Foo.bar(a, b) - 1

        torch._dynamo.testing.standard_test(self, fn=fn, nargs=2)

    def test_usr_cls_classmethod(self):
        class Foo:
            @classmethod
            def bar(cls, a, b):
                return a + b

        def fn(a, b):
            return Foo.bar(a, b) - 1

        torch._dynamo.testing.standard_test(self, fn=fn, nargs=2)

    def test_dunder_methods(self):
        class Foo:
            def __init__(self, val):
                super().__init__()
                self.val = val

            def __add__(self, other):
                return Foo(self.val + other.val)

            def __mul__(self, other):
                return Foo(self.val * other.val)

            def __truediv__(self, other):
                return Foo(self.val / other.val)

            def __sub__(self, other):
                return Foo(self.val - other.val)

        def fn(a, b, c):
            return Foo(a) + Foo(b) * Foo(c) / Foo(a) - Foo(b)

        torch._dynamo.testing.standard_test(self, fn=fn, nargs=3, expected_ops=4)

    def test_function_annotation(self):
        class Variable:
            pass

        def fn(x):
            x = x / 3.0

            def inner(y: typing.List[Variable]):
                return x + 1

            return inner

        x1 = torch.randn(10)
        obj2 = fn(x1)([])

        cnts = torch._dynamo.testing.CompileCounter()
        opt_fn = torch._dynamo.optimize_assert(cnts)(fn)
        opt_fn_inner = torch._dynamo.optimize_assert(cnts)(opt_fn(x1))
        obj1 = opt_fn_inner([])
        self.assertTrue(same(obj1, obj2))
        self.assertEqual(cnts.frame_count, 2)
        self.assertEqual(cnts.op_count, 2)

    def test_nested_closure(self):
        v0 = torch.randn(10)

        def fn1():
            v1 = torch.randn(10)

            def fn2(*args, **kwargs):
                assert len(args) == 1
                assert len(kwargs) == 1
                v2 = torch.randn(10) + args[0] + kwargs["b"]

                def fn3(v3=torch.randn(10)):
                    def fn4():
                        return v0 + v1 + v2 + v3 + 1

                    return fn4

                return fn3

            return fn2(1, b=2)()

        cnts = torch._dynamo.testing.CompileCounter()
        opt_fn1 = torch._dynamo.optimize_assert(cnts)(fn1)
        tmp1 = torch._dynamo.optimize_assert(cnts)(opt_fn1())
        tmp2 = torch._dynamo.optimize_assert(cnts)(opt_fn1())
        self.assertTrue(tmp1().shape, (10,))
        self.assertTrue(same(tmp1(), tmp1()))
        self.assertFalse(same(tmp1(), tmp2()))
        self.assertEqual(cnts.frame_count, 2)
        self.assertEqual(cnts.op_count, 9)

    def test_nested_closure_mutation(self):
        def fn1():
            v1 = torch.randn(10)

            def fn2():
                v2 = torch.randn(10)

                def fn3():
                    nonlocal v1, v2
                    v1 += 1
                    v2 += 2
                    return v1 + v2

                return fn3

            rv = fn2()
            rv()
            rv()
            return rv

        torch.manual_seed(9000)
        counter1 = fn1()
        result1 = [counter1(), counter1(), counter1()]

        torch.manual_seed(9000)
        cnts = torch._dynamo.testing.CompileCounter()
        opt_fn1 = torch._dynamo.optimize_assert(cnts)(fn1)
        counter2 = torch._dynamo.optimize_assert(cnts)(opt_fn1())
        result2 = [counter2(), counter2(), counter2()]
        result1.append(counter1())
        result2.append(counter2())

        self.assertTrue(same(result1, result2))
        self.assertEqual(cnts.frame_count, 2)
        self.assertEqual(cnts.op_count, 11)

    def test_write_to_closures_in_inlining(self):
        out = []
        for use_dynamo in [False, True]:

            def make_counter():
                x = torch.randn(10)

                def counter():
                    nonlocal x
                    x = x + 1
                    return x

                return counter

            torch.manual_seed(0)
            counter = make_counter()
            if not use_dynamo:
                out.append(counter() + counter())
            else:
                cnts = torch._dynamo.testing.CompileCounter()

                @torch._dynamo.optimize(cnts, nopython=True)
                def fn(counter):
                    return counter() + counter()

                out.append(fn(counter))
                self.assertEqual(cnts.frame_count, 1)
                self.assertEqual(cnts.op_count, 3)
                self.assertFalse(same(counter() + counter(), out[-1]))

        self.assertTrue(same(out[0], out[1]))

    def test_closure_out_of_scope_cell(self):
        cell1 = torch.rand(1).item()
        cell2 = torch.rand(3, 3)

        def indirect():
            return direct()

        def direct():
            def inner():
                return cell1 + 1, cell2 + 3

            return inner()

        cnts = torch._dynamo.testing.CompileCounter()
        opt_fn = torch._dynamo.optimize(cnts)(indirect)
        result1, result2 = opt_fn()
        self.assertAlmostEqual(cell1 + 1, result1)
        self.assertTrue(torch.allclose(cell2 + 3, result2))
        self.assertEqual(cnts.frame_count, 1)
        self.assertEqual(cnts.op_count, 1)

    def test_closure_out_of_scope_cell_with_mutation(self):
        cell1 = torch.rand(1).item()
        orig1 = cell1
        cell2 = torch.rand(3, 3)
        orig2 = cell2.clone()

        def indirect():
            return direct()

        def direct():
            def inner():
                nonlocal cell1, cell2
                x = cell2 + 1
                cell1 += 1
                cell2 += 10
                x = x + cell2
                return cell1, cell2, x

            return inner()

        cnts = torch._dynamo.testing.CompileCounter()
        opt_fn = torch._dynamo.optimize(cnts, nopython=True)(indirect)
        for i in range(1, 4):
            result1, result2, _ = opt_fn()
            self.assertAlmostEqual(orig1 + 1 * i, result1)
            self.assertTrue(torch.allclose(orig2 + 10 * i, result2))
            self.assertEqual(cnts.frame_count, 1)
            self.assertEqual(cnts.op_count, 3)
            cnts.clear()

    def test_closure_with_mutation_and_graph_break(self):
        def fn():
            x = torch.zeros(1)

            def subfunc():
                x[0] = backup

            if x[0] >= -1e5:
                pass

            backup = 1
            subfunc()
            return x

        cnts = torch._dynamo.testing.CompileCounter()
        opt_fn = torch._dynamo.optimize(cnts)(fn)
        expected = fn()
        actual = opt_fn()
        self.assertTrue(same(expected, actual))
        self.assertEqual(cnts.frame_count, 2)

    def test_closure_out_of_scope_cell_with_cond(self):
        # Test closure with out-of-scope cell variable, used in a cond
        # where the two branches read different closure variables
        from functorch.experimental.control_flow import cond

        def g(x):
            return x

        class ModuleCondDeep(torch.nn.Module):
            def forward(self, pred, x):
                return self._indirection(pred, x)

            def _indirection(self, pred, x):
                return self.indirection(pred, x)

            def indirection(self, pred, x):
                def true_fn(y):
                    return y + 2

                def false_fn(y):
                    return y - 2

                def shallow(x):
                    return x * 2

                def deep(x):
                    # y = g(x)
                    y = x
                    return cond(
                        x[0][0] > 0,
                        true_fn,
                        false_fn,
                        [y],
                    )

                return cond(pred, shallow, deep, [x])

        mod = ModuleCondDeep()
        opt_mod = torch._dynamo.optimize("eager")(mod)
        inp = torch.randn(3, 3)
        exp1 = mod(torch.tensor(False), inp)
        actual1 = opt_mod(torch.tensor(False), inp)
        exp2 = mod(torch.tensor(True), inp)
        actual2 = opt_mod(torch.tensor(True), inp)
        self.assertTrue(torch.allclose(exp1, actual1))
        self.assertTrue(torch.allclose(exp2, actual2))

    def test_top_package_import(self):
        def fn(x):
            import torch.fx

            assert not isinstance(x, torch.fx.Proxy)
            return torch.sin(x)

        x = torch.randn(4, 5)
        ref = fn(x)
        cnts = torch._dynamo.testing.CompileCounter()
        opt_fn = torch._dynamo.optimize_assert(cnts)(fn)
        res = opt_fn(x)
        self.assertTrue(same(ref, res))

    def test_typing_typevar(self):
        def fn(x):
            def sumt(y: torch.Tensor) -> torch.Tensor:
                return torch.sum(y)

            def foo(c: typing.Callable[[T], T], y: T) -> T:
                return c(y)

            return foo(sumt, x)

        x = torch.randn(3)
        ref = fn(x)
        cnts = torch._dynamo.testing.CompileCounter()
        opt_fn = torch._dynamo.optimize_assert(cnts)(fn)
        res = opt_fn(x)
        self.assertTrue(same(ref, res))
        self.assertEqual(cnts.frame_count, 1)

    def test_typing_union_and_optional(self):
        def fn(x):
            a = torch.jit.annotate(typing.Dict[str, typing.Optional[torch.Tensor]], {})
            b = torch.jit.annotate(
                typing.Dict[str, typing.Union[torch.Tensor, None]], {}
            )
            return a, b, x + 1

        x = torch.randn(3)
        ref = fn(x)
        opt_fn = torch._dynamo.optimize("eager", nopython=False)(fn)
        res = opt_fn(x)
        self.assertTrue(same(ref, res))

    def test_optimize_on_module(self):
        class MockModule(torch.nn.Module):
            def __init__(self):
                super().__init__()
                self.relu = torch.nn.ReLU()

            def custom_member(self):
                # Just for checking that Dynamo returned mod object can redirect
                # to this method
                pass

            def forward(self, x):
                return self.relu(x)

        cnts1 = torch._dynamo.testing.CompileCounter()
        mod = MockModule()
        optimized_mod = torch._dynamo.optimize(cnts1, nopython=True)(mod)

        a = torch.randn(10)
        ref = mod(a)
        res = optimized_mod(a)

        optimized_mod.custom_member()

        self.assertTrue(same(ref, res))

    def test_nested_optimize_decorator(self):
        cnts2 = torch._dynamo.testing.CompileCounter()
        cnts3 = torch._dynamo.testing.CompileCounter()

        @torch._dynamo.run()
        def fn1(x):
            return torch.sin(x) * 10

        @torch._dynamo.optimize(cnts2, nopython=True)
        def fn2(x):
            return fn1(x) + 1

        @torch._dynamo.optimize(cnts3, nopython=True)
        def fn3(x):
            return torch.relu(fn2(x))

        fn3(torch.randn(4, 5))
        self.assertEqual(cnts2.frame_count, 0)
        self.assertEqual(cnts3.frame_count, 1)
        self.assertEqual(cnts3.op_count, 4)

    def test_nested_optimize_run(self):
        cnts = torch._dynamo.testing.CompileCounter()

        @torch._dynamo.optimize(cnts, nopython=True)
        def fn(x):
            return torch.relu(torch.cos(x) + torch.sin(x))

        fn(torch.randn(4))
        self.assertEqual(cnts.frame_count, 1)

        fn(torch.randn(4, 4))
        self.assertEqual(cnts.frame_count, 2)

        # Test that run works on a decorated fn
        fn = torch._dynamo.run(fn)
        fn(torch.randn(4, 4, 4))
        self.assertEqual(cnts.frame_count, 2)

    def test_nested_optimize(self):
        cnts1 = torch._dynamo.testing.CompileCounter()
        cnts2 = torch._dynamo.testing.CompileCounter()

        def fn(x):
            return torch.relu(torch.cos(x) + torch.sin(x))

        fn1 = torch._dynamo.optimize(cnts1, nopython=True)(fn)
        fn2 = torch._dynamo.optimize(cnts2, nopython=True)(fn1)

        # The first optimize in the nesting should be ignored
        fn2(torch.randn(4))
        self.assertEqual(cnts2.frame_count, 1)
        self.assertEqual(cnts1.frame_count, 0)

        # Since the fn code object is already compiled, calling fn1 should
        # directly call the compiled_fn callable.
        torch._dynamo.run()(fn1)(torch.randn(4))
        self.assertEqual(cnts1.frame_count, 0)

        # Test same behavior by reversing the calls
        torch._dynamo.reset()
        cnts1 = torch._dynamo.testing.CompileCounter()
        cnts2 = torch._dynamo.testing.CompileCounter()
        fn1 = torch._dynamo.optimize(cnts1, nopython=True)(fn)
        fn2 = torch._dynamo.optimize(cnts2, nopython=True)(fn1)
        fn1(torch.randn(4))
        self.assertEqual(cnts1.frame_count, 1)
        torch._dynamo.run()(fn2)(torch.randn(4))
        self.assertEqual(cnts2.frame_count, 0)

    def test_torch_size(self):
        cnts = torch._dynamo.testing.CompileCounter()

        def fn(x):
            output_size = torch.Size([10, 10])
            x = x.view(*output_size)
            return (x,)

        x = torch.randn(100, requires_grad=True)
        x_clone = x.clone()
        ref = fn(x)

        opt_fn = torch._dynamo.optimize(cnts, nopython=True)(fn)
        res = opt_fn(x_clone)

        self.assertTrue(same(ref, res))

    def test_torch_size_numel(self):
        cnts = torch._dynamo.testing.CompileCounter()

        def fn():
            return torch.Size([10, 8]).numel()

        opt_fn = torch._dynamo.optimize(cnts, nopython=True)(fn)
        num = torch.Size([10, 8]).numel()
        self.assertEqual(opt_fn(), num)

    def test_torch_size_numel_dynamic(self):
        cnts = torch._dynamo.testing.CompileCounter()

        def fn(x):
            return x.size().numel()

        opt_fn = torch._dynamo.optimize(cnts, nopython=True)(fn)
        x = torch.rand(10, 1, 8, 1)
        expect = fn(x)
        self.assertEqual(opt_fn(x), expect)

    def test_shape_type(self):
        cnts = torch._dynamo.testing.CompileCounter()

        def fn(x):
            return x + (type(x.shape) == torch.Size)

        opt_fn = torch._dynamo.optimize(cnts, nopython=True)(fn)
        x = torch.zeros(())
        self.assertEqual(opt_fn(x), fn(x))

    def test_size_dim(self):
        cnts = torch._dynamo.testing.CompileCounter()

        def fn(x, dim):
            return x.size(dim=dim)

        opt_fn = torch._dynamo.optimize(cnts, nopython=True)(fn)
        x = torch.empty([4, 9, 8])
        self.assertEqual(opt_fn(x, 1), 9)
        self.assertEqual(opt_fn(x, -2), 9)

    def test_stride_dim(self):
        cnts = torch._dynamo.testing.CompileCounter()

        def fn(x, dim):
            return x.stride(dim=dim)

        opt_fn = torch._dynamo.optimize(cnts, nopython=True)(fn)
        x = torch.empty([4, 9, 8])
        self.assertEqual(opt_fn(x, 0), 72)
        self.assertEqual(opt_fn(x, -2), 8)

    def test_torch_seed(self):
        from torch._dynamo.utils import counters

        cnts = torch._dynamo.testing.CompileCounter()
        counters.clear()

        def fn(x):
            attention_seed = int(torch.seed() % sys.maxsize)
            torch.manual_seed(attention_seed)
            return (x,)

        x = torch.randn(10, requires_grad=True)
        ref = fn(x)

        # Python code is needed here, since torch.manual_seed graph-breaks.
        # Refs: https://github.com/pytorch/pytorch/issues/107187
        opt_fn = torch._dynamo.optimize(cnts, nopython=False)(fn)
        res = opt_fn(x)

        self.assertTrue(same(ref, res))
        # Only the torch.seed call is turned into an FX graph.
        self.assertEqual(cnts.op_count, 1)
        self.assertEqual(cnts.frame_count, 1)
        # Graph breaks at manual_seed.
        self.assertEqual(len(counters["graph_break"]), 1)

    def test_is_tensor_like(self):
        cnts = torch._dynamo.testing.CompileCounter()

        def f(x):
            if torch.overrides.is_tensor_like(x):
                return (x * 2,)
            return (torch.ones(10) + x,)

        x = torch.randn(10)
        ref0 = f(x)
        ref1 = f(4)
        opt_f = torch._dynamo.optimize(cnts, nopython=True)(f)
        res0 = opt_f(x)
        res1 = opt_f(4)
        self.assertTrue(same(ref0, res0))
        self.assertTrue(same(ref1, res1))

    def test_is_tensor_like2(self):
        class MyTensor:
            @classmethod
            def __torch_function__(cls, func, types, args=(), kwargs=None):
                if kwargs is None:
                    kwargs = {}

                if func is torch.max:
                    return torch.tensor(123)
                return func(*args, **kwargs)

        def fn(x):
            if torch.overrides.is_tensor_like(x):
                return torch.max(x)
            else:
                return torch.zeros(1)

        x = MyTensor()
        ref0 = fn(x)
        ref1 = fn(4)
        opt_fn = torch._dynamo.optimize("eager")(fn)
        res0 = opt_fn(x)
        res1 = opt_fn(4)
        self.assertTrue(same(ref0, res0))
        self.assertTrue(same(ref1, res1))

    def test_tensor_data(self):
        def fn(x, y):
            return x[y.data]

        x = torch.rand(8)
        y = torch.ones(8).to(torch.int)
        ref = fn(x, y)
        opt_fn = torch._dynamo.optimize("eager", nopython=True)(fn)
        res = opt_fn(x, y)
        self.assertTrue(same(ref, res))

    def test_tensor_layout(self):
        def fn(x):
            return torch.zeros(
                [x.size()[0], x.size()[1]],
                dtype=x.dtype,
                layout=x.layout,
                device=x.device,
            )

        x = torch.rand(2, 3)
        ref = fn(x)
        opt_fn = torch._dynamo.optimize("eager", nopython=True)(fn)
        res = opt_fn(x)
        self.assertTrue(same(ref, res))

    def test_version_ci(self):
        # temporary test to check that the ci torch version is set correctly
        self.assertTrue(hasattr(torch, "_subclasses"))

    @unittest.skipIf(not TEST_CUDA, "requires cuda")
    def test_rand(self):
        cnts = torch._dynamo.testing.CompileCounter()
        device = "cuda"

        def fn():
            return torch.randn(10, device=device)

        torch.manual_seed(10)
        ref_run1 = fn()

        torch.manual_seed(10)
        ref_run2 = fn()
        self.assertTrue(same(ref_run1, ref_run2))

        torch.manual_seed(10)
        opt_fn = torch._dynamo.optimize(cnts, nopython=True)(fn)
        res = opt_fn()

        self.assertTrue(same(res, ref_run1))

    def test_slice_input(self):
        cnts = torch._dynamo.testing.CompileCounter()

        def getitem(a, idx):
            if isinstance(idx, slice):
                return (
                    torch.zeros(1),
                    a[idx]
                    + [
                        100,
                    ],
                )
            else:
                return (torch.zeros(1), a[idx])

        layers = list(range(10))
        ref0 = getitem(layers, slice(0, 2, 1))
        ref1 = getitem(layers, 2)
        ref2 = getitem(layers, slice(3, 8, 2))
        opt_getitem = torch._dynamo.optimize(cnts, nopython=True)(getitem)
        res0 = opt_getitem(layers, slice(0, 2, 1))
        res1 = opt_getitem(layers, 2)
        res2 = opt_getitem(layers, slice(3, 8, 2))

        self.assertTrue(ref0 == res0)
        self.assertTrue(ref1 == res1)
        self.assertTrue(ref2 == res2)

    def test_grad(self):
        cnts = torch._dynamo.testing.CompileCounter()

        def fn(a, b):
            out = a * b
            out.sum().backward()
            real_out = torch.sigmoid(a.grad + b)
            return real_out

        inps = [torch.randn(4, requires_grad=True) for _ in range(2)]
        for inp in inps:
            inp.grad = None
        ref = fn(*inps)

        for inp in inps:
            inp.grad = None
        opt_fn = torch._dynamo.optimize(cnts)(fn)
        res = opt_fn(*inps)

        self.assertTrue(same(ref, res))

    def test_source_non_input_grad_access(self):
        # This test creates a model, and accesses the grads
        # from its parameter. This means that within dynamo,
        # the tensor we are reading the grad from HAS a source,
        # but is not known to graphargs.
        cnts = torch._dynamo.testing.CompileCounter()

        class TrivialModel(torch.nn.Module):
            def __init__(self):
                super(TrivialModel, self).__init__()
                self.linear = torch.nn.Linear(2, 1)

            def forward(self, x):
                return self.linear(x)

        def fn(a, b):
            outs = []
            for param in model.parameters():
                outs.append(torch.ones(param.grad.size()))
            return outs, param.grad + 1

        model = TrivialModel()
        # Eager
        a = torch.ones([2, 2], requires_grad=True)
        b = torch.ones([2, 2])
        out = model(a)
        out_sum = out.sum()
        out_sum.backward()
        ref = fn(a, b)

        # Compiled
        model = TrivialModel()
        a = torch.ones([2, 2], requires_grad=True)
        b = torch.ones([2, 2])
        out = model(a)
        out_sum = out.sum()
        out_sum.backward()

        opt_fn = torch._dynamo.optimize(cnts, nopython=True)(fn)
        res = opt_fn(a, b)

        self.assertTrue(same(ref, res))
        self.assertEqual(cnts.frame_count, 1)
        self.assertEqual(cnts.op_count, 3)

    def test_intermediary_tensor_grad_access(self):
        # This test creates a model, and accesses the grads
        # from its parameters and an entirely intermediary tensor.
        cnts = torch._dynamo.testing.CompileCounter()

        def fn(a, b):
            intermediary = torch.ones(2, 2)
            c = a + intermediary
            outs = []
            outs.append(intermediary.grad)
            return outs

        # Eager
        a = torch.ones([2, 2], requires_grad=True)
        b = torch.ones([2, 2])
        ref = fn(a, b)

        # Compiled
        a = torch.ones([2, 2], requires_grad=True)
        b = torch.ones([2, 2])
        opt_fn = torch._dynamo.optimize(cnts, nopython=True)(fn)
        res = opt_fn(a, b)
        self.assertTrue(same(ref, res))
        self.assertEqual(cnts.frame_count, 1)
        self.assertEqual(cnts.op_count, 2)

    @skipIfNotPy311
    def test_linetable_311_writer1(self):
        def fn():
            a = 10
            b = 20
            c = a + b
            f = "linetable_writer"
            return f"Test if {f} generates correct co_linetable: {c}"

        keys = bytecode_transformation.get_code_keys()
        code_options = {k: getattr(fn.__code__, k) for k in keys}
        result = bytecode_transformation.clean_and_assemble_instructions(
            bytecode_transformation.cleaned_instructions(fn.__code__),
            keys,
            code_options,
        )
        l1, l2 = list(fn.__code__.co_positions()), list(result[1].co_positions())
        self.assertEqual(len(l1), len(l2))
        for p1, p2 in zip(l1, l2):
            self.assertEqual(p1, p2)
        # TODO co_lnotab is deprecated in 3.12 and will be removed in 3.14
        # In 3.11+,. it is computed lazily from other linetable attributes (e.g. co_linetable),
        # so we do not set this attribute ourselves.
        self.assertEqual(fn.__code__.co_lnotab, result[1].co_lnotab)

    @skipIfNotPy311
    def test_linetable_311_writer2(self):
        """
        test large ops (LOAD_METHOD) and EXTENDED_ARGS
        fn_str is in the form:
        def fn():
            ...
            x0 = 1
            x1 = 1
            ...
            l = [x0, x1, ...]
        """
        fn_str = f"""\
def fn():
    foo.bar(1, 2, 3)
{str(chr(10)).join(' ' * 4 + 'x' + str(i) + ' = 1' for i in range(1 << 9))}
    l = [{' '.join('x' + str(i) + ',' for i in range(1 << 9))}]
        """
        locals = {}
        exec(fn_str, {}, locals)
        fn = locals["fn"]
        orig_inst_str = "\n".join(list(map(str, dis.get_instructions(fn))))
        self.assertIn("EXTENDED_ARG", orig_inst_str)
        load_method_str = "LOAD_ATTR" if sys.version_info >= (3, 12) else "LOAD_METHOD"
        self.assertIn(load_method_str, orig_inst_str)
        keys = bytecode_transformation.get_code_keys()
        code_options = {k: getattr(fn.__code__, k) for k in keys}
        result = bytecode_transformation.clean_and_assemble_instructions(
            bytecode_transformation.cleaned_instructions(fn.__code__),
            keys,
            code_options,
        )
        new_inst_str = "\n".join(list(map(str, result[0])))
        self.assertIn("EXTENDED_ARG", new_inst_str)
        self.assertIn(load_method_str, new_inst_str)
        l1, l2 = list(fn.__code__.co_positions()), list(result[1].co_positions())
        self.assertEqual(len(l1), len(l2))
        for p1, p2 in zip(l1, l2):
            self.assertEqual(p1, p2)
        self.assertEqual(fn.__code__.co_lnotab, result[1].co_lnotab)

    @unittest.skipIf(
        sys.version_info < (3, 10) or sys.version_info >= (3, 11),
        "linetable test for Python 3.10",
    )
    def test_linetable_310_writer(self):
        def fn():
            a = 10
            b = 20
            c = a + b
            f = "linetable_writer"
            return f"Test if {f} generates correct co_linetable: {c}"

        inst = dis.get_instructions(fn)
        result = bytecode_transformation.assemble(inst, fn.__code__.co_firstlineno)
        self.assertTrue(result[1] == fn.__code__.co_linetable)

    @unittest.skipIf(sys.version_info >= (3, 10), "use lnotab when python < 3.10")
    def test_lnotab_writer(self):
        def fn():
            a = 10
            b = 20
            c = a + b
            f = "lnotab_writer"
            return f"Test if {f} generates correct co_lnotab: {c}"

        inst = dis.get_instructions(fn)
        result = bytecode_transformation.assemble(inst, fn.__code__.co_firstlineno)
        self.assertTrue(result[1] == fn.__code__.co_lnotab)

    def test_tensor_is_contiguous(self):
        def fn(x):
            input = torch.randn((1, 16, 1, 1))
            weight = torch.randn((8, 16, 3, 3))
            weight = weight.to(memory_format=x)
            output = torch.conv2d(input, weight, None, (2, 1), (1, 1), (1, 1), 1)
            return output.is_contiguous(memory_format=x)

        opt_fn = torch._dynamo.optimize("eager")(fn)
        for x in [torch.contiguous_format, torch.channels_last]:
            self.assertEqual(fn(x), opt_fn(x))

    def test_python_slice(self):
        def f1(input):
            y = 0
            for i, x in enumerate(input[2:], 1):
                y = y + x
            return y

        def f2(input):
            y = 0
            for i, x in enumerate(input.shape[2:], 1):
                y = y + x
            return y

        cnts = torch._dynamo.testing.CompileCounter()
        opt_f1 = torch._dynamo.optimize(cnts)(f1)
        opt_f2 = torch._dynamo.optimize(cnts)(f2)
        res1 = opt_f1([1, 2, 3, 5])
        res2 = opt_f2(torch.rand([2, 3, 4, 5]))

        self.assertEqual(res1, 8)
        self.assertEqual(res2, 9)

    def test_enum_as_dict_key(self):
        class MyEnum(enum.Enum):
            FOO = 10
            BAR = 20

        def fn(x):
            y = x + 2
            z = {
                MyEnum.FOO: torch.tensor(1),
                MyEnum.BAR: 10,
                "MyEnum.BAR": torch.tensor(8),
                5: torch.rand(3),
            }
            torch._dynamo.graph_break()
            a = z[MyEnum.FOO] + z["MyEnum.BAR"]
            b = y * 2
            return a, b

        cnts = torch._dynamo.testing.CompileCounter()
        opt_fn = torch._dynamo.optimize(cnts)(fn)
        for _ in range(10):
            x = torch.rand(3)
            ref = fn(x)
            res = opt_fn(x)
            self.assertTrue(same(ref, res))
        self.assertEqual(cnts.frame_count, 2)

    def test_enum_as_dict_key_with_overloaded_str(self):
        class MyEnum(enum.Enum):
            FOO = 10
            BAR = 20

            def __str__(self):
                return self.value

        def fn(x):
            y = x + 2
            z = {
                MyEnum.FOO: torch.tensor(1),
                MyEnum.BAR: 10,
                "MyEnum.BAR": torch.tensor(8),
                5: torch.rand(3),
            }
            torch._dynamo.graph_break()
            a = z[MyEnum.FOO] + z["MyEnum.BAR"]
            b = y * 2
            return a, b

        cnts = torch._dynamo.testing.CompileCounter()
        opt_fn = torch._dynamo.optimize(cnts)(fn)
        for _ in range(10):
            x = torch.rand(3)
            ref = fn(x)
            res = opt_fn(x)
            self.assertTrue(same(ref, res))
        self.assertEqual(cnts.frame_count, 2)

    def test_const_dict_variable_python_type(self):
        from torch._dynamo.variables import ConstantVariable, ConstDictVariable

        make_key = ConstantVariable.create

        d1 = {
            make_key("a"): ConstantVariable.create(10),
            make_key("b"): ConstantVariable.create(20),
        }
        d2 = collections.OrderedDict(
            [
                (make_key("x"), ConstantVariable.create(12)),
                (make_key("y"), ConstantVariable.create(22)),
            ]
        )
        self.assertEqual(ConstDictVariable(d1).python_type(), dict)
        self.assertEqual(
            ConstDictVariable(d2, collections.OrderedDict).python_type(),
            collections.OrderedDict,
        )

    def test_builtin_subclasses_as_method_on_class_type(self):
        class Foo:
            def __init__(self, name):
                self.ame_ = name

            def get_name(self):
                return "Foo " + self.name_

        class Bar(Foo):
            def __init__(self, name):
                self.name_ = name

            def get_name(self):
                return "Bar " + self.name_

        class Baz(Foo):
            def __init__(self, name):  # noqa: B903
                self.name_ = name

            def get_name(self):
                return "Baz " + self.name_

        subs_of_foo_reg = Foo.__subclasses__()

        counter = CompileCounter()

        @torch._dynamo.optimize_assert(counter)
        def fn():
            return Foo.__subclasses__()

        subs_of_foo_optim = fn()

        self.assertEqual(len(subs_of_foo_reg), 2)
        self.assertEqual(subs_of_foo_reg, subs_of_foo_optim)

    def test_builtin_subclasses_as_method_on_var(self):
        class Foo:
            def __init__(self, name):
                self.name_ = name

            def get_name(self):
                return "Foo " + self.name_

        class Bar(Foo):
            def __init__(self, name):
                self.name_ = name

            def get_name(self):
                return "Bar " + self.name_

        class Baz(Bar):
            def __init__(self, name):
                self.name_ = name

            def get_name(self):
                return "Baz " + self.name_

        subs_of_foo_reg = Foo.__subclasses__()
        sub_of_foo_subclass_var_reg = subs_of_foo_reg[0].__subclasses__()

        sub_of_foo_subclass_var_optim = list()
        counter = CompileCounter()

        @torch._dynamo.optimize_assert(counter)
        def fn():
            return Foo.__subclasses__()

        @torch._dynamo.optimize_assert(counter)
        def fn_single(subs_of_foo_optim):
            return subs_of_foo_optim[0].__subclasses__()

        subs_of_foo_optim = fn()
        sub_of_foo_subclass_var_optim = fn_single(subs_of_foo_optim)

        self.assertEqual(len(sub_of_foo_subclass_var_optim), 1)
        self.assertEqual(sub_of_foo_subclass_var_optim, sub_of_foo_subclass_var_reg)

    def test_builtin_str_on_user_defined_function(self):
        def another_fn():
            pass

        def fn():
            return "another_fn" in str(another_fn)

        opt_fn = torch._dynamo.optimize(nopython=True)(fn)
        self.assertTrue(opt_fn())

    def test_enum_no_graphbreaks(self):
        class Foo(enum.Enum):
            FOO = 0
            BAR = 1

        def fn(x, foo):
            if foo is Foo.FOO:
                x = torch.add(x, 1.0)
            x = torch.mul(x, 1.0)
            return x

        x = torch.randn(1)
        cnts = torch._dynamo.testing.CompileCounter()
        opt_fn = torch._dynamo.optimize(cnts, nopython=True)(fn)
        opt_fn(x, Foo.FOO)
        self.assertEqual(cnts.op_count, 2)

        torch._dynamo.reset()
        cnts = torch._dynamo.testing.CompileCounter()
        opt_fn = torch._dynamo.optimize(cnts, nopython=True)(fn)
        opt_fn(x, Foo.BAR)
        self.assertEqual(cnts.op_count, 1)

    def test_repeat_interleave_graphbreaks(self):
        def fn_no_breaks(x):
            # no breaks on self_int
            x += 1
            x = torch.repeat_interleave(x, 2, 3)
            x += 1
            return x

        def fn_has_breaks(x):
            # breaks on self_Tensor
            x += 1
            x = torch.repeat_interleave(x, torch.tensor(2), 3)
            x += 1
            return x

        x = torch.randn([4, 16, 1, 64])

        cnts = torch._dynamo.testing.CompileCounter()
        opt_fn = torch._dynamo.optimize(cnts)(fn_no_breaks)
        opt_fn(x)
        self.assertEqual(cnts.frame_count, 1)

        torch._dynamo.reset()
        cnts = torch._dynamo.testing.CompileCounter()
        opt_fn = torch._dynamo.optimize(cnts)(fn_has_breaks)
        opt_fn(x)
        self.assertEqual(cnts.frame_count, 2)

    def test_id_of_nn_module(self):
        class M(torch.nn.Module):
            def forward(self, x, ref_id):
                self_id = id(self)
                if self_id == ref_id:
                    x = torch.mul(x, 1.0)
                x = torch.add(x, 1.0)
                return x

        m = M().eval()
        data = torch.randn(1)
        cnts = torch._dynamo.testing.CompileCounter()
        correct_ref_id = id(m)
        opt_m = torch._dynamo.optimize(cnts, nopython=True)(m)
        opt_m(data, correct_ref_id)
        # Extra op is the recorded equality test (although once
        # the trace is flattened this is dead!)
        if torch._dynamo.config.assume_static_by_default:
            self.assertExpectedInline(cnts.op_count, """2""")
        else:
            self.assertExpectedInline(cnts.op_count, """3""")

        torch._dynamo.reset()
        cnts = torch._dynamo.testing.CompileCounter()
        incorrect_ref_id = id(m) + 1
        opt_m = torch._dynamo.optimize(cnts, nopython=True)(m)
        opt_m(data, incorrect_ref_id)
        if torch._dynamo.config.assume_static_by_default:
            self.assertExpectedInline(cnts.op_count, """1""")
        else:
            self.assertExpectedInline(cnts.op_count, """2""")

    def test_inline_func_jump_on_tensor_condition(self):
        def f1(input):
            if input == 0:
                return input + 1
            else:
                return input + 2

        def f2(input):
            return f1(input)

        cnts = torch._dynamo.testing.CompileCounter()
        opt_f2 = torch._dynamo.optimize(cnts)(f2)
        res1 = opt_f2(torch.tensor([1.0]))
        res2 = opt_f2(torch.tensor([0.0]))

        self.assertEqual(res1, 3)
        self.assertEqual(res2, 1)

    def test_frozenset_torch_func_contains(self):
        funcs = frozenset([torch.add])

        def fn(x, func):
            if func in funcs:
                x = torch.add(x, 1.0)
            x = torch.mul(x, 1.0)
            return x

        x = torch.randn(1)
        cnts = torch._dynamo.testing.CompileCounter()
        opt_fn = torch._dynamo.optimize(cnts, nopython=True)(fn)
        opt_fn(x, torch.add)
        self.assertEqual(cnts.op_count, 2)

        torch._dynamo.reset()
        cnts = torch._dynamo.testing.CompileCounter()
        opt_fn = torch._dynamo.optimize(cnts, nopython=True)(fn)
        opt_fn(x, torch.mul)
        self.assertEqual(cnts.op_count, 1)

    def test_inline_list_mutation(self):
        def f1(x):
            x.append(torch.ones(8))
            return x

        def f2():
            x = [torch.ones(6)]
            f1(x)
            return x

        res1 = f2()
        cnts = torch._dynamo.testing.CompileCounter()
        opt_f2 = torch._dynamo.optimize(cnts)(f2)
        res2 = opt_f2()
        self.assertTrue(same(res1, res2))

    def test_inline_dict_mutation(self):
        def f1(d):
            d["c"] = d["a"] + d.pop("b")
            return d

        def f2():
            d = {"a": torch.ones(5), "b": torch.ones(5)}
            f1(d)
            return d

        res1 = f2()
        cnts = torch._dynamo.testing.CompileCounter()
        opt_f2 = torch._dynamo.optimize(cnts)(f2)
        res2 = opt_f2()
        self.assertTrue(same(res1, res2))

    def test_inline_local_dict_clear(self):
        def f(d):
            d.clear()
            return d

        inp = {"a": torch.randn(2, 2), "b": torch.randn(2, 2)}
        out = torch.compile(f, backend="eager", fullgraph=True)(inp)
        self.assertEqual(len(out), 0)
        self.assertEqual(len(inp), 0)

    def test_inline_module_attr_dict_clear(self):
        class MyMod(torch.nn.Module):
            def __init__(self):
                super().__init__()
                self.a = {"a": torch.randn(2, 2), "b": torch.randn(2, 2)}

            def forward(self):
                self.a.clear()
                return self.a

        m = MyMod()
        out = torch.compile(m, backend="eager", fullgraph=True)()
        self.assertEqual(len(out), 0)
        self.assertEqual(len(m.a), 0)

    def test_inline_user_defined_dict_attr_clear(self):
        class MyMod:
            def __init__(self):
                self.a = {"a": torch.randn(2, 2), "b": torch.randn(2, 2)}

        def f(obj, inp):
            ret = len(obj.a) + inp
            obj.a.clear()
            return obj.a, ret

        m = MyMod()
        before_len = len(m.a)
        t_inp = torch.ones(1)
        d, ret = torch.compile(f, backend="eager", fullgraph=True)(m, t_inp)
        self.assertEqual(len(m.a), 0)
        self.assertEqual(len(d), 0)
        self.assertEqual(ret, t_inp + before_len)

    def test_recursive_inline_list_mutation(self):
        def f1(x, y):
            x.append(torch.tensor([1.1]))
            y.append(torch.tensor([1.2]))
            return x, y

        def f2(x, y):
            x.append(torch.tensor([2.1]))
            y.append(torch.tensor([2.2]))
            f1(x, y)
            return x, y

        def f3(x):
            x.append(torch.tensor([3.1]))
            y = [torch.tensor([3.2])]
            f2(x, y)
            return x, y

        def f4():
            x = [torch.tensor([4.1])]
            return f3(x)

        res1 = f4()
        cnts = torch._dynamo.testing.CompileCounter()
        opt_f4 = torch._dynamo.optimize(cnts)(f4)
        res2 = opt_f4()
        self.assertTrue(same(res1, res2))

    def test_sample_input(self):
        from torch.testing._internal.common_methods_invocations import SampleInput

        def fn(sample):
            if isinstance(sample.input, torch.Tensor):
                return sample.input * 2
            return torch.zeros(())

        sample = SampleInput(torch.ones(2))
        ref = fn(sample)

        opt_fn = torch._dynamo.optimize("eager")(fn)
        res = opt_fn(sample)

        self.assertTrue(same(ref, res))

    def test_release_input_memory(self):
        x = torch.rand([4])
        x_ref = weakref.ref(x)

        cnts = torch._dynamo.testing.CompileCounter()

        @torch._dynamo.optimize(cnts)
        def foo(x):
            return x + x

        out = foo(x)
        self.assertTrue(same(out, x + x))
        del x
        self.assertIs(x_ref(), None)

    def test_release_module_memory(self):
        mod = torch.nn.Linear(10, 10)
        x = torch.rand([10, 10])
        mod_weight_ref = weakref.ref(mod.weight)
        mod_ref = weakref.ref(mod)

        # Modules that are passed into torch._dynamo optimized functions
        # will normally be held onto through the generated GraphModule,
        # which contains the modules. remove the reference in this backend
        # and test that no additional references are being held.
        class NoLeakBackend:
            def __call__(self, gm: torch.fx.GraphModule, example_inputs):
                gm.mod = None

                def foo(*args, **kwargs):
                    return (1,)

                return foo

        no_leak_backend = NoLeakBackend()

        @torch._dynamo.optimize(no_leak_backend)
        def foo(mod, x):
            return mod(x)

        foo(mod, x)
        del mod
        del x
        self.assertIsNone(mod_ref(), None)
        self.assertIsNone(mod_weight_ref(), None)

    def test_release_scope_memory(self):
        def inner(y):
            y

        inner = torch._dynamo.optimize("eager")(inner)

        p_ref = None

        x = torch.randn((10, 10))
        inner(x)

        p_ref = weakref.ref(x)
        self.assertTrue(p_ref() is not None)
        del x
        self.assertTrue(p_ref() is None)

    def test_update_locals_and_stack_uses_shared_cache(self):
        def fn(x):
            perm = [0, 3, 5]
            perm = list(range(min(perm))) + perm
            perm.extend(i for i in range(x.dim()) if i not in perm)
            return perm

        x = torch.rand([2, 2, 2, 2, 2, 2])
        res1 = fn(x)
        cnts = torch._dynamo.testing.CompileCounter()
        opt_fn = torch._dynamo.optimize(cnts)(fn)
        res2 = opt_fn(x)
        self.assertTrue(same(res1, res2))

    def test_dict_reconstruct_keeps_original_order(self):
        def fn():
            modules = collections.OrderedDict([("act", torch.nn.ReLU())])
            module_dict = torch.nn.ModuleDict(modules)

            next_modules = {"fc4": torch.nn.Linear(5, 6), "act3": torch.nn.Sigmoid()}
            modules.update(next_modules.items())
            module_dict.update(next_modules)
            return modules, module_dict

        cnts = torch._dynamo.testing.CompileCounter()
        opt_fn = torch._dynamo.optimize(cnts)(fn)
        modules, module_dict = opt_fn()

        self.assertEqual(len(module_dict), len(modules))
        for k1, m2 in zip(modules, module_dict.children()):
            self.assertTrue(modules[k1] is m2)

    def test_side_effects_codegen_update_mutated(self):
        # codegen to update mutated variables with side effect
        # should after stack value's codegen
        def f1(x):
            alist = [x]
            alist.append(x + 1)
            alist[0].sum().item()  # graph break
            res = alist.pop()
            res.sum().item()  # graph break
            return res

        def f2(a, b):
            d = {"a": a + 1, "b": b + 2}
            x = d.pop("b")
            x.sum().item()  # graph break
            y = d["a"] + x
            y.sum().item()  # graph break
            d["c"] = y
            return d

        x = torch.rand([2, 3])
        a = torch.rand([5, 6])
        b = torch.rand([5, 6])
        res11 = f1(x)
        res21 = f2(a, b)
        cnts = torch._dynamo.testing.CompileCounter()
        opt_f1 = torch._dynamo.optimize(cnts)(f1)
        opt_f2 = torch._dynamo.optimize(cnts)(f2)
        res12 = opt_f1(x)
        res22 = opt_f2(a, b)
        self.assertTrue(same(res11, res12))
        self.assertTrue(same(res21, res22))

    def test_list_append_return_none(self):
        def fn(x):
            alist = []
            blist = alist.append(x + 1)
            return alist, blist

        x = torch.tensor([2.3])
        res = fn(x)
        cnts = torch._dynamo.testing.CompileCounter()
        opt_fn = torch._dynamo.optimize(cnts)(fn)
        res2 = opt_fn(x)
        self.assertEqual(res, res2)

    def test_tensor_types(self):
        def fn(dtype, tensor_type):
            x = torch.empty(4, dtype=dtype)
            assert isinstance(x, tensor_type)

        opt_fn = torch._dynamo.optimize("eager")(fn)
        opt_fn(torch.float32, torch.FloatTensor)
        opt_fn(torch.float64, torch.DoubleTensor)
        opt_fn(torch.float16, torch.HalfTensor)
        opt_fn(torch.bfloat16, torch.BFloat16Tensor)
        opt_fn(torch.uint8, torch.ByteTensor)
        opt_fn(torch.int8, torch.CharTensor)
        opt_fn(torch.int64, torch.LongTensor)
        opt_fn(torch.int, torch.IntTensor)
        opt_fn(torch.int16, torch.ShortTensor)
        opt_fn(torch.bool, torch.BoolTensor)

    def test_nan(self):
        def f(x, n):
            return x * 2 + n

        x = torch.randn(4)
        n = float("nan")

        cnts = torch._dynamo.testing.CompileCounter()
        opt_f = torch._dynamo.optimize(cnts)(f)
        opt_f(x, n)
        opt_f(x, n)
        self.assertEqual(cnts.frame_count, 1)

    @patch.object(torch._dynamo.config, "capture_scalar_outputs", True)
    def test_item(self):
        class MyMod(torch.nn.Module):
            def forward(self, x):
                z = torch.max(x)
                return z.int().item()

        x = torch.tensor([[10.6763, 11.7445, -2.2369]])
        model = MyMod()
        y = torch._dynamo.optimize("eager", nopython=True)(model)(x)

        self.assertEqual(y, 11)

    @patch.object(torch._dynamo.config, "capture_scalar_outputs", True)
    def test_item_changes(self):
        class MyMod(torch.nn.Module):
            def forward(self, x):
                z = torch.max(x)
                return z.int().item()

        x = torch.tensor([[10.6763, 11.7445, -2.2369]])
        model = MyMod()
        opt_model = torch._dynamo.optimize("eager", nopython=True)(model)
        y = opt_model(x)
        z = opt_model(torch.tensor([[y - 5, y + 10, y + 50]]))

        self.assertEqual(y, 11)
        self.assertEqual(z, 61)

    @patch.object(torch._dynamo.config, "capture_scalar_outputs", True)
    def test_item_changes_new_shape(self):
        class MyMod(torch.nn.Module):
            def forward(self, x):
                z = torch.max(x)
                return z.int().item()

        x = torch.tensor([[10.6763, 11.7445, -2.2369]])
        model = MyMod()
        opt_model = torch._dynamo.optimize("eager", nopython=True)(model)
        y = opt_model(x)
        z = opt_model(torch.tensor([[y - 5, y + 50], [y + 5, y - 50]]))

        self.assertEqual(y, 11)
        self.assertEqual(z, 61)

    @unittest.skip("https://github.com/pytorch/pytorch/issues/99726")
    def test_cross_entropy_loss_fancy_ctor1(self):
        rand_5 = torch.randn(5)
        rand_3_5 = torch.randn(3, 5)
        target = torch.empty(3, dtype=torch.long).random_(5)

        loss = torch.nn.CrossEntropyLoss(
            weight=rand_5, reduce=False, label_smoothing=0.5
        )
        opt_loss = torch._dynamo.optimize("eager", nopython=True)(loss)
        input = rand_3_5
        dynamo_output = opt_loss(input, target)

        loss = torch.nn.CrossEntropyLoss(
            weight=rand_5, reduce=False, label_smoothing=0.5
        )
        input = rand_3_5
        output = loss(input, target)

        self.assertTrue(torch.allclose(dynamo_output, output))

    def test_cross_entropy_loss_fancy_ctor2(self):
        rand_3_5 = torch.randn(3, 5)
        target = torch.empty(3, dtype=torch.long).random_(5)

        loss = torch.nn.CrossEntropyLoss(reduce=False, label_smoothing=0.5)
        opt_loss = torch._dynamo.optimize("eager", nopython=True)(loss)
        input = rand_3_5
        dynamo_output = opt_loss(input, target)

        loss = torch.nn.CrossEntropyLoss(reduce=False, label_smoothing=0.5)
        input = rand_3_5
        output = loss(input, target)

        self.assertTrue(torch.allclose(dynamo_output, output))

    def test_cross_entropy_loss_simple_ctor(self):
        output = None
        rand_3_5 = torch.randn(3, 5)
        target = torch.empty(3, dtype=torch.long).random_(5)

        loss = torch.nn.CrossEntropyLoss()
        opt_loss = torch._dynamo.optimize("eager", nopython=True)(loss)
        input = rand_3_5
        dynamo_output = opt_loss(input, target)

        loss = torch.nn.CrossEntropyLoss()
        input = rand_3_5
        output = loss(input, target)

        self.assertTrue(torch.allclose(dynamo_output, output))

    def test_nn_functional_reduction(self):
        def fn(loss, reduction):
            reduction_enum = F._Reduction.get_enum(reduction)
            if reduction_enum == 0:
                return loss
            elif reduction_enum == 1:
                return loss.mean()
            elif reduction_enum == 2:
                return loss.sum()

        x = torch.rand([3, 5])
        y = "mean"
        ref = fn(x, y)
        opt_fn = torch._dynamo.optimize("eager", nopython=True)(fn)
        res = opt_fn(x, y)
        self.assertTrue(torch.allclose(ref, res))

    def test_large_reduction_list(self):
        dtype = torch.float32
        device = "cpu"

        def check_sum_all(tensor: torch.Tensor) -> None:
            pylist = tensor.reshape(-1).tolist()
            self.assertTrue(same(tensor.sum(), torch.tensor(sum(pylist))))

        check_sum_all(torch.randn(200000, dtype=dtype, device=device))

    def test_raise_on_backend_error(self):
        def my_compiler(gm, _):
            raise RuntimeError("duck!")

        @torch._dynamo.optimize(my_compiler)
        def fn(a, b):
            return a + b / (a - b)

        self.assertRaises(
            torch._dynamo.exc.BackendCompilerFailed,
            lambda: fn(torch.randn(10), torch.randn(10)),
        )

    def test_named_parameters(self):
        n_embd = 768
        block_size = 128
        vocab_size = 65
        embd_pdrop = 0.1

        class MyModel2(torch.nn.Module):
            def __init__(self):
                super().__init__()
                self.tok_emb = torch.nn.Embedding(vocab_size, n_embd)
                self.pos_emb = torch.nn.Parameter(torch.zeros(1, block_size, n_embd))
                self.drop = torch.nn.Dropout(embd_pdrop)

            def forward(self, x):
                return x

        class MyModel(torch.nn.Module):
            def __init__(self):
                super().__init__()
                self.tok_emb = torch.nn.Embedding(vocab_size, n_embd)
                self.pos_emb = torch.nn.Parameter(torch.zeros(1, block_size, n_embd))
                self.drop = torch.nn.Dropout(embd_pdrop)
                self.submod2 = MyModel2()

            def forward(self, x):
                return x

        # Regular
        params = []
        mod = MyModel()
        actual_params = list(mod.named_parameters())

        @torch._dynamo.optimize("eager", nopython=True)
        def fn():
            return list(mod.named_parameters())

        params = fn()

        self.assertEqual(len(actual_params), len(params))
        for idx in range(len(params)):
            k_a, v_a = actual_params[idx]
            k, v = params[idx]
            self.assertEqual(k_a, k)
            self.assertTrue(torch.allclose(v_a, v))

        # Prefix
        params = []
        mod = MyModel()
        actual_params = list(mod.named_parameters(prefix="foo"))

        @torch._dynamo.optimize("eager", nopython=True)
        def fn1():
            return list(mod.named_parameters(prefix="foo"))

        params = fn1()

        self.assertEqual(len(actual_params), len(params))
        for idx in range(len(params)):
            k_a, v_a = actual_params[idx]
            k, v = params[idx]
            self.assertEqual(k_a, k)
            self.assertTrue(torch.allclose(v_a, v))

    def test_module_complex_iter(self):
        n_embd = 768
        block_size = 128
        vocab_size = 65
        embd_pdrop = 0.1

        class FakeGPT(torch.nn.Module):
            def __init__(self):
                super().__init__()
                self.tok_emb = torch.nn.Embedding(vocab_size, n_embd)
                self.pos_emb = torch.nn.Parameter(torch.zeros(1, block_size, n_embd))
                self.drop = torch.nn.Dropout(embd_pdrop)
                self.ln_f = torch.nn.LayerNorm(n_embd)
                self.head = torch.nn.Linear(n_embd, vocab_size, bias=False)

                self.block_size = block_size
                self.names = []

            def forward(self, idx, targets=None):
                b, t = idx.size()
                assert (
                    t <= self.block_size
                ), "Cannot forward, model block size is exhausted."

                # forward the GPT model
                token_embeddings = self.tok_emb(
                    idx
                )  # each index maps to a (learnable) vector
                position_embeddings = self.pos_emb[
                    :, :t, :
                ]  # each position maps to a (learnable) vector
                x = self.drop(token_embeddings + position_embeddings)
                x = self.blocks(x)
                x = self.ln_f(x)
                logits = self.head(x)

                # if we are given some desired targets also calculate the loss
                loss = None
                if targets is not None:
                    loss = F.cross_entropy(
                        logits.view(-1, logits.size(-1)), targets.view(-1)
                    )

                return logits, loss

            def foo(self, memo=None, prefix="", remove_duplicate=False):
                for mn, m in self.named_modules(
                    memo=memo, prefix=prefix, remove_duplicate=remove_duplicate
                ):
                    for pn, p in self.named_parameters():
                        fpn = f"{mn}.{pn}" if mn else pn
                        self.names.append(fpn)

        # Test plain recurse
        model_a = FakeGPT()
        model_a.foo()
        a_names = model_a.names

        model_b = FakeGPT()
        opt_model_b = torch._dynamo.optimize("eager", nopython=True)(model_b)
        opt_model_b.foo()

        self.assertEqual(a_names, model_b.names)

        # Test with prefix
        model_a = FakeGPT()
        model_a.foo(prefix="abc")
        a_names = model_a.names

        model_b = FakeGPT()
        opt_model_b = torch._dynamo.optimize("eager", nopython=True)(model_b)
        opt_model_b.foo(prefix="abc")

        self.assertEqual(a_names, model_b.names)

    def test_numpy_variable_isinstance(self):
        def fn(x, m):
            if isinstance(m, np.ndarray):
                return x + 1
            else:
                return x - 1

        x = torch.tensor([2.3])
        m = np.array([1, 2, 3])
        ref = fn(x, m)
        cnts = torch._dynamo.testing.CompileCounter()
        opt_fn = torch._dynamo.optimize(cnts)(fn)
        res = opt_fn(x, m)
        self.assertEqual(ref, res)

        # Test now the other path
        ref = fn(x, x)
        res = opt_fn(x, x)
        self.assertEqual(ref, res)

    def test_tensor_dot_grad_no_graph_break(self):
        def fn(a, b):
            y = 3 * a**3 - b**2
            y.backward(gradient=torch.tensor([1.0, 1.0]))
            b.grad.zero_()
            return a.grad, b.grad

        a = torch.tensor([2.0, 3.0], requires_grad=True)
        b = torch.tensor([6.0, 4.0], requires_grad=True)
        cnts = torch._dynamo.testing.CompileCounter()
        opt_fn = torch._dynamo.optimize(cnts)(fn)
        _, b_grad = opt_fn(a, b)
        self.assertTrue(same(b_grad, torch.tensor([0.0, 0.0])))
        self.assertEqual(cnts.frame_count, 2)

    def test_torch_nn_parameter_isinstance(self):
        def fn(x):
            a = torch.nn.Parameter(torch.rand(2, 3))
            if isinstance(a, torch.Tensor):
                return x + 1
            else:
                return x - 1

        x = torch.tensor([2.5])
        ref = fn(x)
        opt_fn = torch._dynamo.optimize("eager")(fn)
        res = opt_fn(x)
        self.assertEqual(ref, res)

    def _optimize_then_check_exp(
        self, foo, args, cnt, exp_out, exp_frame_count, exp_n_cached_backend
    ):
        opt_out = torch._dynamo.optimize(backend=cnt)(foo)(*args)
        self.assertEqual(exp_out, opt_out)
        self.assertEqual(cnt.frame_count, exp_frame_count)

    def test_backend_match_guard(self):
        x = torch.randn([3, 4])

        def foo(x):
            return x.sin() + x.cos()

        def foo_graph_break(x):
            a = x.sin()
            torch._dynamo.graph_break()
            b = x.cos()
            return a + b

        eager_record_backend = torch._dynamo.testing.EagerAndRecordGraphs()
        backends = [eager_record_backend, "eager"]

        # We intentionally don't reset dynamo for each backend so that we can test
        # 1. dynamo doesn't recompile when backend stays the same, i.e. frame_count doesn't increase
        # 2. dynamo recompiles when backend changes, i.e. frame_count is non-zero for next backend
        def test_recompile(foo, *, exp_frame_count):
            eager_result = foo(x)
            for i, backend in enumerate(backends):
                cnt = torch._dynamo.testing.CompileCounterWithBackend(backend)
                # Run opt_f multiple times to make sure dynamo doesn't recompile.
                # Specifically, frame_count doesn't increase
                # the number of cached backends is i + 2 because we have the optimizing backend + None
                self._optimize_then_check_exp(
                    foo, (x,), cnt, eager_result, exp_frame_count, i + 2
                )
                self._optimize_then_check_exp(
                    foo, (x,), cnt, eager_result, exp_frame_count, i + 2
                )
                self._optimize_then_check_exp(
                    foo, (x,), cnt, eager_result, exp_frame_count, i + 2
                )

        test_recompile(foo, exp_frame_count=1)
        torch._dynamo.reset()
        test_recompile(foo_graph_break, exp_frame_count=2)

    def test_backend_match_guard_multi_threads(self):
        x = torch.randn([3, 4])

        def foo(x):
            return x.sin() + x.cos()

        def compile_then_check_exp(foo, args, cnt, eager_result, exp_frame_count):
            for i in range(3):
                opt_out = torch._dynamo.optimize(backend=cnt)(foo)(*args)
                self.assertEqual(opt_out, eager_result)
            self.assertEqual(cnt.frame_count, exp_frame_count)
            thread_success[threading.current_thread()] = True

        eager_record_backend = torch._dynamo.testing.EagerAndRecordGraphs()
        backends = [eager_record_backend, "eager"]

        # Test dynamo recompiles but only caches a single backend for each thread
        eager_result = foo(x)
        # cnt and None
        exp_frame_count = 1
        threads = []
        thread_success = {}
        for i, backend in enumerate(backends):
            cnt = torch._dynamo.testing.CompileCounterWithBackend(backend)
            thread = threading.Thread(
                target=compile_then_check_exp,
                args=(
                    foo,
                    (x,),
                    cnt,
                    eager_result,
                    exp_frame_count,
                ),
            )
            threads.append(thread)
            thread.start()

        # Wait for all threads to finish
        for thread in threads:
            thread.join()

        self.assertEqual(len(thread_success), len(threads))

    def test_dynamo_min_operator_with_shape(self):
        @torch._dynamo.optimize("eager", nopython=True)
        def f(x, a):
            return min(x.shape[0], a)

        result = f(torch.ones(6), 3)
        self.assertEqual(result, 3)

    def test_onnx_shape_as_tensor(self):
        @torch._dynamo.optimize("eager", nopython=True)
        def f(x):
            return 1 + torch._shape_as_tensor(x)[0]

        gm, _ = torch._dynamo.export(f)(torch.ones(6))

        input_one_dim = torch.ones(6)
        input_two_dims = torch.ones(7, 4)
        self.assertEqual(f(input_one_dim), 7)
        self.assertEqual(f(input_two_dims), 8)
        self.assertEqual(f(input_two_dims), 8)

        @torch._dynamo.optimize("eager", nopython=True)
        def f_onnx(x):
            return 1 + torch.onnx.operators.shape_as_tensor(x)[0]

        self.assertEqual(f_onnx(input_one_dim), 7)
        self.assertEqual(f_onnx(input_two_dims), 8)
        self.assertEqual(f_onnx(input_two_dims), 8)

    def test_cond(self):
        from functorch.experimental.control_flow import cond

        def true_fn(x):
            return x.sin()

        def false_fn(x):
            return x.cos()

        def f(pred, x):
            return cond(pred, true_fn, false_fn, [x])

        opt_fn = torch._dynamo.optimize("eager")(f)
        a = opt_fn(torch.tensor(False), torch.tensor([0.25, 0.25]))
        self.assertTrue(same(torch.cos(torch.tensor([0.25, 0.25])), a))
        b = opt_fn(torch.tensor(True), torch.tensor([0.25, 0.25]))
        self.assertTrue(same(torch.sin(torch.tensor([0.25, 0.25])), b))

    def test_nonzero_static(self):
        # invalid size
        with self.assertRaisesRegex(
            RuntimeError, "nonzero_static: 'size' must be an non-negative integer"
        ):
            torch.nonzero_static(torch.tensor([8]), size=-2)

        with self.assertRaisesRegex(
            RuntimeError, "nonzero_static: 'size' must be an non-negative integer"
        ):
            torch.nonzero_static(torch.tensor([8]), size=-2, out=torch.tensor(0))

        # nonzero_static.out: out dtype mismatch
        input_tensor = torch.tensor([8])
        static_size = 1
        out_tensor = torch.empty((static_size, input_tensor.dim()), dtype=torch.float)
        with self.assertRaisesRegex(
            RuntimeError, "nonzero_static: Expected out tensor to have scalar type Long"
        ):
            torch.nonzero_static(input_tensor, size=static_size, out=out_tensor)

        # nonzero_static.out: out resize (shrink)
        input_tensor = torch.tensor([8])
        static_size = 1
        out_tensor = torch.empty((10, 10, 10, 10), dtype=torch.long)
        self.assertTrue(
            same(
                torch.nonzero_static(input_tensor, size=static_size, out=out_tensor),
                torch.tensor([0]),
            )
        )
        self.assertTrue(
            same(
                out_tensor,
                torch.tensor([0]),
            )
        )

        # nonzero_static.out: out resize (enlarge)
        input_tensor = torch.tensor([8])
        static_size = 1
        out_tensor = torch.empty((0), dtype=torch.long)
        self.assertTrue(
            same(
                torch.nonzero_static(input_tensor, size=static_size, out=out_tensor),
                torch.tensor([0]),
            )
        )
        self.assertTrue(
            same(
                out_tensor,
                torch.tensor([0]),
            )
        )

        # 0 rank
        input_tensor = torch.tensor(6)
        static_size = 2
        self.assertTrue(
            same(
                torch.nonzero_static(input_tensor, size=static_size),
                torch.empty((static_size, input_tensor.dim()), dtype=torch.long),
            )
        )

        # 0 size
        input_tensor = torch.tensor([[[1]]])
        static_size = 0
        self.assertTrue(
            same(
                torch.nonzero_static(input_tensor, size=static_size),
                torch.empty((static_size, input_tensor.dim()), dtype=torch.long),
            )
        )

        # 1D input
        input_tensor = torch.tensor([0, 8])
        static_size = 1
        self.assertTrue(
            same(
                torch.nonzero_static(input_tensor, size=static_size),
                torch.tensor([1]),
            )
        )

        input_tensor = torch.tensor([8, 0])
        static_size = 2
        self.assertTrue(
            same(
                torch.nonzero_static(input_tensor, size=static_size),
                torch.tensor([[0], [-1]]),  # padded with default fill_value "-1"
            )
        )

        # 2D input
        input_tensor = torch.tensor([[1.2, 0], [3.4, 5.6]])
        static_size = 5
        fill_value = -100
        self.assertTrue(
            torch._dynamo.utils.same(
                torch.nonzero_static(
                    input_tensor, size=static_size, fill_value=fill_value
                ),
                torch.tensor(
                    [
                        [0, 0],
                        [1, 0],
                        [1, 1],
                        [fill_value, fill_value],
                        [fill_value, fill_value],
                    ]
                ),
            )
        )
        input_tensor = torch.tensor([[1.2, 0], [3.4, 5.6]])
        static_size = 2
        fill_value = -100
        self.assertTrue(
            torch._dynamo.utils.same(
                torch.nonzero_static(
                    input_tensor, size=static_size, fill_value=fill_value
                ),
                torch.tensor([[0, 0], [1, 0]]),
            )
        )

        # 3D input
        input_tensor = torch.tensor([[[0, 0], [0, -3]], [[0, 0], [5, 0]]])
        static_size = 4
        fill_value = -999
        self.assertTrue(
            torch._dynamo.utils.same(
                torch.nonzero_static(
                    input_tensor,
                    size=static_size,
                    fill_value=fill_value,
                ),
                torch.tensor(
                    [
                        [0, 1, 1],
                        [1, 1, 0],
                        [fill_value, fill_value, fill_value],
                        [fill_value, fill_value, fill_value],
                    ]
                ),
            )
        )

    def test_cond_with_quantization(self):
        from functorch.experimental.control_flow import cond

        class MyModule(torch.nn.Module):
            def __init__(self):
                super().__init__()
                example_inputs = (torch.randn(5, 5),)
                self.model = torch.nn.Linear(5, 5)
                self.quantized_model = prepare_qat_fx(
                    self.model, qconfig_dict, example_inputs=example_inputs
                )

            def forward(self, pred, x):
                def true_fn(x):
                    return x.sin() + self.quantized_model(x)

                def false_fn(x):
                    return x.cos() + self.model(x)

                return cond(pred, true_fn, false_fn, [x])

        module = MyModule()
        opt_m = torch._dynamo.optimize("eager", nopython=True)(module)
        x = torch.rand((5, 5))
        pred = torch.tensor(True)
        self.assertTrue(same(module(pred, x), opt_m(pred, x)))
        pred = torch.tensor(False)
        self.assertTrue(same(module(pred, x), opt_m(pred, x)))

    def test_map_with_quantization(self):
        from functorch.experimental.control_flow import map

        class MyModule(torch.nn.Module):
            def __init__(self):
                super().__init__()
                example_inputs = (torch.randn(5, 5),)
                self.model = torch.nn.Linear(5, 5)
                self.quantized_model = prepare_qat_fx(
                    self.model, qconfig_dict, example_inputs=example_inputs
                )

            def forward(self, x):
                def body(x):
                    return x.sin() + self.quantized_model(x)

                return map(body, x)

        module = MyModule()
        opt_m = torch._dynamo.optimize("eager", nopython=True)(module)
        x = torch.rand((5, 5))
        self.assertTrue(same(module(x), opt_m(x)))

    def test_cond_side_effects(self):
        from functorch.experimental.control_flow import cond

        c = 0

        def true_fn(x):
            return x - c

        def false_fn(x):
            return x + c

        def f(pred, x):
            nonlocal c
            c = 1
            return cond(pred, true_fn, false_fn, [x])

        opt_fn = torch._dynamo.optimize("eager")(f)
        c = 0
        a = opt_fn(torch.tensor(False), torch.tensor([0.25, 0.25]))
        self.assertTrue(same(torch.tensor([1.25, 1.25]), a))

    def test_map_side_effects(self):
        from functorch.experimental.control_flow import map

        class Module(torch.nn.Module):
            def __init__(self):
                super().__init__()
                self.w = torch.tensor(1)

            def forward(self, xs):
                def body(x):
                    self.w += 1
                    return x

                return map(body, xs)

        mod = Module()
        with self.assertRaisesRegex(
            Unsupported, "Can't inplace modify module params/buffers"
        ):
            opt_fn = torch._dynamo.optimize("eager", nopython=True)(mod)
            opt_fn(torch.randn(3, 2))

    def test_cond_nested(self):
        from functorch.experimental.control_flow import cond

        def true_fn_nested(x):
            return x * 10

        def false_fn_nested(x):
            return x * -1

        def true_fn(pred2, x):
            return x.sin()

        def false_fn(pred2, x):
            return x + cond(pred2, true_fn_nested, false_fn_nested, [x])

        def f(pred, pred2, x):
            return cond(pred, true_fn, false_fn, [pred2, x])

        cc = torch._dynamo.testing.CompileCounter()
        opt_fn = torch._dynamo.optimize(cc)(f)
        true_true_sin = opt_fn(
            torch.tensor(True), torch.tensor(True), torch.tensor([0.25, 0.25])
        )
        self.assertTrue(same(torch.sin(torch.tensor([0.25, 0.25])), true_true_sin))

        true_false_sin = opt_fn(
            torch.tensor(True), torch.tensor(False), torch.tensor([0.25, 0.25])
        )
        self.assertTrue(same(torch.sin(torch.tensor([0.25, 0.25])), true_false_sin))

        false_true_sum_mult = opt_fn(
            torch.tensor(False), torch.tensor(True), torch.tensor([0.25, 0.25])
        )
        self.assertTrue(
            same(torch.tensor([2.75, 2.75]), false_true_sum_mult)
        )  # * 10 then add x

        false_false_sum_neg = opt_fn(
            torch.tensor(False), torch.tensor(False), torch.tensor([0.25, 0.25])
        )
        self.assertTrue(
            same(torch.tensor([0.0, 0.0]), false_false_sum_neg)
        )  # * -1 then add x
        self.assertTrue(cc.frame_count, 2)

    def test_cond_export(self):
        from functorch.experimental.control_flow import cond

        def true_fn_nested(x):
            return x * 10

        def false_fn_nested(x):
            return x * -1

        def true_fn(pred2, x):
            return x.sin()

        def false_fn(pred2, x):
            return x + cond(pred2, true_fn_nested, false_fn_nested, [x])

        def f(pred, pred2, x):
            return cond(pred, true_fn, false_fn, [pred2, x])

        graph, guard = torch._dynamo.export(f)(
            torch.tensor(False), torch.tensor(True), torch.tensor([0.25, 0.25])
        )
        true_true_sin = graph(
            torch.tensor(True), torch.tensor(True), torch.tensor([0.25, 0.25])
        )
        self.assertTrue(same(torch.sin(torch.tensor([0.25, 0.25])), true_true_sin))

        true_false_sin = graph(
            torch.tensor(True), torch.tensor(False), torch.tensor([0.25, 0.25])
        )
        self.assertTrue(same(torch.sin(torch.tensor([0.25, 0.25])), true_false_sin))

        false_true_sum_mult = graph(
            torch.tensor(False), torch.tensor(True), torch.tensor([0.25, 0.25])
        )
        self.assertTrue(
            same(torch.tensor([2.75, 2.75]), false_true_sum_mult)
        )  # * 10 then add x

        false_false_sum_neg = graph(
            torch.tensor(False), torch.tensor(False), torch.tensor([0.25, 0.25])
        )
        self.assertTrue(
            same(torch.tensor([0.0, 0.0]), false_false_sum_neg)
        )  # * -1 then add x

    def test_cond_export_single_arg(self):
        from functorch.experimental.control_flow import cond

        def true_fn(x):
            return x

        def false_fn(x):
            return x.sin()

        def f(pred, x):
            return cond(pred, true_fn, false_fn, [x])

        graph, guard = torch._dynamo.export(f)(
            torch.tensor(False), torch.tensor([0.25, 0.25])
        )
        true_mirror = graph(torch.tensor(True), torch.tensor([0.25, 0.25]))
        self.assertTrue(same(torch.tensor([0.25, 0.25]), true_mirror))
        true_mirror_2 = graph(torch.tensor(True), torch.tensor([0.33, 0.33, 0.33]))
        self.assertTrue(same(torch.tensor([0.33, 0.33, 0.33]), true_mirror_2))

        false_sin = graph(torch.tensor(False), torch.tensor([0.5, 0.5]))
        self.assertTrue(same(torch.sin(torch.tensor([0.5, 0.5])), false_sin))

    def test_enum_guards(self):
        class MyEnum(enum.Enum):
            FOO = 10
            BAR = 20

        def fn(x, y):
            if y == MyEnum.FOO:
                return x + 1
            else:
                return x - 1

        x = torch.rand(3)
        y = MyEnum.BAR
        ref = fn(x, y)
        opt_fn = torch.compile(backend="eager")(fn)
        res = opt_fn(x, y)
        self.assertTrue(same(ref, res))

    def test_duplicate_graph_break_log(self):
        torch._logging.set_logs(graph_breaks=True)

        @torch._dynamo.optimize("eager")
        def f1(a, b):
            f2(a, b)

        def f2(a, b):
            c = a + b
            print("break")
            return a + b + c

        @torch._dynamo.optimize("eager")
        def g1(a, b):
            g2(a, b)

        def g2(a, b):
            c = a + b
            print("break")
            return a + b + c

        def count_graph_break_msgs(msgs):
            return sum(msg.find("Graph break") != -1 for msg in msgs)

        with self.assertLogs(
            logger="torch._dynamo", level=logging.DEBUG
        ) as log, torch._dynamo.config.patch(verbose=True):
            f1(torch.randn(10), torch.randn(10))
            self.assertGreater(count_graph_break_msgs(log.output), 1)

        with self.assertLogs(
            logger="torch._dynamo", level=logging.DEBUG
        ) as log, torch._dynamo.config.patch(verbose=False):
            g1(torch.randn(10), torch.randn(10))
            self.assertEqual(count_graph_break_msgs(log.output), 1)

        # reset logging state
        torch._logging.set_logs()

    def test_inplace_param_update(self):
        def fn(param, y):
            prev_grad = torch.is_grad_enabled()
            try:
                torch.set_grad_enabled(False)
                torch.set_grad_enabled(True)
                torch.set_grad_enabled(False)
                param.add_(y)
            finally:
                torch.set_grad_enabled(prev_grad)

        y = torch.randn(4)
        x = torch.nn.Parameter(torch.randn(4))
        fn(x, y)

        cnts = torch._dynamo.testing.CompileCounter()
        opt_fn = torch._dynamo.optimize(cnts, nopython=True)(fn)
        opt_fn(x, y)
        self.assertEqual(cnts.frame_count, 1)
        self.assertEqual(cnts.op_count, 3)

    @unittest.skipIf(
        not PLATFORM_SUPPORTS_FLASH_ATTENTION,
        "Can't run fused SDPA on this platform",
    )
    def test_parsing_sdpa(self):
        class MyModule(torch.nn.Module):
            def forward(self, query, key, value):
                out = F.scaled_dot_product_attention(query, key, value, None, 0, True)
                out = F.scaled_dot_product_attention(
                    query, key, value, None, 0, True, scale=8
                )
                out = F.scaled_dot_product_attention(
                    query=query,
                    key=key,
                    value=value,
                    attn_mask=None,
                    dropout_p=0,
                    is_causal=True,
                )
                out = F.scaled_dot_product_attention(
                    query,
                    key=key,
                    value=value,
                    attn_mask=None,
                    dropout_p=0,
                    is_causal=True,
                )
                out = F.scaled_dot_product_attention(
                    query, key, value, None, dropout_p=0, is_causal=True
                )
                out = F.scaled_dot_product_attention(query, key, value, None, scale=8)
                return out

        device = "cuda"
        dtype = torch.float16
        seq_len_q = 1
        seq_len_k = 1
        head_dim = 8
        query = torch.ones(
            1, 8, seq_len_q, head_dim, device=device, dtype=dtype, requires_grad=True
        )
        key = torch.ones(
            1, 8, seq_len_k, head_dim, device=device, dtype=dtype, requires_grad=True
        )
        value = torch.ones(
            1, 8, seq_len_k, head_dim, device=device, dtype=dtype, requires_grad=True
        )
        module = MyModule()
        opt_mod = torch._dynamo.optimize("inductor")(module)
        opt_mod(query, key, value)

    def test_generate_tensor_from_list_of_numpy_primitive_type(self):
        # Test sth like torch.LongTensor(list(np.int64, np.int64, ...))
        def fn():
            x = np.array([1, 2, 3, 4, 5, 6], dtype=np.int64)
            y = [x[0], x[2], x[4]]
            return torch.LongTensor(y)

        ref = fn()
        res = torch.compile(fullgraph=True)(fn)()
        self.assertEqual(ref, res)

    def test_object_classmethod(self):
        class C:
            @classmethod
            def fn(cls, x):
                return x + x

        @torch._dynamo.optimize("eager", nopython=True)
        def f():
            return C().fn(torch.ones(2, 3))

        self.assertTrue(torch.allclose(f(), torch.tensor([2.0])))

    def test_object_staticmethod(self):
        class C:
            @staticmethod
            def fn(x):
                return x + x

        @torch._dynamo.optimize("eager", nopython=True)
        def f():
            return C().fn(torch.ones(2, 3))

        self.assertTrue(torch.allclose(f(), torch.tensor([2.0])))

    def test_user_function_variable_supports_enum_argument(self):
        class Foo(enum.Enum):
            FOO = 0
            BAR = 1

        def gn(x, y=Foo.FOO):
            if y is Foo.FOO:
                return x
            else:
                return x + 1

        def fn(x):
            return gn(x)

        x = torch.randn(2, 3)
        ref = fn(x)
        opt_fn = torch._dynamo.optimize("eager", nopython=True)(fn)
        res = opt_fn(x)
        self.assertTrue(torch.allclose(ref, res))

    def test_user_function_variable_supports_type_abcmeta_argument(self):
        class Foo(metaclass=abc.ABCMeta):
            @abc.abstractclassmethod
            def read(self):  # noqa: B027
                pass

        class Bar(Foo):
            def read(self):
                return "Hello World!"

        class Baz:
            pass

        def gn(x, tys=(Bar, Baz)):
            if Bar in tys:
                return x - 1
            else:
                return x + 1

        def fn(x):
            return gn(x)

        x = torch.randn(2, 3)
        ref = fn(x)
        opt_fn = torch._dynamo.optimize("eager", nopython=True)(fn)
        res = opt_fn(x)
        self.assertTrue(torch.allclose(ref, res))

    def test_user_function_variable_supports_function_argument(self):
        # Test user defined function default arguments can be:
        # 1, user defined functions (e.g, add1)
        # 2, torch functions (e.g, torch.sin)
        # 3, python builtin functions (e.g, operator.neg)
        def add1(x):
            return x + 1

        def gn(x, f1=add1, f2=torch.sin, f3=operator.neg):
            return f3(f2(f1(x)))

        def fn(x):
            return gn(x)

        x = torch.randn(2, 3)
        ref = fn(x)
        opt_fn = torch._dynamo.optimize("eager", nopython=True)(fn)
        res = opt_fn(x)
        self.assertTrue(torch.allclose(ref, res))

    def test_typing_variable_isinstance(self):
        def fn(x, m):
            if isinstance(m, typing.Mapping):
                return x + 1
            else:
                return x - 1

        x = torch.randn(2, 3)
        m = {"x": torch.randn(3)}
        ref = fn(x, m)
        opt_fn = torch._dynamo.optimize("eager")(fn)
        res = opt_fn(x, m)
        self.assertTrue(torch.allclose(ref, res))

    def test_repro_graph_breaks_in__get_item_by_idx(self):
        class Mod(torch.nn.Module):
            def __init__(self):
                super().__init__()
                self.mod = torch.nn.Sequential(
                    torch.nn.Linear(3, 3), torch.nn.Linear(3, 3)
                )

            def forward(self, x):
                return self.mod[0](x)

        m = Mod()
        graph, _ = torch._dynamo.export(m)(torch.randn(3, 3))

    def test_nn_sequential_invocation(self):
        with freeze_rng_state():

            class TestModel(torch.nn.Module):
                def __init__(self) -> None:
                    super().__init__()
                    self.linears = torch.nn.Sequential(
                        torch.nn.Linear(2, 2),
                        torch.nn.Linear(2, 2),
                        torch.nn.Linear(2, 2),
                        torch.nn.Linear(2, 2),
                    )

                def forward(self, x):
                    all_but_last = self.linears[:-1]
                    return all_but_last(x)

            m = TestModel()
            x = torch.rand((2, 2))
            real = m(x)
            graph, _ = torch._dynamo.export(m)(x)
            dynamo_result = graph(x)
            self.assertTrue(same(real, dynamo_result))

    def test_nn_sequential_invocation_reposition_indices(self):
        with freeze_rng_state():

            class TestModel(torch.nn.Module):
                def __init__(self) -> None:
                    super().__init__()
                    self.linears = torch.nn.Sequential(
                        torch.nn.Linear(2, 2),
                        torch.nn.Linear(2, 2),
                        torch.nn.Linear(2, 2),
                        torch.nn.Linear(2, 2),
                    )

                def forward(self, x):
                    all_but_last = self.linears[1:3]
                    return all_but_last(x)

            m = TestModel()
            x = torch.rand((2, 2))
            real = m(x)
            graph, _ = torch._dynamo.export(m)(x)
            dynamo_result = graph(x)
            self.assertTrue(same(real, dynamo_result))

    def test_error_on_nested_fx_trace(self):
        input = torch.rand(2, 3)

        def f(x):
            x + x

        real = f(input)

        optimized = torch._dynamo.optimize("eager")(f)
        self.assertTrue(same(optimized(input), real))

        with self.assertRaisesRegex(RuntimeError, "Detected that you are using FX"):
            gm = torch.fx.symbolic_trace(optimized)

    @patch.object(torch._dynamo.config, "error_on_nested_fx_trace", False)
    def test_no_error_on_nested_fx_trace(self):
        input = torch.rand(2, 3)

        def f(x):
            x + x

        real = f(input)

        optimized = torch._dynamo.optimize("eager")(f)
        self.assertTrue(same(optimized(input), real))

        # should not error
        gm = torch.fx.symbolic_trace(optimized)
        self.assertTrue(same(gm(input), real))

    def test_not_dynamic_scope(self):
        def f(y):
            x = 1

            def g():
                x = 2
                return lambda: x

            return y + g()()

        input = torch.zeros(1)
        real = f(input)
        optimized = torch._dynamo.optimize("eager")(f)
        opt = optimized(input)
        self.assertTrue(same(opt, real))

    def test_inference_mode(self):
        @torch.inference_mode()
        def func(x, y):
            return x.add(1.0) + y

        x = torch.ones(4, requires_grad=True)
        y = torch.ones(4, requires_grad=True)
        ref = func(x, y)
        opt_func = torch._dynamo.optimize("eager")(func)

        x1 = torch.ones(4, requires_grad=True)
        res = opt_func(x1, y)
        self.assertTrue(same(ref, res))
        self.assertTrue(same(x, x1))

    def test_if_cond_nn_mod1(self):
        class MockModule(torch.nn.Module):
            def __init__(self, output_relu=True):
                super().__init__()
                self.relu = torch.nn.ReLU() if output_relu else None

            def forward(self, x):
                x = torch.sin(x)
                if self.relu:
                    x = self.relu(x)
                return x

        model = MockModule()
        opt_model = torch._dynamo.optimize("eager", nopython=True)(model)

        x = torch.rand(4)
        ref = model(x)
        res = opt_model(x)
        self.assertTrue(same(ref, res))

        model = MockModule(output_relu=False)
        opt_model = torch._dynamo.optimize("eager", nopython=True)(model)

        x = torch.rand(4)
        ref = model(x)
        res = opt_model(x)
        self.assertTrue(same(ref, res))

    def test_if_cond_nn_mod2(self):
        class MockModule(torch.nn.Module):
            def __init__(self):
                super().__init__()
                self.layer = torch.nn.Sequential()

            def forward(self, x):
                if self.layer:
                    return x + 1
                else:
                    return x - 1

        model = MockModule()
        x = torch.rand(4)
        ref = model(x)
        opt_model = torch.compile(backend="eager")(model)
        res = opt_model(x)
        self.assertTrue(same(ref, res))

    def test_if_cond_nn_mod3(self):
        def fn(x):
            if torch.nn.ModuleList():
                return x + 1
            else:
                return x - 1

        x = torch.rand(4)
        ref = fn(x)
        opt_fn = torch.compile(backend="eager")(fn)
        res = opt_fn(x)
        self.assertTrue(same(ref, res))

    def test_if_cond_user_defined_object(self):
        # obj.__bool__ is not existed
        class A:  # noqa: B903
            def __init__(self, x):
                self.x = x

        # obj.__bool__ is function and returns bool type
        class B:
            def __init__(self, x):
                self.x = x

            def __bool__(self):
                return self.x > 0

        # obj.__bool__ is non-function
        class C:
            def __init__(self, x):
                self.x = x
                self.__bool__ = False

        def fn(x, obj):
            if not obj:
                return x + 1
            else:
                return x - 1

        x = torch.rand(4)
        cnts = torch._dynamo.testing.CompileCounter()
        opt_fn = torch._dynamo.optimize(cnts, nopython=True)(fn)
        obj1 = A(0.5)
        obj2 = B(0.5)
        obj3 = B(-0.5)
        obj4 = C(0.5)
        for obj in [obj1, obj2, obj3, obj4, obj3, obj2]:
            ref = fn(x, obj)
            res = opt_fn(x, obj)
            self.assertTrue(same(ref, res))
        self.assertEqual(cnts.frame_count, 4)

    def test_if_cond_user_defined_object2(self):
        # obj.__bool__ is function and returns non-bool type
        class MyObj:
            def __init__(self, x):
                self.x = x

            def __bool__(self):
                self.x = 1.2
                return self.x

        def fn(a, obj):
            if not obj:
                return a + obj.x
            else:
                return a - obj.x

        x = torch.rand(4)
        obj = MyObj(0.5)
        opt_fn = torch._dynamo.optimize("eager")(fn)
        try:
            opt_fn(x, obj)
            self.assertFalse(True)
        except TypeError as e:
            self.assertIn("__bool__ should return bool, returned float", str(e))

    def test_if_cond_user_defined_object3(self):
        # obj.__bool__ is not existed, but obj.__len__ exists
        class A:  # noqa: B903
            def __init__(self, x):
                self.x = x

            def __len__(self):
                return len(self.x)

        # obj.__bool__ takes precedence over obj.__len__
        class B:
            def __init__(self, x):
                self.x = x

            def __bool__(self):
                return False

            def __len__(self):
                return len(self.x)

        def fn(x, obj):
            if not obj:
                return x + 1
            else:
                return x - 1

        x = torch.rand(4)
        opt_fn = torch.compile(backend="eager", fullgraph=True)(fn)
        obj1 = A([1, 2, 3])
        obj2 = A([])
        obj3 = B([1, 2, 3])
        obj4 = B([])
        for obj in [obj1, obj2, obj3, obj4]:
            ref = fn(x, obj)
            res = opt_fn(x, obj)
            self.assertTrue(same(ref, res))

    def test_class_has_instancecheck_method(self):
        class A:
            pass

        class ExampleMeta(type):
            def __instancecheck__(cls, instance):
                return True

        class B(metaclass=ExampleMeta):
            pass

        def fn(x, obj):
            if isinstance(obj, B):
                return x + 1
            else:
                return x - 1

        x = torch.rand(4)
        obj = A()
        ref = fn(x, obj)
        opt_fn = torch._dynamo.optimize("eager", nopython=True)(fn)
        res = opt_fn(x, obj)
        self.assertTrue(same(ref, res))

    def test_torch_cuda_is_available(self):
        def fn(x):
            if torch.cuda.is_available():
                return x + 1
            else:
                return x - 1

        x = torch.rand(4)
        ref = fn(x)
        opt_fn = torch._dynamo.optimize("eager", nopython=True)(fn)
        res = opt_fn(x)
        self.assertTrue(same(ref, res))

    def test_variable_tracker_recursively_contains(self):
        # VariableTracker.recursively_contains should be updated correctly when mutation happens
        def fn(x):
            data = [[None] * 3] * 3
            for i in range(3):
                if i == 0:
                    data[0][i] = x
                else:
                    data[0][i] = data[0][i - 1] + 1
            return data[0][-1]

        x = torch.rand(4)
        ref = fn(x)
        opt_fn = torch._dynamo.optimize("eager", nopython=True)(fn)
        res = opt_fn(x)
        self.assertTrue(same(ref, res))

    @unittest.skipIf(not TEST_CUDA, "requires cuda")
    @unittest.skipIf(not torch.backends.cudnn.is_available(), "requires cudnn")
    def test_torch_cudnn_is_acceptable(self):
        def fn(x):
            if torch.backends.cudnn.is_acceptable(tensor=x):
                return x + 1
            return x

        x = torch.rand(4).cuda()
        ref = fn(x)
        opt_fn = torch._dynamo.optimize("eager", nopython=True)(fn)
        res = opt_fn(x)
        self.assertTrue(same(ref, res))

    @unittest.skipIf(not TEST_CUDA, "requires cuda")
    @unittest.skipIf(not torch.backends.cudnn.is_available(), "requires cudnn")
    def test_torch_cudnn_is_acceptable_bad_inputs(self):
        def fn1(x):
            if torch.backends.cudnn.is_acceptable("invalid"):
                return x + 1
            return x

        def fn2(x):
            if torch.backends.cudnn.is_acceptable(x, 3.14):
                return x + 1
            return x

        with self.assertRaisesRegex(
            AssertionError, "Expect input to cudnn.is_acceptable to be a tensor"
        ):
            x1 = torch.rand(4).cuda()
            opt_fn1 = torch._dynamo.optimize("eager", nopython=True)(fn1)
            res1 = opt_fn1(x1)

        with self.assertRaisesRegex(
            AssertionError, "Expect 1 input to cudnn.is_acceptable"
        ):
            x2 = torch.rand(4).cuda()
            opt_fn2 = torch._dynamo.optimize("eager", nopython=True)(fn2)
            res = opt_fn2(x2)

    @unittest.skipIf(not TEST_CUDA, "requires cuda")
    def test_get_device(self):
        def fn(x, y):
            x = x + 1
            y = y + 1
            return x.get_device(), y.get_device()

        x = torch.rand(4, device="cuda")
        y = torch.rand(4, device="cpu")
        ref = fn(x, y)
        opt_fn = torch._dynamo.optimize("eager", nopython=True)(fn)
        res = opt_fn(x, y)
        self.assertTrue(same(ref, res))

    def test_disable_flag(self):
        cnt = torch._dynamo.testing.CompileCounter()

        with patch.dict(os.environ, {"TORCH_COMPILE_DISABLE": "1"}):

            def fn(x, y):
                x = x + 1
                y = y + 1

            opt_fn = torch._dynamo.optimize(cnt)

        self.assertEqual(cnt.frame_count, 0)

    def test_is_compiling(self):
        def f1():
            if torch._dynamo.is_compiling():
                return torch.ones(2, 2)
            else:
                return torch.zeros(2, 2)

        def f2():
            if torch._utils.is_compiling():
                return torch.ones(2, 2)
            else:
                return torch.zeros(2, 2)

        def f3():
            if torch.compiler.is_compiling():
                return torch.ones(2, 2)
            else:
                return torch.zeros(2, 2)
<<<<<<< HEAD

        def f4():
            if torch.compiler.is_dynamo_compiling():
                return torch.ones(2, 2)
            else:
                return torch.zeros(2, 2)

        for f in [f1, f2, f3, f4]:
            opt_f = torch._dynamo.optimize("eager")(f)

=======

        def f4():
            if torch.compiler.is_dynamo_compiling():
                return torch.ones(2, 2)
            else:
                return torch.zeros(2, 2)

        for f in [f1, f2, f3, f4]:
            opt_f = torch._dynamo.optimize("eager")(f)

>>>>>>> 22ba180e
            self.assertEqual(f(), torch.zeros(2, 2))
            self.assertEqual(opt_f(), torch.ones(2, 2))

    def test_torch_generator_set_state(self):
        def fn():
            default_state = torch.default_generator.get_state()
            x = torch.rand([2, 3])
            if default_state.dtype != "float32":
                x = x * 2
            torch._dynamo.graph_break()
            torch.default_generator.set_state(default_state)
            y = torch.rand([2, 3])
            return x, y

        opt_fn = torch._dynamo.optimize("eager")(fn)
        x, y = opt_fn()
        self.assertEqual(x, y * 2)

    def test_torch_distributions_lazy_property(self):
        def fn(x):
            return torch.distributions.Categorical(probs=x).entropy()

        opt_fn = torch._dynamo.optimize("eager")(fn)
        x = torch.rand([4, 4])
        self.assertEqual(opt_fn(x), fn(x))

    def test_guard_failure_fn(self):
        def fn(x, y, k):
            x = x + 1
            y = y + 1
            return x * y * k

        x = torch.tensor([0.5, 0.5])
        y = torch.tensor([1.0, 1.0])

        guard_failure = None

        def guard_failures(failure):
            nonlocal guard_failure
            guard_failure = failure

        opt_fn = torch._dynamo.optimize(
            "eager", nopython=True, guard_fail_fn=guard_failures
        )(fn)

        x2 = torch.tensor([0.5, 0.5, 1.0])
        y2 = torch.tensor([0.5, 0.5, 0.5])

        opt_fn(x, y, 3)
        opt_fn(x2, y2, 5)

        if (
            not torch._dynamo.config.specialize_int
            and not torch._dynamo.config.assume_static_by_default
        ):
            # we didn't actually test guard_failure_fn here but whatever,
            # nice to see no guard failure on the test
            self.assertTrue(guard_failure is None)
        else:
            self.assertTrue(guard_failure is not None)

    def test_guard_failure_fn_shape_control(self):
        def fn(x, y):
            if x.shape[0] < 3:
                if y.shape[0] < 3:
                    return x * y
                else:
                    return x + y
            else:
                return -1

        x = torch.randn([2, 2])
        y = torch.randn([2, 2])

        guard_failure = None

        def guard_failures(failure):
            nonlocal guard_failure
            guard_failure = failure

        opt_fn = torch._dynamo.optimize(
            "eager", nopython=True, guard_fail_fn=guard_failures
        )(fn)

        x2 = torch.randn([5, 5])
        y2 = torch.randn([5, 5])

        opt_fn(x, y)
        opt_fn(x2, y2)

        self.assertTrue(guard_failure is not None)
        first_guard_failure = guard_failure[0].partition("\n")[0]
        if torch._dynamo.config.assume_static_by_default:
            self.assertIn(
                """tensor 'L['x']' size mismatch at index 0. expected 2, actual 5""",
                first_guard_failure,
            )
        else:
            self.assertIn("""2 <= L['x'].size()[0] <= 2""", first_guard_failure)

    def test_guard_failure_fn2(self):
        def fn(x, y):
            x = x + 1
            y = y + 1
            return x * y

        x = torch.tensor([0.5, 0.5])
        y = torch.tensor([1.0, 1.0])

        guard_failure = None

        def guard_failures(failure):
            nonlocal guard_failure
            guard_failure = failure

        opt_fn = torch._dynamo.optimize(
            "eager", nopython=True, guard_fail_fn=guard_failures
        )(fn)

        x2 = torch.tensor([0.5, 0.5, 1.0])
        y2 = torch.tensor([0.5, 0.5, 0.5])

        opt_fn(x, y)
        opt_fn(x2, y2)

        if torch._dynamo.config.assume_static_by_default:
            self.assertIn(
                """tensor 'L['x']' size mismatch at index 0. expected 2, actual 3""",
                guard_failure[0],
            )
        else:
            self.assertTrue(guard_failure is None)

    def test_guard_failure_fn_tensor_iter(self):
        def fn(x):
            for y in x:
                y.add_(1.0)
            return y

        guard_failure = None

        def guard_failures(failure):
            nonlocal guard_failure
            guard_failure = failure

        opt_fn = torch._dynamo.optimize(
            "eager", nopython=True, guard_fail_fn=guard_failures
        )(fn)

        args1 = torch.randn(10, 10)
        out = fn(args1)
        opt_out = opt_fn(args1)
        self.assertTrue(same(out, opt_out))

        args2 = torch.randn(9, 10)
        out = fn(args2)
        opt_out = opt_fn(args2)
        self.assertTrue(same(out, opt_out))

        # guard is expected for both static and dynamic shapes
        self.assertTrue(guard_failure is not None)
        self.assertIn(
            """len(L['x']) == 10""",
            guard_failure[0],
        )

    def test_restore_graphstate(self):
        # This function does some guard accumulation,
        # and then rolls back due to control flow.
        # The idea is that if one were printing guards as they appear,
        # they would see this insert a guard that does not show up in the final set of
        # guards as we rolled back from it.
        def nested_fn(s):
            if x[0] < 10:
                return s * s
            return s

        def fn(x, y):
            x = x + 1
            y = nested_fn(y)
            y = y + 10
            return x * y

        all_guards = []

        def guard_export_print(guards):
            nonlocal all_guards
            all_guards.extend(guards)

        opt_fn = torch._dynamo.optimize("eager", guard_export_fn=guard_export_print)(fn)

        x = torch.tensor([0.5, 0.5])
        y = torch.tensor([1.0, 1.0])
        opt_fn(x, y)

        for guard in all_guards:
            # This guard was created
            self.assertTrue(guard.name != "nested_fn.__closure__[0].cell_contents")

    def test_call_parent_non_class_methods_from_child(self):
        class A:
            a = 4

            def add(self, x):
                return x + 10

            def mul(self, x):
                return x * 0.1

        class B(A):
            coeff = 4

            def add(self, x):
                return x + 20

            @classmethod
            def cube(cls, x):
                return cls.coeff * x * x * x

            def mul(self, x):
                return super().mul(x) * x * 0.2

        class C(B):
            def add(self, x):
                b = super().cube(x)
                c = A.add(self, x)
                d = B.mul(self, x)
                e = super(B, self).add(x)
                f = super().a * x
                return b + c + d + e + f

        x = torch.rand(4)
        fn = C().add
        ref = fn(x)
        cnt = torch._dynamo.testing.CompileCounter()
        opt_fn = torch._dynamo.optimize(cnt, nopython=True)(fn)
        res = opt_fn(x)
        self.assertTrue(same(ref, res))
        self.assertEqual(cnt.frame_count, 1)

        # Check recompilation
        A.a = 5
        ref = fn(x)
        res = opt_fn(x)
        self.assertTrue(same(ref, res))
        # Ensure that super guard checks are working as expected
        res = opt_fn(x)
        self.assertEqual(cnt.frame_count, 2)

    def test_builder_for_class_with_metaclass(self):
        class ExampleMeta(type):
            pass

        class MyClass(metaclass=ExampleMeta):
            pass

        def fn(x, y):
            if isinstance(y, MyClass):
                return x + 1
            else:
                return x - 1

        x = torch.rand([4, 4])
        y = MyClass()
        ref = fn(x, y)
        opt_fn = torch._dynamo.optimize("eager")(fn)
        res = opt_fn(x, y)
        self.assertTrue(same(ref, res))

    def test_tuple_from_tuple_iter(self):
        def inner_fn(*args):
            acc = torch.ones(10, 10)
            for arg in args:
                acc.add_(arg)

            return acc

        @torch._dynamo.optimize("eager")
        def fn(inputs, params):
            y = tuple(inputs) + tuple(params)
            return inner_fn(*y)

        inputs = [torch.randn(10, 10) for _ in range(3)]

        fn(inputs, iter(tuple(inputs)))

        def fn(params):
            y = tuple(params)
            return inner_fn(*y)

        opt_fn = torch._dynamo.optimize("eager")(fn)
        inputs = [torch.randn(10, 10) for _ in range(3)]
        self.assertTrue(same(fn(iter(tuple(inputs))), opt_fn(iter(tuple(inputs)))))

        # Force recompilation
        inputs = [torch.randn(10, 10) for _ in range(4)]
        self.assertTrue(same(fn(iter(tuple(inputs))), opt_fn(iter(tuple(inputs)))))

    def test_torch_package_working_with_trace(self):
        # from torch._dynamo.test_case import run_tests

        inputs = [torch.randn([2, 2]), torch.randn([2, 2])]

        optimized_model = torch._dynamo.optimize(backend="eager")(
            MyPickledModule(torch.randn([2, 2]))
        )
        from torch import package

        path = "/tmp/MyPickledModule.pt"
        package_name = "MyPickledModule"
        resource_name = "MyPickledModule.pkl"

        model = MyPickledModule(torch.randn([2, 2]))

        with package.PackageExporter(path) as exp:
            exp.extern("**")
            exp.save_pickle(package_name, resource_name, model)

        imp = package.PackageImporter(path)
        loaded_model = imp.load_pickle(package_name, resource_name)

        optimized_loaded_model = torch._dynamo.optimize("eager")(loaded_model)(*inputs)

    def test_shape_and_tuple_equality(self):
        def fn(x, y, t):
            z = x * y
            if x.size() == t:
                return z.cos()
            return z.sin()

        torch._dynamo.optimize("eager", nopython=True)(fn)(
            torch.randn([4, 4]), torch.randn([4, 4]), (4, 4)
        )

    def test_int_list(self):
        # if assume_static_by_default == True: spec int list
        # otherwise: unspec int list
        def fn(x, y):
            return torch.sin(x + y[1] % 2)

        x = torch.randn(6)
        cnt = torch._dynamo.testing.CompileCounter()
        opt_fn = torch._dynamo.optimize(cnt)(fn)
        for i in range(10, 25, 3):
            y = [i, i + 1, i + 2]
            ref = fn(x, y)
            res = opt_fn(x, y)
            self.assertTrue(same(ref, res))
        if torch._dynamo.config.assume_static_by_default:
            if torch._dynamo.config.automatic_dynamic_shapes:
                self.assertExpectedInline(cnt.frame_count, """2""")
            else:
                self.assertExpectedInline(cnt.frame_count, """5""")
        else:
            self.assertExpectedInline(cnt.frame_count, """1""")

    def test_patched_builtin_functions(self):
        import builtins

        # Cache the original builtin function ids
        torch._dynamo.trace_rules._builtin_function_ids()

        class MyClass:
            pass

        builtin_isinstance = builtins.isinstance

        def patched_isinstance(obj, classinfo) -> bool:
            if builtin_isinstance(obj, MyClass):
                return False
            else:
                return builtin_isinstance(obj, classinfo)

        def fn(x, y):
            if isinstance(y, MyClass):
                return x + 1
            else:
                return x - 1

        x = torch.ones(2, 3)
        y = MyClass()

        try:
            ref = fn(x, y)
            # Monkey patch builtin function
            builtins.isinstance = patched_isinstance
            opt_fn = torch.compile(backend="eager", fullgraph=True)(fn)
            res = opt_fn(x, y)
            self.assertTrue(same(ref, x + 1))
            self.assertTrue(same(res, x - 1))
        finally:
            builtins.isinstance = builtin_isinstance

        # check recompilation because builtins is now unpatched
        opt_fn = torch.compile(backend="eager", fullgraph=True)(fn)
        res = opt_fn(x, y)
        self.assertTrue(same(res, x + 1))

    # specifically test for tensor.attribute -> torch.something()
    def test_real_imag_tensor_attribute(self):
        def fn(x, y):
            a = x.real
            b = x.imag
            return torch.mul(torch.add(a, y), b)

        x_real = torch.rand((4, 4))
        x_imag = torch.rand((4, 4))
        x = torch.complex(x_real, x_imag)
        y = torch.rand((4, 4))

        ref = fn(x, y)
        opt_fn = torch._dynamo.optimize("eager")(fn)
        res = opt_fn(x, y)
        self.assertTrue(same(ref, res))

    def test_cast(self):
        from typing import cast

        def fn(x):
            return cast(torch.Tensor, torch.add(x, 1.0))

        opt_fn = torch.compile(backend="eager", fullgraph=True)(fn)

        ref = fn(torch.ones(2, 2))
        res = opt_fn(torch.ones(2, 2))

        self.assertTrue(same(ref, res))

    def test_T_tensor_attribute(self):
        def fn(x, y):
            a = x.T
            return torch.add(a, y)

        x = torch.rand((4, 4))
        y = torch.rand((4, 4))

        ref = fn(x, y)
        opt_fn = torch._dynamo.optimize("eager")(fn)
        res = opt_fn(x, y)
        self.assertTrue(same(ref, res))

    def test_recursive_tensor_attribute(self):
        def fn(x, y):
            a = x.real.T
            b = x.imag
            return torch.mul(torch.add(a, y), b)

        x_real = torch.rand((4, 4))
        x_imag = torch.rand((4, 4))
        x = torch.complex(x_real, x_imag)
        y = torch.rand((4, 4))

        ref = fn(x, y)
        opt_fn = torch._dynamo.optimize("eager")(fn)
        res = opt_fn(x, y)
        self.assertTrue(same(ref, res))

    def test_assigning_function_to_object_attribute(self):
        # user-defined functions which are object's attributes are not converted to bound methods
        def my_add(*args):
            a, b = args
            return a + b

        class MyClass:
            def __init__(self, func):
                self.add = func

        obj = MyClass(my_add)

        def fn(x):
            return obj.add(x, 2)

        x = torch.rand(2, 3)
        ref = fn(x)
        opt_fn = torch.compile(backend="eager")(fn)
        res = opt_fn(x)
        self.assertTrue(same(ref, res))

    def test_assigning_function_to_class_attribute(self):
        # user-defined functions which are class's attributes are converted to bound methods
        def my_add(*args):
            obj, a, b = args
            return obj.x + a + b

        class MyClass:
            add = my_add

            def __init__(self, x):
                self.x = x

        obj = MyClass(0.5)

        def fn(x):
            return obj.add(x, 2)

        x = torch.rand(2, 3)
        ref = fn(x)
        opt_fn = torch.compile(backend="eager")(fn)
        res = opt_fn(x)
        self.assertTrue(same(ref, res))

    def test_tagging_tensors_simple(self):
        def foo(x, y):
            return x * y, x, y

        a = torch.randn([3, 3])
        a.tag = "a"
        a.frog = "ribbity ribbit"
        b = torch.randn([3, 3])
        b.tag = "b"
        b.frog = "ribbit"

        exported = torch._dynamo.export(foo)(a, b)
        out_graph = exported[0]

        nodes = list(out_graph.graph.nodes)
        placeholders = [node for node in nodes if node.op == "placeholder"]
        all_tags = []
        all_frogs = []
        for placeholder in placeholders:
            if "tensor_dict" in placeholder.meta:
                all_tags.append(placeholder.meta["tensor_dict"]["tag"])
                all_frogs.append(placeholder.meta["tensor_dict"]["frog"])

        self.assertEqual(all_tags, ["a", "b"])
        self.assertEqual(all_frogs, ["ribbity ribbit", "ribbit"])

    def test_tagging_tensors_mix_used_unused_structure(self):
        def pre_attention_state_ops(input, mems, state):
            lc_key = state[0]
            lc_val = state[1]
            bar = []
            for i in range(0, 4):
                bar2 = []
                for j in range(0, 3):
                    bar2.append(
                        lc_key + lc_val + torch.tensor([0.1, 0.25, 0.4, 0.5, 0.1])
                    )
                bar.append(bar2)

            return bar

        mems = torch.tensor([[[1.8364, 0.2724, -1.4917, -0.4367, 0.8640]]])
        state = [
            torch.tensor([[[1.0517, 0.3848, -0.6472, 0.0823, 0.9116]]]),
            torch.tensor([[[1.0517, 0.3848, -0.6472, 0.0823, 0.9116]]]),
        ]
        i = torch.tensor(
            [
                [0.0313, -0.1487, -0.3846, -0.5321],
                [-1.7073, 1.3331, -0.0890, -1.4935],
                [-0.8314, -0.1862, -0.5935, 1.5232],
            ]
        )

        mems.tag = "MEMS"
        i.tag = "FOO"
        state[0].tag = "STATE_0"
        state[1].tag = "HMMM"

        exported = torch._dynamo.export(pre_attention_state_ops)(i, mems, state)
        out_graph = exported[0]

        nodes = list(out_graph.graph.nodes)
        placeholders = [node for node in nodes if node.op == "placeholder"]
        all_tags = []
        for placeholder in placeholders:
            if "tensor_dict" in placeholder.meta:
                all_tags.append(placeholder.meta["tensor_dict"]["tag"])

        self.assertEqual(all_tags, ["STATE_0", "HMMM"])

    def test_get_custom_tensor_attribute(self):
        def fn(x):
            return x.custom_attr * x

        x = torch.rand((2, 2))
        x.custom_attr = 3.14
        ref = fn(x)
        opt_fn = torch._dynamo.optimize("eager")(fn)
        res = opt_fn(x)
        self.assertTrue(same(ref, res))

    def test_set_custom_tensor_attribute(self):
        def fn(x):
            x.custom_attr = 3.14
            return x.custom_attr * x

        x = torch.rand((2, 2))
        ref = fn(x)
        opt_fn = torch._dynamo.optimize("eager")(fn)
        res = opt_fn(x)
        self.assertTrue(same(ref, res))

    def test_if_tensor_is_none(self):
        """
        Python 3.11 adds new jump instructions that check if
        TOS is None. We do not support these instructions.
        """

        def f(x, y):
            z = 1
            if x is None:
                z *= 2
            if y is not None:
                z *= 3
            return z

        opt_f = torch._dynamo.optimize("eager", nopython=True)(f)
        self.assertEqual(opt_f(None, torch.ones(2)), 6)

        if sys.version_info >= (3, 11):
            insts = bytecode_transformation.cleaned_instructions(f.__code__)
            for inst in insts:
                self.assertNotIn("_NONE", inst.opname)

    @skipIfNotPy311
    def test_py311_jump_offset(self):
        new_inst = bytecode_transformation.create_instruction
        load_global = bytecode_transformation.create_load_global
        consts = (None, 1, 2, 3, 4)

        def create_test_code(jump_opname, target_idx):
            targets = [
                new_inst("LOAD_CONST", argval=1),
                new_inst("LOAD_CONST", argval=3),
            ]
            jump_to_target_inst = new_inst(jump_opname, target=targets[target_idx])
            """
            pseudocode of generated bytecode:
            def test_py311_fn():
                goto target1
            target0:
                return 1
            target1:
                goto [target0/target2] (via fwd or bwd jump)
                return 2
            target2:
                return 3
                return 4
            """
            # test with LOAD_GLOBAL since it has a different instruction size
            insts = [
                new_inst("RESUME", arg=0),
                new_inst("JUMP_FORWARD", target=jump_to_target_inst),
                targets[0],
                load_global("print", False),
                new_inst("POP_TOP"),
                new_inst("RETURN_VALUE"),
                jump_to_target_inst,
                new_inst("LOAD_CONST", argval=2),
                load_global("print", False),
                new_inst("POP_TOP"),
                new_inst("RETURN_VALUE"),
                targets[1],
                new_inst("RETURN_VALUE"),
                new_inst("LOAD_CONST", argval=4),
                new_inst("RETURN_VALUE"),
            ]
            code_options = collections.OrderedDict(
                [
                    ("co_argcount", 0),
                    ("co_posonlyargcount", 0),
                    ("co_kwonlyargcount", 0),
                    ("co_nlocals", 0),
                    ("co_stacksize", 2),
                    ("co_flags", 3),
                    ("co_code", b""),
                    ("co_consts", consts),
                    ("co_names", ("print",)),
                    ("co_varnames", ()),
                    ("co_filename", __file__),
                    ("co_name", "test_py311_fn"),
                    ("co_qualname", "test_py311_fn"),
                    ("co_firstlineno", 1),
                    ("co_linetable", b""),
                    ("co_exceptiontable", b""),
                    ("co_freevars", ()),
                    ("co_cellvars", ()),
                ]
            )
            return bytecode_transformation.clean_and_assemble_instructions(
                insts,
                list(code_options.keys()),
                code_options,
            )

        # format: jump_opname, target_idx, expected forward jump, expected return value
        test_args = (
            ("JUMP_FORWARD", 0, False, 1),
            ("JUMP_FORWARD", 1, True, 3),
            ("JUMP_BACKWARD", 0, False, 1),
            ("JUMP_BACKWARD", 1, True, 3),
        )

        for test in test_args:
            insts, code = create_test_code(test[0], test[1])
            # check if offset of latest jump instruction is forward/backward
            for inst in reversed(insts):
                if inst.opname.startswith("JUMP"):
                    if test[2]:
                        self.assertIn("FORWARD", inst.opname)
                    else:
                        self.assertIn("BACKWARD", inst.opname)
                    break
            # run the code and check result

            def dummy_fn():
                pass

            dummy_fn.__code__ = code
            self.assertEqual(dummy_fn(), test[3])

            dummy_opt = torch._dynamo.optimize("eager")(dummy_fn)
            self.assertEqual(dummy_opt(), test[3])

    def test_exception_table_encode_varint(self):
        # these numbers have no real meaning to them
        nums = [
            0b111_101010_000000,
            0b1100_111000_010101_101010,
        ]
        b = bytecode_transformation.encode_exception_table_varint(
            nums[0]
        ) + bytecode_transformation.encode_exception_table_varint(nums[1])
        nums_new = []
        b_iter = iter(bytes(b))
        while True:
            try:
                nums_new.append(
                    bytecode_transformation.decode_exception_table_varint(b_iter)
                )
            except StopIteration:
                break
        self.assertEqual(nums, nums_new)

    @skipIfNotPy311
    def test_exception_table_parsing(self):
        def fn():
            try:
                with a():
                    b()
                c()
            except Exception:
                d()
            finally:
                e()
            f()

        tab = bytecode_transformation.parse_exception_table(
            fn.__code__.co_exceptiontable
        )
        b = bytecode_transformation.assemble_exception_table(tab)
        self.assertEqual(b, fn.__code__.co_exceptiontable)

    @skipIfNotPy311
    def test_exception_table_e2e(self):
        def fn():
            try:
                with a():
                    b()
                c()
            except Exception:
                d()
            finally:
                e()
            f()

        def nothing(*args):
            pass

        code = bytecode_transformation.transform_code_object(fn.__code__, nothing)
        self.assertEqual(code.co_exceptiontable, fn.__code__.co_exceptiontable)

    @skipIfNotPy311
    def test_exception_table_e2e_2(self):
        # last instructions of an exn_table entry is a large instruction
        # i.e., LOAD_GLOBAL a
        def fn():
            try:
                return a
            except Exception:
                pass

        def nothing(*args):
            pass

        code = bytecode_transformation.transform_code_object(fn.__code__, nothing)
        self.assertEqual(code.co_exceptiontable, fn.__code__.co_exceptiontable)

    @skipIfNotPy311
    def test_exception_table_entry_propagation(self):
        insts = []
        for _ in range(10):
            insts.append(bytecode_transformation.create_instruction("NOP"))
        insts[8].exn_tab_entry = bytecode_transformation.InstructionExnTabEntry(
            insts[0], insts[9], insts[0], 0, True
        )
        insts[0].exn_tab_entry = bytecode_transformation.InstructionExnTabEntry(
            insts[0], insts[0], insts[1], 0, True
        )
        insts[1].exn_tab_entry = bytecode_transformation.InstructionExnTabEntry(
            insts[0], insts[2], insts[2], 0, True
        )
        insts[5].exn_tab_entry = bytecode_transformation.InstructionExnTabEntry(
            insts[4], insts[6], insts[3], 0, True
        )
        insts[9].exn_tab_entry = bytecode_transformation.InstructionExnTabEntry(
            insts[9], insts[9], insts[4], 0, True
        )
        insts[7].exn_tab_entry = bytecode_transformation.InstructionExnTabEntry(
            insts[7], insts[9], insts[5], 0, True
        )
        bytecode_transformation.propagate_inst_exn_table_entries(insts)
        expected = [1, 2, 2, 0, 3, 3, 3, 5, 5, 4]
        for inst, exp in zip(insts, expected):
            self.assertIsNotNone(inst.exn_tab_entry)
            self.assertIs(inst.exn_tab_entry.target, insts[exp])

    @skipIfNotPy311
    def test_compute_exception_table_nested(self):
        insts = []
        for _ in range(20):
            insts.append(bytecode_transformation.create_instruction("NOP"))
        insts[10].exn_tab_entry = bytecode_transformation.InstructionExnTabEntry(
            insts[1], insts[10], insts[0], 0, True
        )
        insts[0].exn_tab_entry = bytecode_transformation.InstructionExnTabEntry(
            insts[1], insts[1], insts[1], 0, True
        )
        insts[1].exn_tab_entry = bytecode_transformation.InstructionExnTabEntry(
            insts[1], insts[3], insts[2], 0, True
        )
        insts[5].exn_tab_entry = bytecode_transformation.InstructionExnTabEntry(
            insts[5], insts[7], insts[3], 0, True
        )
        insts[9].exn_tab_entry = bytecode_transformation.InstructionExnTabEntry(
            insts[10], insts[10], insts[4], 0, True
        )
        insts[7].exn_tab_entry = bytecode_transformation.InstructionExnTabEntry(
            insts[8], insts[10], insts[5], 0, True
        )
        insts[14].exn_tab_entry = bytecode_transformation.InstructionExnTabEntry(
            insts[13], insts[17], insts[6], 0, True
        )
        insts[16].exn_tab_entry = bytecode_transformation.InstructionExnTabEntry(
            insts[15], insts[16], insts[7], 0, True
        )
        bytecode_transformation.update_offsets(insts)
        tab = bytecode_transformation.compute_exception_table(insts)
        expected = [
            (1, 1, 1),
            (2, 3, 2),
            (4, 4, 0),
            (5, 7, 3),
            (8, 9, 5),
            (10, 10, 4),
            (13, 14, 6),
            (15, 16, 7),
            (17, 17, 6),
        ]
        self.assertEqual(len(tab), len(expected))
        for entry, exp in zip(tab, expected):
            self.assertEqual(entry.start, exp[0] * 2)
            self.assertEqual(entry.end, exp[1] * 2)
            self.assertEqual(entry.target, exp[2] * 2)

    @skipIfNotPy311
    def test_remove_dead_code_with_exn_table_entries(self):
        create_instruction = bytecode_transformation.create_instruction
        target1 = create_instruction("NOP")
        target2 = create_instruction("NOP")
        target3 = create_instruction("NOP")
        exn_start = create_instruction("NOP")
        exn_end = create_instruction("NOP")
        insts = [
            create_instruction("JUMP_FORWARD", target=target1),
            exn_start,  # dead
            target1,
            create_instruction("JUMP_FORWARD", target=target3),
            exn_end,  # dead
            target2,
            target3,
        ]
        exn_start.exn_tab_entry = bytecode_transformation.InstructionExnTabEntry(
            exn_start, exn_end, target2, 0, True
        )
        bytecode_transformation.propagate_inst_exn_table_entries(insts)
        insts = bytecode_analysis.remove_dead_code(insts)
        self.assertEqual(len(insts), 5)
        self.assertNotIn(exn_start, insts)
        self.assertNotIn(exn_end, insts)
        self.assertIn(target2, insts)
        self.assertIn(target3, insts)
        bytecode_transformation.update_offsets(insts)
        tab = bytecode_transformation.compute_exception_table(insts)
        self.assertEqual(len(tab), 1)
        self.assertEqual(tab[0].start, 2)
        self.assertEqual(tab[0].end, 4)
        self.assertEqual(tab[0].target, 6)

    def test_unhandled_exception_in_dynamo(self):
        # traceback.format_exc() approximates an unhandled exception
        def f(a):
            a += 1
            raise RuntimeError("smoge")
            return a

        opt_fn = torch._dynamo.optimize("eager")(f)
        try:
            opt_fn(torch.ones(2))
        except RuntimeError as e:
            self.assertIn("smoge", traceback.format_exc())

    @unittest.skip("Not clear why this test would trigger a segfault.")
    def test_unhandled_exception_in_dynamo2(self):
        # segfaults in python 3.11 if shadow frame is freed improperly
        from torch.testing import make_tensor

        def fn():
            # test that the errors are the same for dense and sparse versions
            def test1(*, is_sparse):
                # shapes must be compatible for matrix multiplication
                a = make_tensor((2, 3), dtype=torch.float32, device="cpu")
                if is_sparse:
                    a_sparse = a.to_sparse_csr()
                    return torch.addmm(a, a_sparse, a)
                else:
                    return torch.addmm(a, a, a)

            try:
                test1(is_sparse=False)
            except RuntimeError as msg:
                try:
                    test1(is_sparse=True)
                except RuntimeError as msg2:
                    raise RuntimeError("smoge")

        opt_fn = torch._dynamo.optimize("eager")(fn)
        try:
            opt_fn()
        except RuntimeError:
            self.assertIn("smoge", traceback.format_exc())

    def test_variable_access_in_exception(self):
        def fn():
            x = torch.ones(3, 3)
            try:
                raise RuntimeError("bad")
            except RuntimeError:
                x += 1
            return x

        opt_fn = torch._dynamo.optimize("eager")(fn)
        torch.allclose(opt_fn(), torch.tensor([3.0]))

    def test_ordered_dict_alias_reconstruct(self):
        od = collections.OrderedDict

        def fn():
            d1 = dict()
            d1["a"] = 1
            d2 = od(d1)
            d2["b"] = 2
            torch._dynamo.graph_break()
            if isinstance(d2, od):
                return d2["a"] + d2["b"]
            else:
                return 0

        dis.dis(fn)
        self.assertEqual(torch._dynamo.optimize("eager")(fn)(), 3)

    # NOTE this test can be removed once multiline errors are in Python.
    # See https://github.com/python/cpython/issues/106922
    @skipIfNotPy311
    def test_get_instruction_source_311(self):
        def f():
            # flake8: noqa
            # fmt: off
            # test binary ops
            a = ( b   )   +   c
            a = (a + b) // (c - d)
            a = b    \
         +\
               c  # test
            a = (
                (b  # test +
                    )  \
                # +
            << (

                c  # test
                \
            )  # test
            )

            # test slice
            a = bbb   [  ccc    ]
            b = bbbbb \
                [  ccc # test

                 + ddd  \

                ] # test
            a = bbb[ccc][ddd][eee]

            # test nested and multiline function calls
            a = g(g(g(b)))
            a = g(h(
                g(b),
                c
            ))

            # test chained function calls
            a = (g(x).y)(
                z
            )(1)(2)

            # test unicode (match traceback behavior)
            a = ("🔥🔥🔥" +
                + "🔥🔥") + b

        from torch._dynamo.utils import get_instruction_source_311

        if sys.version_info >= (3, 12):
            # Offsets changed in 3.12, e.g. due to removal of PRECALL inst
            offsets = (3, 11, 15, 19, 23, 29, 35, 44, 53, 65)
        else:
            offsets = (3, 11, 15, 19, 23, 29, 35, 46, 58, 74)
        insts = list(dis.get_instructions(f))
        # uncomment to determine offsets
        # print(*enumerate(insts), sep="\n")
        all_sources = "\n".join(
            get_instruction_source_311(f.__code__, insts[offset]) for offset in offsets
        )
        self.assertExpectedInline(
            all_sources,
            """\
            a = ( b   )   +   c
                ~~~~~~~~~~^~~~~

            a = (a + b) // (c - d)
                ~~~~~~~~^^~~~~~~~~

            a = b    \\
                ~~~~~~
         +\\
         ^~
               c  # test
               ~

                (b  # test +
                ~~~~~~~~~~~~
                    )  \\
                    ~~~~
                # +
                ~~~
            << (
            ^^~~


                c  # test
                ~~~~~~~~~
                \\
                ~
            )  # test
            ~

            a = bbb   [  ccc    ]
                ~~~~~~^^^^^^^^^^^

            b = bbbbb \\
                ~~~~~~~
                [  ccc # test
                ^^^^^^^^^^^^^


                 + ddd  \\
                 ^^^^^^^^


                ] # test
                ^

            a = bbb[ccc][ddd][eee]
                ~~~~~~~~^^^^^

            a = g(g(g(b)))
                  ~^^^^^^

            a = g(h(
                  ~^
                g(b),
                ^^^^^
                c
                ^
            ))
            ^

            a = (g(x).y)(
                ~~~~~~~~~
                z
                ~
            )(1)(2)
            ~^^^
""",
        )
        # test unicode (since assertExpectedInline doesn't support unicode)
        op_offset = 74 if sys.version_info >= (3, 12) else 84
        self.assertEqual(
            get_instruction_source_311(f.__code__, insts[op_offset]),
            """\
            a = ("🔥🔥🔥" +
                ~~~~~~~~
                + "🔥🔥") + b
                ~~~~~~~~^~~
""",
        )

    def test_raise_guard_full_constraint(self):
        y = torch.randn([3, 3, 3])

        def my_dyn_fn(x):
            if x.shape[0] == 3:
                return x.sin()
            return x.cos()

        torch._dynamo.mark_dynamic(y, 0)
        with self.assertRaises(ConstraintViolationError):
            torch._dynamo.optimize("eager")(my_dyn_fn)(y)

    # Translation validation changes the exception type, don't run with it
    @torch.fx.experimental._config.patch(translation_validation=False)
    def test_mark_dynamic_with_ranges(self):
        y = torch.randn([8, 3, 3])

        def my_dyn_fn(x):
            if x.shape[0] == 3:
                return x.sin()
            return x.cos()

        torch._dynamo.mark_dynamic(y, 0, min=2, max=5)
        with self.assertRaises(ConstraintViolationError):
            torch._dynamo.optimize("eager")(my_dyn_fn)(y)

    def test_mark_static(self):
        counter = CompileCounter()

        def my_dyn_fn(x):
            return x.cos()

        y = torch.randn([3])
        torch._dynamo.mark_static(y, 0)
        torch._dynamo.optimize(counter)(my_dyn_fn)(y)

        z = torch.randn([4])
        torch._dynamo.optimize(counter)(my_dyn_fn)(z)

        self.assertEqual(counter.frame_count, 2)

    def test_no_raise_guard_partial_constraint(self):
        y = torch.randn([3, 3, 3])

        def my_dyn_fn(x):
            if x.shape[0] > 3:
                return x.sin()
            return x.cos()

        torch._dynamo.optimize("eager")(my_dyn_fn)(y)
        torch._dynamo.mark_dynamic(y, 0)
        torch._dynamo.reset()
        torch._dynamo.optimize("eager")(my_dyn_fn)(y)

    def test_no_raise_guard_partial_constraint_across_break(self):
        y = torch.randn([3, 3, 3])

        def my_dyn_fn(x, y):
            z = x * y

            torch._dynamo.graph_break()
            if z.shape[0] > 2:
                return z.cos()

            return x.cos()

        torch._dynamo.optimize("eager")(my_dyn_fn)(y, y)
        torch._dynamo.mark_dynamic(y, 0)
        torch._dynamo.reset()
        torch._dynamo.optimize("eager")(my_dyn_fn)(y, y)

    # Sadly, this does not throw - we do not prop correctly across the graph break
    @unittest.expectedFailure
    def test_raise_guard_partial_constraint_across_break(self):
        y = torch.randn([3, 3, 3])

        def my_dyn_fn(x, y):
            z = x * y

            torch._dynamo.graph_break()
            if z.shape[0] == 3:
                return z.cos()

            return x.cos()

        torch._dynamo.optimize("eager")(my_dyn_fn)(y, y)
        torch._dynamo.mark_dynamic(y, 0)
        torch._dynamo.reset()
        with self.assertRaisesRegex(
            Exception,
        ):
            torch._dynamo.optimize("eager")(my_dyn_fn)(y, y)

    def test_raise_guard_partial_constraint_no_graph_break(self):
        y = torch.randn([3, 3, 3])

        def my_dyn_fn(x, y):
            z = x * y

            if z.shape[0] == 3:
                return z.cos()

            return x.cos()

        torch._dynamo.mark_dynamic(y, 0)
        with self.assertRaises(ConstraintViolationError):
            torch._dynamo.optimize("eager")(my_dyn_fn)(y, y)

    def test_cannot_trace_mark_dynamic(self):
        y = torch.randn([3, 3, 3])

        def my_dyn_fn(x):
            torch._dynamo.mark_dynamic(x, 0)
            return x * x

        with self.assertRaisesRegex(
            AssertionError, "Attempt to trace forbidden callable"
        ):
            torch._dynamo.optimize("eager")(my_dyn_fn)(y)

    def test_cannot_trace_mark_dynamic_safe_unreached(self):
        y = torch.randn([3, 3, 3])

        def my_dyn_fn(x):
            if x.shape[0] == 3:
                return x
            print("Running", torch._dynamo.mark_dynamic(x, 0))
            return x * x

        torch._dynamo.optimize("eager")(my_dyn_fn)(y)

    def test_anomaly_aot_autograd(self):
        def fail():
            raise AssertionError("fail")

        @allow_in_graph
        def h(a):
            r = a.sum()
            # Trigger an exception in backwards
            r.register_hook(lambda x: fail())
            return r

        @torch.compile(backend="aot_eager")
        def f(a):
            return h(a)

        with warnings.catch_warnings(record=True) as w, self.assertRaises(
            torch._dynamo.exc.BackendCompilerFailed
        ):
            f(torch.randn(2, 2, requires_grad=True))

        # Suppress unrelated pkg_resources warnings
        self.assertIn("forward call that caused the error", str(w[-1].message))

    def test_py_guards_mark_dynamic(self):
        def my_dyn_fn(a):
            if a.shape[0] > 2:
                return a.cos()
            return a.sin()

        counter = CompileCounter()

        # Run with dynamic
        x0 = torch.randn([3, 3, 3])
        torch._dynamo.mark_dynamic(x0, 0)
        torch._dynamo.optimize(counter)(my_dyn_fn)(x0)
        self.assertEqual(counter.frame_count, 1)

        # Run without dynamic, no recompile
        x = torch.randn([3, 3, 3])
        torch._dynamo.optimize(counter)(my_dyn_fn)(x)
        self.assertEqual(counter.frame_count, 1)

        # Mark a new dim, 1, as dynamic
        x1 = torch.randn([3, 3, 3])
        torch._dynamo.mark_dynamic(x1, 1)
        torch._dynamo.optimize(counter)(my_dyn_fn)(x1)
        # Recompile triggered because we marked a new dym as dynamic
        self.assertEqual(counter.frame_count, 2)

        # Reset
        torch._dynamo.reset()
        # Reset counter
        counter = CompileCounter()

        # Run with dynamic 1
        torch._dynamo.optimize(counter)(my_dyn_fn)(x1)
        self.assertEqual(counter.frame_count, 1)

        # Run with dynamic 0, not subset
        torch._dynamo.optimize(counter)(my_dyn_fn)(x0)
        self.assertEqual(counter.frame_count, 2)

        # Run with dynamic 0, 1, 2, not subset
        x012 = torch.randn([3, 3, 3])
        torch._dynamo.mark_dynamic(x012, 0)
        torch._dynamo.mark_dynamic(x012, 1)
        torch._dynamo.mark_dynamic(x012, 2)
        torch._dynamo.optimize(counter)(my_dyn_fn)(x012)
        self.assertEqual(counter.frame_count, 3)

    def test_recompile_on_global_state_change(self):
        last_state = []
        cnt = 0

        def my_compiler(gm, _):
            nonlocal cnt
            cnt += 1
            state = read_state()

            def inner(*args):
                last_state[:] = state
                return gm(*args)

            return inner

        def read_state():
            return [
                torch.is_grad_enabled(),
                torch.are_deterministic_algorithms_enabled(),
                torch._C._get_cublas_allow_tf32(),
            ]

        def write_state(state):
            torch.set_grad_enabled(state[0]),
            torch.use_deterministic_algorithms(state[1])
            torch._C._set_cublas_allow_tf32(state[2]),

        @torch.compile(backend=my_compiler)
        def fn(x):
            return x + 1

        initial_state = read_state()
        y = torch.randn(10)
        try:
            for round in range(3):
                for i in range(len(initial_state)):
                    new_state = [False] * len(initial_state)
                    new_state[i] = True
                    write_state(new_state)
                    assert read_state() == new_state
                    last_state.clear()
                    fn(y)
                    assert last_state == new_state
                    if round == 0:
                        assert cnt == i + 1
                    else:
                        assert cnt == len(initial_state)
        finally:
            write_state(initial_state)

    def test_grad_state_mutated(self):
        prior = torch.is_grad_enabled()
        value = None
        cnt = CompileCounter()

        @torch._dynamo.allow_in_graph
        def check_state():
            nonlocal value
            value = torch.is_grad_enabled()

        @torch.compile(backend=cnt, fullgraph=True)
        def fn(x):
            check_state()
            torch.set_grad_enabled(False)
            return x + 1

        try:
            torch.set_grad_enabled(True)
            fn(torch.randn(10))
            assert value is True
            assert torch.is_grad_enabled() is False

            value = None
            torch.set_grad_enabled(True)
            fn(torch.randn(10))
            assert value is True
            assert torch.is_grad_enabled() is False

            assert cnt.frame_count == 1
        finally:
            torch.set_grad_enabled(prior)

    def test_deterministic_algorithms_mutated(self):
        prior = torch.are_deterministic_algorithms_enabled()
        prior_warn_only = torch.is_deterministic_algorithms_warn_only_enabled()
        value = None
        warn_only = None
        cnt = CompileCounter()

        @torch._dynamo.allow_in_graph
        def check_state():
            nonlocal value
            nonlocal warn_only
            value = torch.are_deterministic_algorithms_enabled()
            warn_only = torch.is_deterministic_algorithms_warn_only_enabled()

        @torch.compile(backend=cnt, fullgraph=True)
        def fn(x):
            check_state()
            torch.use_deterministic_algorithms(False, warn_only=False)
            return x + 1

        def run_fn():
            torch.use_deterministic_algorithms(True, warn_only=True)
            fn(torch.randn(10))
            assert value is True
            assert warn_only is True
            assert torch.are_deterministic_algorithms_enabled() is False
            assert torch.is_deterministic_algorithms_warn_only_enabled() is False

        try:
            run_fn()
            value, warn_only = None, None
            run_fn()
            assert cnt.frame_count == 1
        finally:
            torch.use_deterministic_algorithms(prior, warn_only=prior_warn_only)

    def test_torch_compile_ctx_on_forward_and_training_step(self):
        class MyModel(torch.nn.Module):
            def forward(self):
                ...

            def training_step(self):
                self()

        model = MyModel()
        compiled_model = torch.compile(model)

        model.forward = compiled_model.dynamo_ctx(model.forward)
        model.training_step = compiled_model.dynamo_ctx(model.training_step)

        model.training_step()

    def test_torch_guards_stack_frame_register_inlining(self):
        x = torch.tensor([0.5, 0.5])
        y = torch.tensor([0.75, 0.75, 0.75, 0.75])
        z = torch.tensor([0.25, 0.25, 0.25, 0.25, 0.25, 0.25, 0.25, 0.25])

        def uwu_inline_me(x, y, z):
            r = torch.cat((x, x)) + y
            r2 = torch.cat((y, y)) + z
            return r, r2

        def fn(x, y, z):
            r, r2 = uwu_inline_me(x, y, z)
            return torch.mul(r, r), torch.mul(r2, r2)

        seen_frames = []
        import contextlib

        @contextlib.contextmanager
        def global_context_capture_fn(frame_summary):
            if frame_summary is not None:
                seen_frames.append(frame_summary)
            yield

        with mock.patch(
            "torch._guards.TracingContext.current_frame",
            side_effect=global_context_capture_fn,
        ):
            torch._dynamo.optimize("eager")(fn)(x, y, z)

        self.assertEqual(len(seen_frames), 1)
        self.assertEqual(seen_frames[0].name, "fn")
        self.assertEqual(seen_frames[0].line, "r, r2 = uwu_inline_me(x, y, z)")

    def test_torch_guards_stack_frame_register_inlining_deep(self):
        x = torch.tensor([0.5, 0.5])
        y = torch.tensor([0.75, 0.75, 0.75, 0.75])
        z = torch.tensor([0.25, 0.25, 0.25, 0.25, 0.25, 0.25, 0.25, 0.25])

        def uwu_inline_me_deep(x, y):
            return torch.cat((x, x)) + y

        def uwu_inline_me(x, y, z):
            r = uwu_inline_me_deep(x, y)
            r2 = uwu_inline_me_deep(y, z)
            return r, r2

        def fn(x, y, z):
            r, r2 = uwu_inline_me(x, y, z)
            return torch.mul(r, r), torch.mul(r2, r2)

        seen_frames = []
        import contextlib

        @contextlib.contextmanager
        def global_context_capture_fn(frame_summary):
            if frame_summary is not None:
                seen_frames.append(frame_summary)
            yield

        with mock.patch(
            "torch._guards.TracingContext.current_frame",
            side_effect=global_context_capture_fn,
        ):
            torch._dynamo.optimize("eager")(fn)(x, y, z)

        self.assertEqual(len(seen_frames), 3)
        self.assertEqual(seen_frames[0].name, "fn")
        self.assertEqual(seen_frames[1].name, "uwu_inline_me")
        self.assertEqual(seen_frames[2].line, "r2 = uwu_inline_me_deep(y, z)")

    def test_error_on_recompile(self):
        @torch._dynamo.optimize("eager")
        def fn(a, b):
            return a + b

        with unittest.mock.patch("torch._dynamo.config.error_on_recompile", True):
            with self.assertRaises(torch._dynamo.exc.RecompileError):
                fn(torch.rand(2, 3), torch.rand(2, 3))
                fn(torch.rand(2, 3), (1, 2, 3))

    @expectedFailureDynamic
    @torch._dynamo.config.patch(automatic_dynamic_shapes=False)
    def test_compile_profiler(self):
        class Model(torch.nn.Module):
            def forward(self, input):
                return input + input

        model = Model()
        prof = CompileProfiler()
        compiled = torch.compile(model, backend=prof)
        base_checker = (
            lambda: FileCheck()
            .check("Torchdynamo Profiler Report")
            .check("Graph Breaks")
            .check("No graph breaks detected.")
            .check("Recompilation")
        )
        input = torch.rand((2, 3, 4))
        _ = compiled(input)
        base_checker().check("No recompilation detected.").run(prof.report())

        new_shape_input = torch.rand((3, 3, 4))
        _ = compiled(new_shape_input)

        # Not an exhaustive test of dynamic shapes behavior, but some sanity
        if torch._dynamo.config.assume_static_by_default:
            base_checker().check("Recompile Reasons").check("'forward'").check(
                "cache_size_limit to 1"
            ).run(prof.report())
        else:
            base_checker().check("No recompilation detected.").run(prof.report())

        new_shape_input = torch.rand((4, 3, 4))
        _ = compiled(new_shape_input)

        base_checker().check("Recompile Reasons").check("'forward'").check(
            "tensor 'L['input']' size mismatch at index 0. expected 2, actual 3"
        ).check(
            "tensor 'L['input']' size mismatch at index 0. expected 3, actual 4"
        ).run(
            prof.report()
        )

    def test_guards_strip_function_call(self):
        from torch._dynamo.guards import strip_function_call

        test_case = [
            ("___odict_getitem(a, 1)", "a"),
            ("a.layers[slice(2)][0]._xyz", "a"),
            ("getattr(a.layers[slice(2)][0]._abc, '0')", "a"),
            ("getattr(getattr(a.x[3], '0'), '3')", "a"),
            ("a.layers[slice(None, -1, None)][0]._xyz", "a"),
            ("a.layers[func('offset', -1, None)][0]._xyz", "a"),
        ]
        # strip_function_call should extract the object from the string.
        for name, expect_obj in test_case:
            self.assertEqual(strip_function_call(name), expect_obj)

    def test_int_neg(self):
        def int_neg(a, b):
            x = a.shape[0]
            y = b.shape[0]
            return -x * -y * a * b

        torch._dynamo.testing.standard_test(self, int_neg, 2)

    def test_hash_getitem_slice(self):
        s = GetItemSource(LocalSource("foo"), slice(None, -1, None))
        s2 = GetItemSource(LocalSource("foo"), slice(None, -1, None))
        s3 = GetItemSource(LocalSource("foo"), slice(None, -1, 2))
        some_set = set()

        self.assertTrue(s not in some_set)
        self.assertTrue(s2 not in some_set)
        self.assertTrue(s3 not in some_set)

        some_set.add(s)

        self.assertTrue(s in some_set)
        # s and s2 should hash the  same
        self.assertTrue(s2 in some_set)
        # s3 should be different
        self.assertTrue(s3 not in some_set)

        self.assertTrue(s == s2)
        self.assertTrue(s != s3)

    def test_inline_dict_function(self):
        def _result_type_dict(dtype):
            return {bool: torch.float32}[dtype]

        @torch.compile
        def f():
            return torch.ones(3, dtype=_result_type_dict(bool))

        self.assertEqual(f(), torch.ones(3, dtype=torch.float32))

    def test_inline_dict_function_passed_as_arg(self):
        @torch.compile
        def fn(d, x, y):
            if d[x] is torch.float32:
                return y.cos()
            else:
                return y.sin()

        dd = {bool: torch.float32, int: torch.int64}
        self.assertEqual(fn(dd, bool, torch.ones(4)), torch.ones(4).cos())
        self.assertEqual(fn(dd, int, torch.ones(4)), torch.ones(4).sin())

    def test_add_sizes(self):
        def func(x):
            y = x.size()
            return y + y

        eager_out = func(torch.ones(10, 10, 3))
        compile_out = torch._dynamo.optimize("eager")(func)(torch.ones(10, 10, 3))
        self.assertTrue(isinstance(compile_out, torch.Size))
        self.assertEqual(eager_out, compile_out)

    @unittest.skipIf(not TEST_MULTIGPU, "need multiple GPU")
    def test_cuda_set_device(self):
        def fn():
            a = torch.ones(2, device="cuda")
            torch.cuda.set_device(1)
            return a + 1

        with torch.cuda.device(0):
            counter = CompileCounter()
            opt_fn = torch._dynamo.optimize(counter)(fn)
            res = opt_fn()
            self.assertEqual(res.device.type, "cuda")
            self.assertEqual(res.device.index, 0)
            self.assertEqual(counter.frame_count, 2)

    def test_nested_function_resuming_with_correct_globals(self):
        # https://github.com/pytorch/pytorch/issues/99665
        try:
            from .utils import outer_func
        except ImportError:
            from utils import outer_func

        def gn(x, y):
            return x + y

        def fn(x, y):
            return outer_func(gn)(x, y)

        x = torch.rand([3])
        y = torch.rand([3])
        opt_fn = torch.compile(backend="eager")(fn)
        ref = fn(x, y)
        res = opt_fn(x, y)
        self.assertTrue(same(ref, res))

    @dataclasses.dataclass
    class CSETestCase:
        expr: str
        preface: typing.List[str] = dataclasses.field(default_factory=list)
        expected: typing.Optional[str] = None
        expected_py38: typing.Optional[str] = None

    def _is_py38(self) -> bool:
        return sys.version_info[:2] <= (3, 8)

    def _has_ast_unparse(self) -> bool:
        from torch._dynamo.guards import HAS_UNPARSE_FUNCTIONS

        return HAS_UNPARSE_FUNCTIONS

    def test_guards_cse_pass_single(self):
        if not self._has_ast_unparse():
            if IS_FBCODE:
                raise RuntimeError("Needs astunparse or Python-3.9+")
            raise unittest.SkipTest("Needs astunparse or Python-3.9+")
        from torch._dynamo.guards import PyExprCSEPass

        testcase = self.CSETestCase
        testcases = [
            # Nothing gets CSE-d, since the only repeated sub-expression is 'x'.
            # i.e. not a node type we are interested on.
            testcase(expr="x[0].a"),
            testcase(expr="x[1].a"),
            testcase(expr="x[2].a"),
            # 'a.b.c' gets CSE-d, since it's a sub-expression used more than 'PyExprCSEPass.USE_THRESHOLD'.
            testcase(
                expr="a.b.c[0].d.e",
                preface=["_var0 = a.b", "_var1 = _var0.c"],
                expected="_var1[0].d.e",
            ),
            testcase(expr="a.b.c[1].d.e", expected="_var1[1].d.e"),
            testcase(expr="a.b.c[2].d.e", expected="_var1[2].d.e"),
            # 'm.n[0]' gets CSE-d, since it is a sub-expression used more than 'PyExprCSEPass.USE_THRESHOLD'.
            testcase(
                expr="f(m.n[0], '0').x.y.z",
                preface=["_var2 = m.n", "_var3 = _var2[0]"],
                expected="f(_var3, '0').x.y.z",
            ),
            testcase(expr="f(m.n[0], '1').x.y.z", expected="f(_var3, '1').x.y.z"),
            testcase(expr="f(m.n[0], '2').x.y.z", expected="f(_var3, '2').x.y.z"),
            # The whole expressiong gets CSE-d, as well as all of its sub-expressions.
            testcase(
                expr="self.g(a, b).k",
                preface=["_var4 = self.g", "_var5 = _var4(a, b)", "_var6 = _var5.k"],
                expected="_var6",
            ),
            testcase(expr="self.g(a, b).k", expected="_var6"),
            testcase(expr="self.g(a, b).k", expected="_var6"),
        ]
        csepass = PyExprCSEPass()
        csepass.count([t.expr for t in testcases])

        for t in testcases:
            preface, expr = csepass.replace(t.expr)
            self.assertEqual(preface, t.preface)
            expected = t.expected if t.expected is not None else t.expr
            self.assertEqual(expr, expected)

    def test_guards_cse_pass_multiple(self):
        if not self._has_ast_unparse():
            raise unittest.SkipTest("Needs astunparse or Python-3.9+")
        from torch._dynamo.guards import PyExprCSEPass

        testcase = self.CSETestCase
        testcases = [
            testcase(
                expr="x[0].a < x[1].a * (3 - x[2].a)",
                expected="x[0].a < x[1].a * (3 - x[2].a)",
                expected_py38="(x[0].a < (x[1].a * (3 - x[2].a)))",
            ),
            testcase(
                expr="a.b.c[0].d.e + a.b.c[1].d.e * a.b.c[2].d.e > 0",
                preface=["_var0 = a.b", "_var1 = _var0.c"],
                expected="_var1[0].d.e + _var1[1].d.e * _var1[2].d.e > 0",
                expected_py38="((_var1[0].d.e + (_var1[1].d.e * _var1[2].d.e)) > 0)",
            ),
            testcase(
                expr="f(m.n[0], '0').x.y.z * f(m.n[0], '1').x.y.z * f(m.n[0], '2').x.y.z < 512",
                preface=["_var2 = m.n", "_var3 = _var2[0]"],
                expected="f(_var3, '0').x.y.z * f(_var3, '1').x.y.z * f(_var3, '2').x.y.z < 512",
                expected_py38="(((f(_var3, '0').x.y.z * f(_var3, '1').x.y.z) * f(_var3, '2').x.y.z) < 512)",
            ),
            testcase(
                expr="self.g(a, b).k + (1 - self.g(a, b).k) <= m[0].a + self.g(a, b).k",
                preface=["_var4 = self.g", "_var5 = _var4(a, b)", "_var6 = _var5.k"],
                expected="_var6 + (1 - _var6) <= m[0].a + _var6",
                expected_py38="((_var6 + (1 - _var6)) <= (m[0].a + _var6))",
            ),
        ]

        csepass = PyExprCSEPass()
        csepass.count([t.expr for t in testcases])

        for t in testcases:
            preface, expr = csepass.replace(t.expr)
            self.assertEqual(preface, t.preface)
            expected = t.expected_py38 if self._is_py38() else t.expected
            expected = expected if expected is not None else t.expr
            self.assertEqual(expr, expected)

    def test_guard_function_builder_with_cse(self):
        from torch._dynamo.guards import build_guard_function

        exprs = [
            "x[0].a < x[1].a * (3 - x[2].a)",
            "a.b.c[0].d.e + a.b.c[1].d.e * a.b.c[2].d.e > 0",
            "f(m.n[0], '0').x.y.z * f(m.n[0], '1').x.y.z * f(m.n[0], '2').x.y.z < 512",
            "self.g(a, b).k + (1 - self.g(a, b).k) <= m[0].a + self.g(a, b).k",
        ]

        _, pycode = build_guard_function(exprs, "")
        expected = """\
def ___make_guard_fn():
    def guard(L):
        if not (x[0].a < x[1].a * (3 - x[2].a)):
            return False
        _var0 = a.b
        _var1 = _var0.c
        if not (_var1[0].d.e + _var1[1].d.e * _var1[2].d.e > 0):
            return False
        _var2 = m.n
        _var3 = _var2[0]
        if not (f(_var3, '0').x.y.z * f(_var3, '1').x.y.z * f(_var3, '2').x.y.z < 512):
            return False
        _var4 = self.g
        _var5 = _var4(a, b)
        _var6 = _var5.k
        if not (_var6 + (1 - _var6) <= m[0].a + _var6):
            return False
        return True
    return guard
"""
        expected_38 = """\
def ___make_guard_fn():
    def guard(L):
        if not ((x[0].a < (x[1].a * (3 - x[2].a)))):
            return False
        _var0 = a.b
        _var1 = _var0.c
        if not (((_var1[0].d.e + (_var1[1].d.e * _var1[2].d.e)) > 0)):
            return False
        _var2 = m.n
        _var3 = _var2[0]
        if not ((((f(_var3, '0').x.y.z * f(_var3, '1').x.y.z) * f(_var3, '2').x.y.z) < 512)):
            return False
        _var4 = self.g
        _var5 = _var4(a, b)
        _var6 = _var5.k
        if not (((_var6 + (1 - _var6)) <= (m[0].a + _var6))):
            return False
        return True
    return guard
"""
        expected_38_no_astunparse = """\
def ___make_guard_fn():
    def guard(L):
        if not (x[0].a < x[1].a * (3 - x[2].a)):
            return False
        if not (a.b.c[0].d.e + a.b.c[1].d.e * a.b.c[2].d.e > 0):
            return False
        if not (f(m.n[0], '0').x.y.z * f(m.n[0], '1').x.y.z * f(m.n[0], '2').x.y.z < 512):
            return False
        if not (self.g(a, b).k + (1 - self.g(a, b).k) <= m[0].a + self.g(a, b).k):
            return False
        return True
    return guard
"""

        if self._is_py38():
            expected = (
                expected_38 if self._has_ast_unparse() else expected_38_no_astunparse
            )
        self.assertEqual(expected, pycode)

    def test_dynamo_compiling_fake_tensor_to_vararg_int(self):
        class MyModule(torch.nn.Module):
            def __init__(self):
                super().__init__()

            def forward(self, x):
                # use numpy int so it's wrapped as fake tensor in dynamo
                shape = np.int_(16)
                # test shape as fake tensor, which param type is
                # Sequence[Union[_int, SymInt]]
                return x.reshape(shape)

        x = torch.rand([4, 4])
        model = MyModule()
        orig_out = model(x)
        opt_model = torch._dynamo.optimize("eager")(MyModule())
        opt_out = opt_model(x)
        self.assertTrue(same(orig_out, opt_out))

    def test_scalar_tensor_is_equivalent_to_symint_argument(self):
        class GumbelTopKSampler(torch.nn.Module):
            def __init__(self, T, k):
                super().__init__()
                self.T = torch.nn.Parameter(
                    torch.tensor(T, dtype=torch.float32), requires_grad=False
                )
                self.k = torch.nn.Parameter(
                    torch.tensor(k, dtype=torch.int32), requires_grad=False
                )

            def sample_discrete(self, logits):
                threshold = torch.topk(logits, self.k, sorted=True)[0][..., -1]
                samples = torch.ge(logits.squeeze(1), threshold).float()
                return samples

            def forward(self, logits):
                dsamples = self.sample_discrete(logits)
                return dsamples

        x = torch.rand([4, 4, 4, 4])
        m = GumbelTopKSampler(T=4, k=4)
        orig_out = m(x)
        opt_m = torch.compile(backend="eager")(m)
        opt_out = opt_m(x)
        self.assertTrue(same(orig_out, opt_out))

    def test_scalar_tensor_is_equivalent_to_symint_list_argument(self):
        class Jitter(torch.nn.Module):
            def __init__(self, jitter_val):
                super().__init__()
                self.jitter_val = jitter_val

            def roll_tensor(self, input):
                h_shift = self.jitter_val - 1
                w_shift = self.jitter_val + 1
                return torch.roll(
                    torch.roll(input, shifts=h_shift, dims=2), shifts=w_shift, dims=3
                )

            def forward(self, input):
                return self.roll_tensor(input)

        x = torch.rand([4, 4, 4, 4])
        m = Jitter(jitter_val=4)
        orig_out = m(x)
        opt_m = torch.compile(backend="eager")(m)
        opt_out = opt_m(x)
        self.assertTrue(same(orig_out, opt_out))

    def test_scalar_tensor_is_equivalent_to_int_list_argument(self):
        class MyModel(torch.nn.Module):
            def forward(self, input):
                permute = torch.tensor([0, 2, 1])
                x = input.permute(*permute)
                return x

        x = torch.randn(2, 3, 4)
        m = MyModel()
        orig_out = m(x)
        opt_m = torch.compile(backend="eager")(m)
        opt_out = opt_m(x)
        self.assertTrue(same(orig_out, opt_out))

    def test_torch_variable_hasattr(self):
        def fn(x):
            if hasattr(torch.nn, "Module"):
                return x * x
            return x + 1

        compiled_fn = torch.compile(backend="eager", fullgraph=True)(fn)

        x = torch.rand([4, 4])
        fn_out = fn(x)
        compiled_out = compiled_fn(x)
        self.assertTrue(same(fn_out, compiled_out))

    def test_list_hasattr1(self):
        def fn(x):
            if hasattr(x, "foo"):
                return x[0] + 1
            return x[0] - 1

        compiled_fn = torch.compile(backend="eager", fullgraph=True)(fn)

        x = [torch.randn(3)]
        fn_out = fn(x)
        compiled_out = compiled_fn(x)
        self.assertTrue(same(fn_out, compiled_out))

    def test_list_hasattr2(self):
        def fn():
            x = [torch.zeros(3)]
            if hasattr(x, "__len__"):
                return x[0] + 1
            return x[0] - 1

        compiled_fn = torch.compile(backend="eager", fullgraph=True)(fn)

        fn_out = fn()
        compiled_out = compiled_fn()
        self.assertTrue(same(fn_out, compiled_out))

    def test_tuple_hasattr(self):
        def fn(x):
            if hasattr(x, "foo"):
                return x[0] + 1
            return x[1] - 1

        compiled_fn = torch.compile(backend="eager", fullgraph=True)(fn)

        x = (torch.randn(3), torch.randn(3))
        fn_out = fn(x)
        compiled_out = compiled_fn(x)
        self.assertTrue(same(fn_out, compiled_out))

    def test_fn_hasattr__name__1(self):
        def fn():
            foo = lambda x: x + 1
            return hasattr(foo, "__name__")

        compiled_fn = torch.compile(backend="eager", fullgraph=True)(fn)

        fn_out = fn()
        compiled_out = compiled_fn()
        self.assertEqual(fn_out, compiled_out)
        self.assertTrue(fn_out)

    def test_fn_hasattr__name__2(self):
        def bar(x):
            return torch.sin(x)

        def fn():
            return hasattr(bar, "__name__")

        compiled_fn = torch.compile(backend="eager", fullgraph=True)(fn)

        fn_out = fn()
        compiled_out = compiled_fn()
        self.assertEqual(fn_out, compiled_out)
        self.assertTrue(fn_out)

    def test_fn_hasattr__name__3(self):
        def bar(x, y):
            return torch.sin(x) + torch.cos(y)

        baz = functools.partial(bar, y=4)

        def fn():
            return hasattr(baz, "__name__")

        compiled_fn = torch.compile(backend="eager", fullgraph=True)(fn)

        fn_out = fn()
        compiled_out = compiled_fn()
        self.assertEqual(fn_out, compiled_out)
        self.assertFalse(fn_out)

    def test_torch_objects_as_keys(self):
        remap = {torch.float16: torch.float32}

        def fn():
            return torch.randn(3, dtype=remap[torch.float16])

        opt = torch._dynamo.optimize("eager")(fn)
        opt()

    def test_tracing_py_tree(self):
        def fn(xs):
            flat_xs, spec = pytree.tree_flatten(xs)
            res = [x.clone() for x in flat_xs]
            return pytree.tree_unflatten(res, spec)

        xs = [torch.tensor(i) for i in range(3)]

        counter = CompileCounter()
        torch._dynamo.optimize(counter, nopython=True)(fn)(xs)
        self.assertEqual(counter.frame_count, 1)
        self.assertEqual(counter.op_count, 3)

    def test_tracing_nested_py_tree(self):
        import torch.utils._pytree as pytree

        def fn(xs):
            flat_xs, spec = pytree.tree_flatten(xs)
            res = [x.clone() for x in flat_xs]
            return pytree.tree_unflatten(res, spec)

        xs = [torch.tensor(i) for i in range(3)]
        xsl = [xs, xs, xs, xs]

        counter = CompileCounter()
        comp_out = torch._dynamo.optimize(counter, nopython=True)(fn)(xsl)
        real_out = fn(xsl)
        self.assertEqual(comp_out, real_out)
        self.assertEqual(counter.frame_count, 1)
        self.assertEqual(counter.op_count, 12)

    def test_tracing_nested_py_tree_tuples(self):
        import torch.utils._pytree as pytree

        def fn(xs):
            flat_xs, spec = pytree.tree_flatten(xs)
            res = [x.clone() for x in flat_xs]
            return pytree.tree_unflatten(res, spec)

        xs = [torch.tensor(i) for i in range(3)]
        xsl = (xs, xs, xs, xs)

        counter = CompileCounter()
        comp_out = torch._dynamo.optimize(counter, nopython=True)(fn)(xsl)
        real_out = fn(xsl)
        self.assertEqual(comp_out, real_out)
        self.assertEqual(counter.frame_count, 1)
        self.assertEqual(counter.op_count, 12)

    def test_tracing_nested_py_tree_dicts(self):
        import torch.utils._pytree as pytree

        def fn(xs):
            flat_xs, spec = pytree.tree_flatten(xs)
            res = [x.clone() for x in flat_xs]
            return pytree.tree_unflatten(res, spec)

        xs = [torch.tensor(i) for i in range(3)]
        xsl = {
            "a": xs,
            "b": xs,
            "c": xs,
        }

        counter = CompileCounter()
        comp_out = torch._dynamo.optimize(counter, nopython=True)(fn)(xsl)
        real_out = fn(xsl)
        self.assertEqual(comp_out, real_out)
        self.assertEqual(counter.frame_count, 1)
        self.assertEqual(counter.op_count, 9)

    def test_dynamic_one_hot(self):
        def fn(x):
            x = x + 1
            # graph break from data-dependent output shape
            x = torch.nn.functional.one_hot(x)
            x = x + 1
            return x

        inp = torch.arange(20) % 4
        counter = CompileCounter()
        real_out = fn(inp)
        comp_out = torch.compile(fn, backend=counter)(inp)
        self.assertEqual(comp_out, real_out)
        self.assertEqual(counter.frame_count, 2)
        self.assertEqual(counter.op_count, 2)

    def test_tracing_nested_py_tree_mixed_all(self):
        import torch.utils._pytree as pytree

        def fn(xs):
            flat_xs, spec = pytree.tree_flatten(xs)
            res = [x.clone() for x in flat_xs]
            return pytree.tree_unflatten(res, spec)

        xs = [torch.tensor(i) for i in range(3)]
        xsa = (xs, xs)
        xsb = {"aa": xsa, "ab": xs}
        xsl = {
            "a": xs,
            "b": xsa,
            "c": xsb,
        }

        counter = CompileCounter()
        comp_out = torch._dynamo.optimize(counter, nopython=True)(fn)(xsl)
        real_out = fn(xsl)
        self.assertEqual(comp_out, real_out)
        self.assertEqual(counter.frame_count, 1)
        self.assertEqual(counter.op_count, 18)

    def test_any_all_symnode(self):
        cnt = CompileCounter()

        @torch.compile(backend=cnt, fullgraph=True, dynamic=True)
        def fn(x):
            t = x.size(0) >= 10
            f = x.size(0) >= 100
            if any([]) or any([f]) or any([f, f]):
                return x - 1
            if all([f]) or all([t, f]) or all([f, t]) or all([f, f]):
                return x - 2
            if not (all([]) and all([t]) and all([t, t])):
                return x - 3
            if not (any([t]) and any([t, f]) and any([f, t])):
                return x - 4
            return x + 1

        y1 = torch.randn(16)
        y2 = torch.randn(18)
        self.assertEqual(fn(y1), y1 + 1)
        self.assertEqual(fn(y2), y2 + 1)
        self.assertEqual(cnt.frame_count, 1)
        y3 = torch.randn(5)
        self.assertEqual(fn(y3), y3 - 3)
        self.assertEqual(cnt.frame_count, 2)

    def test_tracing_py_tree_tensor_subclass(self):
        import torch.utils._pytree as pytree
        from torch.testing._internal.two_tensor import TwoTensor
        from torch.utils.checkpoint import checkpoint

        def fn(xs):
            nested_xs = [[xs]]
            flat_xs, spec = pytree.tree_flatten(xs)
            return flat_xs[0].clone()

        # use checkpoint to trigger a "sourceless" tensor subclass
        def checkpoint_fn(xs):
            return checkpoint(fn, xs, use_reentrant=True)

        xs = TwoTensor(torch.ones(2, 2), torch.ones(2, 2))

        counter = CompileCounter()
        torch._dynamo.optimize(counter, nopython=True)(checkpoint_fn)(xs)
        self.assertEqual(counter.frame_count, 1)
        self.assertEqual(counter.op_count, 2)

    def test_tracing_tree_map_only(self):
        import torch.utils._pytree as pytree

        def fn(xs):
            def mapper(x):
                return x.clone()

            y = pytree.tree_map_only(torch.Tensor, mapper, xs)
            return y

        xs = [torch.tensor(i) for i in range(3)] + ["hi"]
        xsa = (xs, xs)
        xsb = {"aa": xsa, "ab": xs}

        counter = CompileCounter()
        comp_out = torch._dynamo.optimize(counter, nopython=True)(fn)(xsb)
        real_out = fn(xsb)

        self.assertEqual(comp_out, real_out)
        self.assertEqual(counter.frame_count, 1)
        self.assertEqual(counter.op_count, 9)

    @torch._dynamo.config.patch(
        capture_scalar_outputs=True, capture_dynamic_output_shape_ops=True
    )
    def test_unbacked_symint(self):
        @torch.compile(backend="eager")
        def f(lengths, values):
            sizes = lengths.tolist()
            for s in sizes:
                torch._constrain_as_size(s, min=2, max=100)
            return torch.split(values, sizes)

        f(torch.tensor([2, 3, 4]), torch.randn(9))

    # See https://github.com/pytorch/pytorch/issues/119689
    @unittest.expectedFailure
    @torch._dynamo.config.patch(capture_scalar_outputs=True)
    def test_runtime_assert_replacement(self):
        @torch.compile(backend="aot_eager")
        def fn(x, y):
            z = y.item()
            torch._check(z == 3)
            return x + z

        fn(torch.randn(4), torch.tensor([3]))
        self.assertRaises(RuntimeError, lambda: fn(torch.randn(4), torch.tensor([4])))

    @torch._dynamo.config.patch(capture_scalar_outputs=True)
    def test_cat_unbacked(self):
        @torch.compile(backend="eager")
        def fn(x, y):
            z = y.item()
            return torch.cat([x, torch.ones(z)])

        fn(torch.randn(2, 3), torch.tensor([0]))
        self.assertRaises(
            RuntimeError, lambda: fn(torch.randn(2, 3), torch.tensor([1]))
        )

    def test_simple_set_usage(self):
        def foo(x, y):
            setty = {x, y}
            return setty.pop() * setty.pop()

        counter = CompileCounter()
        foo = torch._dynamo.optimize(counter, nopython=True)(foo)
        x = torch.randn(10, 10)
        y = torch.randn(10, 10)
        foo(x, y)
        self.assertEqual(counter.frame_count, 1)

    def test_add_to_set(self):
        def foo(x, y):
            setty = set()
            setty.add(x[0])
            setty.add(x[1])
            setty.add(x[2])
            setty.add(y)
            return y * len(setty)

        x = torch.randn(10, 10)
        y = torch.randn(2, 2)
        eager_result = foo([x, x, x, x, y], y)

        counter = CompileCounter()
        foo = torch._dynamo.optimize(counter, nopython=True)(foo)
        result = foo([x, x, x, x, y], y)
        self.assertEqual(counter.frame_count, 1)
        self.assertEqual(result, eager_result)

    def test_iter_set(self):
        def foo(x, y):
            setty = set()
            for t in x:
                setty.add(t)
            return y * len(setty)

        x = torch.randn(10, 10)
        y = torch.randn(2, 2)
        eager_result = foo([x, x, x, x, y], y)

        counter = CompileCounter()
        foo = torch._dynamo.optimize(counter, nopython=True)(foo)
        result = foo([x, x, x, x, y], y)
        self.assertEqual(counter.frame_count, 1)
        self.assertEqual(result, eager_result)

    def test_input_set_graph_break(self):
        def foo(x):
            return x.pop() * x.pop()

        x = torch.randn(10, 10)
        y = torch.randn(10, 10)

        counter = CompileCounter()

        inp = {x, x, x, x, y, y}
        foo = torch._dynamo.optimize(counter, nopython=True)(foo)

        # There's a lot of stuff about sets that cannot work without a good deal of exertion on our part.
        # Specifically, getting a set as input won't ever work with how GetItemSource works (Can't arbitrary access set contents)
        # and so the guard story for the objects passed into input just isn't there atm.
        with self.assertRaisesRegex(
            torch._dynamo.exc.Unsupported,
            "^call_method UserDefinedObjectVariable\\(set\\).*",
        ):
            foo(inp)

        foo = torch._dynamo.optimize(counter, nopython=False)(foo)
        foo(inp)
        self.assertEqual(counter.frame_count, 1)

    def test_reconstruct_set_across_graph_break(self):
        def foo(x, y):
            setty = set()
            for t in x:
                setty.add(t)
            print("Break!")
            return y * len(setty)

        x = torch.randn(10, 10)
        y = torch.randn(2, 2)

        counter = CompileCounter()
        foo = torch._dynamo.optimize(counter)(foo)
        result = foo([x, x, x, x, y], y)

    def test_set_aliasing_recompiles(self):
        g1 = torch.randn(10)
        g2 = torch.randn(10)
        g3 = torch.randn(10)
        g4 = torch.randn(10)

        def foo(a, b, c):
            myset = {g1, a, b, c}
            return a + len(myset)

        counter = CompileCounter()
        foo = torch._dynamo.optimize(counter)(foo)
        # first call with no aliasing
        foo(g2, g3, g4)
        self.assertEqual(counter.frame_count, 1)

        # no aliasing again
        foo(g3, g2, g4)
        # assert no recompile
        self.assertEqual(counter.frame_count, 1)

        # aliasing changes, we should recompile
        foo(g2, g2, g2)
        self.assertEqual(counter.frame_count, 2)

        # same aliasing, different tensor
        foo(g3, g3, g3)
        self.assertEqual(counter.frame_count, 2)

        # aliasing between global and arg, should recompile again
        foo(g1, g1, g1)
        self.assertEqual(counter.frame_count, 3)

        # Reset
        torch._dynamo.reset()

        # aliasing between global and arg, first call
        foo(g1, g1, g1)
        self.assertEqual(counter.frame_count, 4)

        # same aliasing, different tensor, all local, recompile
        foo(g3, g3, g3)
        self.assertEqual(counter.frame_count, 5)

        # aliasing same tensor, we shouldn't recompile
        foo(g2, g2, g2)
        self.assertEqual(counter.frame_count, 5)

        # No aliasing
        foo(g2, g3, g4)
        self.assertEqual(counter.frame_count, 6)

        # No aliasing again
        foo(g3, g2, g4)
        # assert no recompile
        self.assertEqual(counter.frame_count, 6)

    def test_str_format_return1(self):
        @torch.compile(backend="eager", fullgraph=True)
        def fn(img):
            x = torch.sin(img)
            y = f"shape {img.shape[-2:]} batch size {img.shape[0]}"
            return img + x, y

        img1 = torch.randn(1, 1, 8, 8)
        res, msg = fn(img1)
        self.assertEqual(msg, "shape torch.Size([8, 8]) batch size 1")
        self.assertEqual(res, img1 + torch.sin(img1))

    def test_str_format_return2(self):
        @torch.compile(backend="eager", fullgraph=True)
        def fn(img):
            x = torch.sin(img)
            y = "shape {} batch size {y:.2f}".format(img.shape[-2:], y=img.shape[0])
            return img + x, y

        img1 = torch.randn(1, 1, 8, 8)
        res, msg = fn(img1)
        self.assertEqual(msg, "shape torch.Size([8, 8]) batch size 1.00")
        self.assertEqual(res, img1 + torch.sin(img1))

    @torch._dynamo.config.patch(capture_scalar_outputs=True)
    def test_validate_outputs_unbacked(self):
        class SillyCat(torch.autograd.Function):
            @staticmethod
            def forward(ctx, x0, x1, i):
                ctx.save_for_backward(i)
                return torch.cat([x0, x1])

            @staticmethod
            def backward(ctx, grad_out):
                (i,) = ctx.saved_tensors
                i0, i1 = i.tolist()
                g_x0, g_x1 = grad_out.split([i0, i1])
                return g_x0, g_x1, None

        @torch.compile(backend="aot_eager", fullgraph=True)
        def f(x, i):
            i0, i1 = i.tolist()
            x0, x1 = x.split([i0, i1])
            return SillyCat.apply(x0, x1, i)

        f(torch.randn(9, requires_grad=True), torch.tensor([3, 6]))

    def test_str_format_assert1(self):
        @torch.compile(backend="eager", fullgraph=True)
        def fn(img):
            x = torch.sin(img)
            val = x.shape[-2:]
            torch._assert(len(val) == 2, f"shape {img.shape}")
            return img + x

        img1 = torch.randn(1, 1, 8, 8)
        res = fn(img1)
        self.assertEqual(res, img1 + torch.sin(img1))

    def test_str_format_assert2(self):
        cnt = CompileCounter()

        @torch.compile(backend=cnt)
        def fn(img):
            x = torch.sin(img)
            torch._assert(
                img.shape[-2] == 8 and img.shape[-1] == 16, f"shape {img.shape}"
            )
            return img + x

        img1 = torch.randn(1, 3, 8, 16)
        res = fn(img1)
        self.assertEqual(res, img1 + torch.sin(img1))
        self.assertEqual(cnt.frame_count, 1)

        # trigger a recompile and graph break
        img2 = torch.randn(1, 3, 8, 15)
        self.assertRaises(AssertionError, lambda: fn(img2))

    def test_tolist_scalar(self):
        def fn(x):
            new_list = []
            for i in x.tolist():
                new_list.append(i * 4)
            return new_list

        x = torch.tensor([3])
        eager = fn(x)
        counter = CompileCounter()
        compiled = torch._dynamo.optimize(counter, nopython=True)(fn)(x)
        self.assertEqual(eager, compiled)
        self.assertEqual(counter.frame_count, 1)

    def test_tolist_1d(self):
        def fn(x):
            new_list = []
            for i in x.tolist():
                new_list.append(i * 4)
            return new_list

        x = torch.tensor([2, 1])
        eager = fn(x)
        counter = CompileCounter()
        compiled = torch._dynamo.optimize(counter, nopython=True)(fn)(x)
        self.assertEqual(eager, compiled)
        self.assertEqual(counter.frame_count, 1)

    def test_tolist_kd(self):
        def fn(x):
            new_list = []
            for i in x.tolist():
                new_list.append(i * 4)
            return new_list

        x = torch.tensor([[[2, 1], [2, 1], [2, 1]], [[2, 1], [2, 1], [2, 1]]])
        eager = fn(x)
        counter = CompileCounter()
        compiled = torch._dynamo.optimize(counter, nopython=True)(fn)(x)
        self.assertEqual(eager, compiled)
        self.assertEqual(counter.frame_count, 1)

    @patch.object(torch._dynamo.config, "specialize_int", True)
    def test_tolist_0d(self):
        def fn(x):
            new_list = []
            i = x.tolist()
            new_list.append(i * 4)
            return new_list

        x = torch.tensor(42)
        eager = fn(x)
        counter = CompileCounter()
        compiled = torch._dynamo.optimize(counter, nopython=True)(fn)(x)
        self.assertEqual(eager, compiled)
        self.assertEqual(counter.frame_count, 1)

    @patch.object(torch._dynamo.config, "assume_static_by_default", False)
    @patch.object(torch._dynamo.config, "automatic_dynamic_shapes", False)
    def test_tolist_kd_dynamic(self):
        def fn(x):
            new_list = []
            i = x.tolist()
            new_list.append(i * 4)
            return new_list

        x = torch.randint(3, 5, [5, 5])
        eager = fn(x)
        counter = CompileCounter()
        compiled_fn = torch._dynamo.optimize(counter, nopython=True)(fn)
        compiled = compiled_fn(x)
        self.assertEqual(eager, compiled)
        self.assertEqual(counter.frame_count, 1)

        # Value change, no recompiles
        x = torch.randint(7, 9, [5, 5])
        compiled_fn(x)
        self.assertEqual(counter.frame_count, 1)

        # Size change, forced recompiles
        x = torch.randint(3, 5, [3, 3])
        compiled_fn(x)
        self.assertEqual(counter.frame_count, 2)

    def test_tolist_float(self):
        def fn(x):
            new_list = []
            for i in x.tolist():
                new_list.append(i * 4)
            return new_list

        x = torch.tensor(
            [[[2.0, 1.0], [2.0, 1.0], [2.0, 1.0]], [[2.0, 1.0], [2.0, 1.0], [2.0, 1.0]]]
        )
        eager = fn(x)
        counter = CompileCounter()
        compiled = torch._dynamo.optimize(counter)(fn)(x)
        self.assertEqual(eager, compiled)
        # Nothing to compile here
        self.assertEqual(counter.frame_count, 0)

    def test_inline_closure_not_loaded_by_parent(self):
        def outer(a):
            return a + 1

        def indirect(x):
            return direct(x)

        def direct(x):
            def deep2(c):
                return outer(c)

            def deep(c):
                return deep2(c)

            return deep(x)

        x = torch.randn(3)
        eager = indirect(x)
        counter = CompileCounter()
        compiled = torch._dynamo.optimize(counter)(indirect)(x)
        self.assertEqual(eager, compiled)
        self.assertEqual(counter.frame_count, 1)

    def test_deque_input(self):
        a = torch.randn([2, 3])
        b = torch.randn([2, 3])
        d1 = collections.deque([a, b])
        d1.insert(0, "foo")

        d2 = collections.deque([a, b])
        d2.insert(0, "foo")

        def fn(q):
            a = q.pop()
            b = q.pop()
            return a * b

        eager = fn(d1)
        counter = CompileCounter()
        compiled = torch._dynamo.optimize(counter)(fn)(d2)
        self.assertEqual(eager, compiled)
        self.assertEqual(counter.frame_count, 1)

    def test_deque_append_left(self):
        d1 = collections.deque([10, 10])
        d1.insert(0, "foo")

        d2 = collections.deque([10, 10])
        d2.insert(0, "foo")

        def fn(q, a, b):
            q.appendleft(a)
            q.appendleft(b)
            return q.popleft() * q.popleft()

        a = torch.randn([3, 3])
        b = torch.randn([3, 3])
        eager = fn(d1, a, b)
        counter = CompileCounter()
        compiled = torch._dynamo.optimize(counter)(fn)(d2, a, b)
        self.assertEqual(eager, compiled)
        self.assertEqual(counter.frame_count, 1)
        self.assertTrue(isinstance(compiled, torch.Tensor))

    def test_yield_from(self):
        def yield_from_fn(t_list, k):
            def yield_from_gen(l):
                l2 = [t * k for t in l]
                yield from l2

            return [t * k for t in yield_from_gen(t_list)]

        t_list = [torch.randn([2, 3])] * 3
        eager = yield_from_fn(t_list, 2)
        counter = CompileCounter()
        compiled = torch._dynamo.optimize(counter)(yield_from_fn)(t_list, 2)
        self.assertEqual(eager, compiled)
        self.assertEqual(counter.frame_count, 1)

    def test_yield_gen_and_from(self):
        def populate_and_multiply_sequence(n, multiplier):
            # Inline generator
            def tensor_generator():
                for i in range(n):
                    yield torch.tensor([i])

            # Use 'yield from' to iterate over tensors and multiply
            t_list = [tensor * multiplier for tensor in tensor_generator()]

            def yield_from_gen():
                yield from t_list

            return [t for t in yield_from_gen()]

        multiplier = torch.tensor([10])
        eager = populate_and_multiply_sequence(5, multiplier)
        counter = CompileCounter()
        compiled = torch._dynamo.optimize(counter)(populate_and_multiply_sequence)(
            5, multiplier
        )
        self.assertEqual(eager, compiled)
        self.assertEqual(counter.frame_count, 1)

    def test_yield_send_to_subgenerator_graph_break(self):
        def subgenerator(tensor):
            multiplier = yield
            yield tensor * multiplier

        def main_generator(t_list):
            for tensor in t_list:
                subgen = subgenerator(tensor)
                next(subgen)
                yield from subgen.send(torch.tensor([10]))

        t_list = [torch.tensor([i]) for i in range(5)]
        eager = list(main_generator(t_list))

        counter = CompileCounter()
        compiled_fn = torch._dynamo.optimize(counter)(main_generator)
        compiled = list(compiled_fn(t_list))

        self.assertEqual(eager, compiled)
        self.assertEqual(counter.frame_count, 0)

    def test_derpy_nn_module_usage(self):
        def ff1(x):
            self = mod1
            return torch.sigmoid(self.mod2(x) + self.param1)

        def ff2(x):
            self = mod2
            return torch.cos(torch.sin(x) * self.param2 + 10)

        mod1 = torch.nn.Module()
        mod2 = torch.nn.Module()
        mod1.register_module("mod2", mod2)
        mod1.register_parameter("param1", torch.nn.Parameter(torch.randn(10)))
        mod1.forward = ff1
        mod2.register_parameter("param2", torch.nn.Parameter(torch.randn(10)))
        mod2.forward = ff2
        mod1.eval()

        x = torch.randn(10)
        expected = mod1(x)
        counter = CompileCounter()
        actual = torch.compile(mod1, backend=counter, fullgraph=True)(x)
        self.assertEqual(actual, expected)
        self.assertEqual(counter.op_count, 6)

    def test_default_args_device_dtype(self):
        class Foo:
            def __init__(
                self,
                dtype: torch.dtype = torch.float16,
                device: torch.device = torch.device("cpu"),
            ) -> None:
                self.value = torch.tensor(10, dtype=dtype, device=device)

        def fn():
            return Foo().value + 1

        opt_func = torch._dynamo.optimize("eager", nopython=True)(fn)
        ref = fn()
        res = opt_func()
        self.assertEqual(ref, res)

    def test_torch_device_python_type(self):
        for device, device_type, index in [
            ("cpu", "cpu", None),
            ("cuda:0", "cuda", 0),
        ]:
            if device == "cuda:0" and not TEST_CUDA:
                continue

            def fn(target):
                target_device = target.device
                a = torch.zeros(2, 3, device=target_device)
                # Constant assert at trace time
                assert isinstance(target_device, torch.device)
                assert target_device.type == device_type
                assert target_device.index == index
                b = torch.zeros(2, 3, device=target_device)
                c = torch.zeros(2, 3, device=target_device)
                return a + b + c

            from torch._dynamo.variables import ConstantVariable

            device = torch.device(device)
            expected_variable = ConstantVariable(device)
            self.assertEqual(expected_variable.python_type(), type(device))

            opt_func = torch._dynamo.optimize("eager", nopython=True)(fn)
            a = torch.tensor([2, 3], device=device)
            res = opt_func(a)
            self.assertIsInstance(res, torch.Tensor)

    def test_torch_dtype_python_type(self):
        def fn(target):
            target_dtype = target.dtype
            a = torch.zeros(2, 3, dtype=target_dtype)
            # Constant assert at trace time
            assert isinstance(target_dtype, torch.dtype)
            b = torch.zeros(2, 3, dtype=target_dtype)
            c = torch.zeros(2, 3, dtype=target_dtype)
            return a + b + c

        from torch._dynamo.variables import ConstantVariable

        dtype = torch.float16
        expected_variable = ConstantVariable(dtype)
        self.assertEqual(expected_variable.python_type(), type(dtype))

        opt_func = torch._dynamo.optimize("eager", nopython=True)(fn)
        a = torch.tensor([2, 3], dtype=dtype)
        res = opt_func(a)
        self.assertIsInstance(res, torch.Tensor)

    def test_itertools_repeat(self):
        counters.clear()

        def fn(x):
            r = itertools.repeat(100.0, 5)
            for i in r:
                x += i
            return x

        x = torch.randn([2, 5])
        eager = fn(x)

        compiled_fn = torch._dynamo.optimize(backend="eager", nopython=True)(fn)
        compiled = compiled_fn(x)

        self.assertEqual(list(eager), list(compiled))
        self.assertEqual(len(counters["graph_break"]), 0)

    def test_itertools_infinite_repeat(self):
        counters.clear()

        def fn(x):
            r = itertools.repeat(100.0)
            idx = 0
            for i in r:
                x += i
                idx += 1
                if idx > 10:
                    break
            return x

        x = torch.randn([2, 5])
        eager = fn(x)

        compiled_fn = torch._dynamo.optimize(backend="eager", nopython=True)(fn)
        compiled = compiled_fn(x)

        self.assertEqual(list(eager), list(compiled))
        self.assertEqual(len(counters["graph_break"]), 0)

    def test_itertools_infinite_repeat_mutation(self):
        counters.clear()

        def fn(x):
            r = itertools.repeat(x)
            idx = 0
            for i in r:
                x += i
                i += 1
                idx += 1
                if idx > 10:
                    break
            return x

        x = torch.randn([2, 5])
        eager = fn(x)

        compiled_fn = torch._dynamo.optimize(backend="eager", nopython=True)(fn)
        compiled = compiled_fn(x)

        self.assertEqual(list(eager), list(compiled))
        self.assertEqual(len(counters["graph_break"]), 0)

    def test_itertools_infinite_count(self):
        for args in ([], [10], [5, -1]):
            counters.clear()

            def fn(x):
                r = itertools.count(*args)
                idx = 0
                for i in r:
                    x += i
                    idx += 1
                    if idx > 10:
                        break
                return x

            x = torch.randn([2, 5])
            eager = fn(x)

            compiled_fn = torch._dynamo.optimize(backend="eager", nopython=True)(fn)
            compiled = compiled_fn(x)

            self.assertEqual(list(eager), list(compiled))
            self.assertEqual(len(counters["graph_break"]), 0)

    def test_itertools_infinite_cycle(self):
        counters.clear()

        def fn(x):
            for iterator in (
                iter([]),
                iter([10, 11.0]),
                itertools.repeat(-1, 3),
                itertools.count(10),
            ):
                r = itertools.cycle(iterator)
                idx = 0
                x += 1
                for i in r:
                    x += i
                    idx += 1
                    if idx > 10:
                        break
            return x

        x = torch.randn([2, 5])
        eager = fn(x)

        compiled_fn = torch._dynamo.optimize(backend="eager", nopython=True)(fn)
        compiled = compiled_fn(x)

        self.assertEqual(list(eager), list(compiled))
        self.assertEqual(len(counters["graph_break"]), 0)

    def test_itertools_accumulate_symint_default_sum(self):
        # https://github.com/pytorch/pytorch/issues/110287
        counters.clear()

        def fn(x):
            r = itertools.accumulate([x.size(0), x.size(1)])
            for i in r:
                x *= i
            return x

        x = torch.randn(2, 3)
        eager = fn(x)

        compiled_fn = torch._dynamo.optimize(backend="eager", nopython=True)(fn)
        compiled = compiled_fn(x)

        self.assertEqual(list(eager), list(compiled))
        self.assertEqual(len(counters["graph_break"]), 0)

    def test_itertools_accumulate_tensors_default_sum(self):
        counters.clear()

        def fn(a, b, c, d, x):
            l = [a, b, c, d, x]
            for i, t in enumerate(l):
                l[i] = t * x
            return itertools.accumulate(l)

        t_list = [torch.tensor([i + 1]) for i in range(4)]
        x = torch.tensor([[1, 2], [3, 4]])
        eager = fn(*t_list, x)

        compiled_fn = torch._dynamo.optimize(backend="eager", nopython=True)(fn)
        compiled = compiled_fn(*t_list, x)

        self.assertEqual(list(eager), list(compiled))
        self.assertEqual(len(counters["graph_break"]), 0)

    def test_itertools_accumulate_tensors_builtins(self):
        for builtin_op in [operator.mul, operator.sub, operator.pow]:
            counters.clear()

            def fn(a, b, c, d, x):
                l = [a, b, c, d, x]
                for i, t in enumerate(l):
                    l[i] = t * x
                return itertools.accumulate(l, builtin_op)

            t_list = [torch.tensor([i + 1]) for i in range(4)]
            x = torch.tensor([[1, 2], [3, 4]])
            eager = fn(*t_list, x)

            compiled_fn = torch._dynamo.optimize(backend="eager", nopython=True)(fn)
            compiled = compiled_fn(*t_list, x)

            self.assertEqual(list(eager), list(compiled))
            self.assertEqual(len(counters["graph_break"]), 0)

    def test_itertools_accumulate_tensors_kwargs(self):
        from torch._dynamo.utils import counters

        for kwargs in [
            {"func": operator.mul},
            {"initial": 100},
            {"func": operator.sub, "initial": -1},
        ]:
            counters.clear()

            def fn(a, b, c, d, x):
                l = [a, b, c, d, x]
                for i, t in enumerate(l):
                    l[i] = t * x
                return itertools.accumulate(l, **kwargs)

            t_list = [torch.tensor([i + 1]) for i in range(4)]
            x = torch.tensor([[1, 2], [3, 4]])

            compiled_fn = torch._dynamo.optimize(backend="eager", nopython=True)(fn)
            compiled = compiled_fn(*t_list, x)
            eager = fn(*t_list, x)

            self.assertEqual(list(eager), list(compiled))
            self.assertEqual(len(counters["graph_break"]), 0)

    def test_itertools_accumulate_tensors_user_defined(self):
        def udo_fn_0(a, b):
            return -1

        rando = random.randint(0, 1)

        def udo_fn_1(a, b):
            return a * rando + b * rando

        seen = []

        def udo_fn_2(a, b):
            seen.append(a)
            seen.append(b)
            return a * len(seen)

        for udo_fn in [udo_fn_0, udo_fn_1, udo_fn_2]:
            counters.clear()
            torch._dynamo.reset()

            def fn(a, b, c, d, x):
                l = [a, b, c, d, x]
                for i, t in enumerate(l):
                    l[i] = t * x
                return itertools.accumulate(l, udo_fn)

            t_list = [torch.tensor([i]) for i in range(4)]
            x = torch.tensor([[1, 2], [3, 4]])
            eager = fn(*t_list, x)

            compiled_fn = torch._dynamo.optimize(backend="eager", nopython=True)(fn)
            compiled = compiled_fn(*t_list, x)

            self.assertEqual(list(eager), list(compiled))
            self.assertEqual(len(counters["graph_break"]), 0)

    def test_pure_python_accumulate(self):
        def accumulate(iterable, func=lambda x, y: x + y):
            it = iter(iterable)
            try:
                # Initialize the accumulator with the first value from the iterable
                accumulator = next(it)
            except StopIteration:
                # If the iterable is empty, return an empty generator
                return
            yield accumulator

            for element in it:
                accumulator = func(accumulator, element)
                yield accumulator

        def fn(it):
            return accumulate(it)

        t_list = [torch.tensor([i]) for i in range(4)]
        eager = fn(t_list)

        counter = CompileCounter()
        compiled_fn = torch._dynamo.optimize(counter)(fn)
        compiled = compiled_fn(t_list)

        self.assertEqual(list(eager), list(compiled))
        self.assertEqual(counter.frame_count, 1)

    def test_itertools_groupby_pure_python_default_identify_func(self):
        counters.clear()

        def fn(l):
            return [(k, list(g)) for k, g in itertools.groupby(l)]

        l = [1, 2, 2, 3, 4, 4, 4, 1, 2]
        eager = fn(l)

        compiled_fn = torch._dynamo.optimize(backend="eager", nopython=True)(fn)
        compiled = compiled_fn(l)

        self.assertEqual(eager, compiled)
        self.assertEqual(len(counters["graph_break"]), 0)

    def test_itertools_groupby_pure_python_key_func(self):
        counters.clear()

        def fn(l):
            return [(k, list(g)) for k, g in itertools.groupby(l, key=operator.neg)]

        l = [1, 2, -2, 3, 4, 4, -4, 0, -2]
        eager = fn(l)

        compiled_fn = torch._dynamo.optimize(backend="eager", nopython=True)(fn)
        compiled = compiled_fn(l)

        self.assertEqual(eager, compiled)
        self.assertEqual(len(counters["graph_break"]), 0)

    def test_list_iterator_contains(self):
        def fn(x):
            it = iter(["my_weight", "not_my_weight"])
            next(it)
            if "my_weight" in it:
                return x + 2
            return x + 1

        x = torch.zeros(3)
        compiled_fn = torch._dynamo.optimize(backend="eager", nopython=True)(fn)

        self.assertEqual(fn(x), compiled_fn(x))

    def test_storage_return(self):
        @torch.compile(backend="eager", fullgraph=True)
        def fn(x):
            y = torch.sin(x + 1)
            storage = x.untyped_storage()
            storage.resize_(0)
            y = torch.cos(y)
            return y, storage

        x = torch.randn(10)
        expected = torch.cos(torch.sin(x + 1))
        y, s = fn(x)
        self.assertEqual(y, expected)
        self.assertEqual(x.untyped_storage().size(), 0)
        self.assertIs(s, x.untyped_storage())

    def test_flat_name_to_original_fqn(self):
        class FooBarModule(torch.nn.Module):
            def __init__(self):
                super().__init__()
                self.register_parameter("0", torch.nn.Parameter(torch.randn(3, 4)))
                self.register_buffer("test_buf", torch.randn(3, 4))
                self.register_parameter(
                    "test_param", torch.nn.Parameter(torch.randn(3, 4))
                )

            def forward(self, x):
                return ((x + self.test_buf) * getattr(self, "0")) / self.test_param

        class TestModule(torch.nn.Module):
            def __init__(self):
                super().__init__()
                self.foo_bar = FooBarModule()
                self.register_parameter(
                    "test_param", torch.nn.Parameter(torch.randn(3, 4))
                )
                self.register_buffer("test_buf", torch.randn(3, 4))

            def forward(self, x):
                return (self.foo_bar(x) + self.test_param) * self.test_buf

        gm, _ = torch._dynamo.export(TestModule(), torch.randn(3, 4))
        self.assertIn("dynamo_flat_name_to_original_fqn", gm.meta)
        expected_fqn = {
            "L__self___test_param": "test_param",
            "L__self___test_buf": "test_buf",
            "getattr_L__self___foo_bar___0__": "foo_bar.0",
            "L__self___foo_bar_test_param": "foo_bar.test_param",
            "L__self___foo_bar_test_buf": "foo_bar.test_buf",
        }
        self.assertEqual(expected_fqn, gm.meta["dynamo_flat_name_to_original_fqn"])

    def test_shape_env_no_recording(self):
        main = ShapeEnv(should_record_events=False)

        # The main ShapeEnv should have no event recorded.
        self.assertEqual(len(main.events), 0)

        # Call create_symbolic_sizes_strides_storage_offset on both of them.
        r = main.create_symbolic_sizes_strides_storage_offset(
            torch.randn(3, 2), ConstantSource("x")
        )

        # Create a guard: size[0] == 3 (call evaluate_expr)
        #   - +1 guard entry
        #   - +1 replacement entry
        size = r[0]
        bool(size[0] == 3)

        # The main ShapeEnv should remain with no event recorded.
        self.assertEqual(len(main.events), 0)

        if torch.fx.experimental.validator.translation_validation_enabled():
            from torch.fx.experimental.symbolic_shapes import (
                CURRENT_NODE_KEY,
                SHAPEENV_EVENT_KEY,
            )

            # Check that we don't store any recording metadata on nodes
            # from the symbolic shape FX graph.
            for n in main.graph.nodes:
                self.assertFalse(SHAPEENV_EVENT_KEY in n.meta)
                self.assertFalse(CURRENT_NODE_KEY in n.meta)

    def _replay_and_check(self, shape_env: ShapeEnv):
        if shape_env.should_record_events:
            replayed = replay_shape_env_events(shape_env.events)
            shape_env.check_equal(replayed)

    def test_shape_env_equal_empty(self):
        main, other = ShapeEnv(), ShapeEnv()
        main.check_equal(other)
        self._replay_and_check(main)

    @onlyIfTranslationValidation
    def test_shape_env_equal_constructor(self):
        main, other = ShapeEnv(allow_scalar_outputs=False), ShapeEnv()
        self.assertExpectedRaisesInline(
            NotEqualError,
            lambda: main.check_equal(other),
            """\
ShapeEnv not equal: field values don't match:

==> settings: values don't match.
  >  Left: ShapeEnvSettings(allow_scalar_outputs=False, allow_dynamic_output_shape_ops=True, assume_static_by_default=False, specialize_zero_one=True, duck_shape=True, prefer_deferred_runtime_asserts_over_guards=False)
  > Right: ShapeEnvSettings(allow_scalar_outputs=True, allow_dynamic_output_shape_ops=True, assume_static_by_default=False, specialize_zero_one=True, duck_shape=True, prefer_deferred_runtime_asserts_over_guards=False)
""",
        )
        self._replay_and_check(main)

    @onlyIfTranslationValidation
    def test_shape_env_equal_create_symbolic_sizes_strides_storage_offset(self):
        main, other = ShapeEnv(), ShapeEnv()
        main.create_symbolic_sizes_strides_storage_offset(
            torch.randn(3, 2), ConstantSource("x")
        )
        self.assertExpectedRaisesInline(
            NotEqualError,
            lambda: main.check_equal(other),
            """\
ShapeEnv not equal: field values don't match:

==> name_to_node: values don't match.
  >  Left: {x_size_0_, x_size_1_, x_storage_offset, x_stride_0_, x_stride_1_}
  > Right: {}
==> source_to_symbol: values don't match.
  >  Left: {x.size()[0]: x.size()[0], x.size()[1]: x.size()[1], x.storage_offset(): x.storage_offset(), x.stride()[0]: x.stride()[0], x.stride()[1]: x.stride()[1]}
  > Right: {}
==> val_to_var: values don't match.
  >  Left: {0: 0, 1: 1, 2: s1, 3: s0}
  > Right: {0: 0, 1: 1}
==> var_to_range: values don't match.
  >  Left: {s0: ValueRanges(lower=2, upper=9223372036854775806, is_bool=False), s1: ValueRanges(lower=2, upper=9223372036854775806, is_bool=False)}
  > Right: {}
==> var_to_sources: values don't match.
  >  Left: {s0: [TensorPropertySource(base=ConstantSource(source_name='x'), prop=<TensorProperty.SIZE: 0>, idx=0)], s1: [TensorPropertySource(base=ConstantSource(source_name='x'), prop=<TensorProperty.SIZE: 0>, idx=1)]}
  > Right: {}
==> var_to_val: values don't match.
  >  Left: {s0: 3, s1: 2}
  > Right: {}
""",
        )
        self._replay_and_check(main)

    @onlyIfTranslationValidation
    def test_shape_env_equal_unbacked(self):
        main, other = ShapeEnv(), ShapeEnv()
        main.create_unbacked_symint()
        main.create_unbacked_symfloat()
        main.create_unbacked_symbool()
        self.assertExpectedRaisesInline(
            NotEqualError,
            lambda: main.check_equal(other),
            """\
ShapeEnv not equal: field values don't match:

==> name_to_node: values don't match.
  >  Left: {f0, u0, u1}
  > Right: {}
==> unbacked_symfloat_counter: values don't match.
  >  Left: 1
  > Right: 0
==> unbacked_symint_counter: values don't match.
  >  Left: 2
  > Right: 0
==> var_to_range: values don't match.
  >  Left: {f0: ValueRanges(lower=-oo, upper=oo, is_bool=False), u0: ValueRanges(lower=-9223372036854775808, upper=9223372036854775807, is_bool=False), u1: ValueRanges(lower=0, upper=1, is_bool=False)}
  > Right: {}
""",
        )
        self._replay_and_check(main)

    @onlyIfTranslationValidation
    def test_shape_env_equal_evaluate_expr_divisible(self):
        main, other = ShapeEnv(), ShapeEnv()

        # Call create_symbolic_sizes_strides_storage_offset on both of them.
        r = main.create_symbolic_sizes_strides_storage_offset(
            torch.randn(3, 2), ConstantSource("x")
        )
        other.create_symbolic_sizes_strides_storage_offset(
            torch.randn(3, 2), ConstantSource("x")
        )

        # Create a guard: size[0] % 3 == 0 (only in the main ShapeEnv)
        #   - +1 guard entry
        #   - +1 divisible entry
        size = r[0]
        bool(size[0] % 3 == 0)

        self.assertExpectedRaisesInline(
            NotEqualError,
            lambda: main.check_equal(other),
            """\
ShapeEnv not equal: field values don't match:

==> divisible: values don't match.
  >  Left: {Mod(s0, 3)}
  > Right: {}
==> guards: values don't match.
  >  Left: [Eq(Mod(s0, 3), 0)]
  > Right: []
==> name_to_node: values don't match.
  >  Left: {_assert, eq, mod, x_size_0_, x_size_1_, x_storage_offset, x_stride_0_, x_stride_1_}
  > Right: {x_size_0_, x_size_1_, x_storage_offset, x_stride_0_, x_stride_1_}
""",
        )
        self._replay_and_check(main)

    @onlyIfTranslationValidation
    def test_shape_env_equal_evaluate_expr_replacement(self):
        main, other = ShapeEnv(), ShapeEnv()

        # Call create_symbolic_sizes_strides_storage_offset on both of them.
        r = main.create_symbolic_sizes_strides_storage_offset(
            torch.randn(3, 2), ConstantSource("x")
        )
        other.create_symbolic_sizes_strides_storage_offset(
            torch.randn(3, 2), ConstantSource("x")
        )

        # Create a guard: size[0] == 3 (only in the main ShapeEnv)
        #   - +1 guard entry
        #   - +1 replacement entry
        size = r[0]
        bool(size[0] == 3)

        self.assertExpectedRaisesInline(
            NotEqualError,
            lambda: main.check_equal(other),
            """\
ShapeEnv not equal: field values don't match:

==> guards: values don't match.
  >  Left: [Eq(s0, 3)]
  > Right: []
==> name_to_node: values don't match.
  >  Left: {_assert, eq, x_size_0_, x_size_1_, x_storage_offset, x_stride_0_, x_stride_1_}
  > Right: {x_size_0_, x_size_1_, x_storage_offset, x_stride_0_, x_stride_1_}
==> replacements: values don't match.
  >  Left: {s0: 3}
  > Right: {}
==> var_to_range: values don't match.
  >  Left: {s0: ValueRanges(lower=3, upper=3, is_bool=False), s1: ValueRanges(lower=2, upper=9223372036854775806, is_bool=False)}
  > Right: {s0: ValueRanges(lower=2, upper=9223372036854775806, is_bool=False), s1: ValueRanges(lower=2, upper=9223372036854775806, is_bool=False)}
""",
        )
        self._replay_and_check(main)

    @onlyIfTranslationValidation
    def test_shape_env_equal_evaluate_expr_refinement(self):
        main, other = ShapeEnv(), ShapeEnv()

        # Call create_symbolic_sizes_strides_storage_offset on both of them.
        r = main.create_symbolic_sizes_strides_storage_offset(
            torch.randn(3, 2), ConstantSource("x")
        )
        other.create_symbolic_sizes_strides_storage_offset(
            torch.randn(3, 2), ConstantSource("x")
        )

        # Create a guard: size[0] >= 3 (only in the main ShapeEnv)
        #   - +1 guard entry
        #   - +1 var_to_guard entry
        #   - Change: var_to_range
        size = r[0]
        bool(size[0] >= 3)

        self.assertExpectedRaisesInline(
            NotEqualError,
            lambda: main.check_equal(other),
            """\
ShapeEnv not equal: field values don't match:

==> guards: values don't match.
  >  Left: [s0 >= 3]
  > Right: []
==> name_to_node: values don't match.
  >  Left: {_assert, ge, x_size_0_, x_size_1_, x_storage_offset, x_stride_0_, x_stride_1_}
  > Right: {x_size_0_, x_size_1_, x_storage_offset, x_stride_0_, x_stride_1_}
==> var_to_range: values don't match.
  >  Left: {s0: ValueRanges(lower=3, upper=9223372036854775806, is_bool=False), s1: ValueRanges(lower=2, upper=9223372036854775806, is_bool=False)}
  > Right: {s0: ValueRanges(lower=2, upper=9223372036854775806, is_bool=False), s1: ValueRanges(lower=2, upper=9223372036854775806, is_bool=False)}
""",
        )
        self._replay_and_check(main)

    @onlyIfTranslationValidation
    def test_shape_env_equal_runtime_assert(self):
        main, other = ShapeEnv(), ShapeEnv()

        # Call create_unbacked_symint on both of them.
        r = main.create_unbacked_symint()
        other.create_unbacked_symint()

        # Create a runtime assert: r % 3 == 0 (only in the main ShapeEnv)
        #   - +1 deferred_runtime_asserts entry
        #   - Change: num_deferred_runtime_asserts
        expect_true(r % 3 == 0)

        self.assertExpectedRaisesInline(
            NotEqualError,
            lambda: main.check_equal(other),
            """\
ShapeEnv not equal: field values don't match:

==> deferred_runtime_asserts: values don't match.
  >  Left: {u0: [Eq(Mod(u0, 3), 0)]}
  > Right: {}
==> divisible: values don't match.
  >  Left: {Mod(u0, 3)}
  > Right: {}
==> name_to_node: values don't match.
  >  Left: {_assert, eq, mod, u0}
  > Right: {u0}
==> num_deferred_runtime_asserts: values don't match.
  >  Left: 1
  > Right: 0
""",
        )
        self._replay_and_check(main)

    def test_shape_env_recorded_function_fallback(self):
        # Make sure the record/replay mechanism for ShapeEnv will fallback
        # if no ShapeEnv instance is found.
        constrain_range(5, min=2, max=10)
        constrain_unify(5, 5)

        self.assertExpectedRaisesInline(
            AssertionError,
            lambda: _constrain_range_for_size(5, min=2, max=10),
            """can only constrain range for SymInt""",
        )

    def test_default_dtype_change(self):
        @torch.compile
        def foo():
            def inner(a, b, res_dtype):
                print(a, b, res_dtype)
                self.assertEqual(torch.result_type(a, b), res_dtype)

            inner(torch.tensor(1, device="cpu"), 1.0, torch.get_default_dtype())

        with set_default_dtype(torch.float):
            foo()
        with set_default_dtype(torch.double):
            foo()

    def test_numpy_ufunc_out(self):
        @torch.compile(backend="eager")
        def foo():
            x = np.arange(5)
            out = np.empty((x.shape[0], x.shape[0]))
            res_out = np.sin(x, out=out)
            assert res_out is out

        foo()

    # Unfortunately, we don't currently preserve the ids of
    # res_out and out correctly across the graph break
    @unittest.expectedFailure
    def test_numpy_ufunc_out_graph_break(self):
        @torch.compile(backend="eager")
        def foo():
            x = np.arange(5)
            out = np.empty((x.shape[0], x.shape[0]))
            res_out = np.sin(x, out=out)
            torch._dynamo.graph_break()
            assert res_out is out

        foo()

    def test_dict_subclass_cannot_be_initialized_in_graph(self):
        for super_class in (
            collections.OrderedDict,
            dict,
        ):

            class CustomDict(super_class):
                def __init__(self, *args, **kwargs):
                    super().__init__(*args, **kwargs)

            def fn(x):
                c = CustomDict()
                c["key"] = x
                assert "key" in c
                return c["key"] + 1

            fn_opt = torch.compile(fn, backend="eager", fullgraph=True)
            with self.assertRaisesRegex(
                torch._dynamo.exc.Unsupported, "call_function UserDefinedClassVariable"
            ):
                print(fn_opt(torch.zeros(1)))

    @wrapDeterministicFlagAPITest
    def test_backward_deterministic_mode_mismatch_warning(self):
        @torch.compile
        def func(a, b):
            return a + b

        for forward_deterministic, backward_deterministic in itertools.product(
            [True, False], [True, False]
        ):
            torch.use_deterministic_algorithms(forward_deterministic)
            a = torch.randn(10, requires_grad=True)
            res = func(a, 1)
            grad = torch.ones_like(res)
            torch.use_deterministic_algorithms(backward_deterministic)

            if not forward_deterministic and backward_deterministic:
                with self.assertRaisesRegex(
                    RuntimeError,
                    "^This compiled backward function is being run with torch\.use_deterministic_algorithms",
                ):
                    res.backward(grad)

            else:
                res.backward(grad)

    def test_torch_dynamo_codegen_pow(self):
        def pow(x):
            return x**2

        x = np.arange(8)
        pow_opt = torch.compile(pow)

        actual, source_code = run_and_get_code(pow_opt, x)
        expect = pow(x)

        self.assertEqual(expect, actual)

        self.assertTrue(
            all("aten.pow" not in code for code in source_code),
            msg="Encountered an unexpected fallback to 'aten pow' in dynamo compiled code",
        )

    def test_graph_break_compilation_metrics(self):
        def fn(x):
            x.cos()
            torch._dynamo.graph_break()
            x.sin()
            torch._dynamo.graph_break()
            return x.cos()

        torch._dynamo.utils.clear_compilation_metrics()
        x = torch.rand((4, 4))
        f = torch.compile(fn, backend="eager")
        f(x)
        metrics = torch._dynamo.utils.get_compilation_metrics()
        # Should only be one restart per event
        (restart_reason,) = metrics[0].restart_reasons
        self.assertTrue(
            "skip function graph_break" in restart_reason,
            "Should have logged graph break reason",
        )
        self.assertTrue(
            metrics[0].dynamo_time_before_restart_s
            <= metrics[0].entire_frame_compile_time_s
        )

        (restart_reason,) = metrics[1].restart_reasons
        self.assertTrue(
            "skip function graph_break" in restart_reason,
            "Should have logged graph break reason",
        )
        self.assertTrue(
            metrics[1].dynamo_time_before_restart_s
            <= metrics[1].entire_frame_compile_time_s
        )

        # No restarts
        self.assertTrue(
            len(metrics[2].restart_reasons) == 0, "Last compile has no graph break"
        )
        self.assertTrue(metrics[2].dynamo_time_before_restart_s == 0)

    def test_graph_break_compilation_metrics_on_failure(self):
        def fn(x):
            return x.sin()

        def broken_backend(gm, example_inputs):
            raise RuntimeError("broken backend")

        x = torch.rand((4, 4))
        f = torch.compile(fn, backend=broken_backend)
        with unittest.mock.patch("torch._dynamo.config.suppress_errors", True):
            torch._dynamo.utils.clear_compilation_metrics()
            f(x)
            metrics = torch._dynamo.utils.get_compilation_metrics()
            for metric in metrics:
                self.assertTrue(metric.dynamo_time_before_restart_s > 0)
                self.assertTrue(
                    "RuntimeError: broken backend" in metric.fail_reason,
                    "Should have logged fail reason",
                )

    def test_compilation_metrics_size_limit(self):
        def fn1(x):
            return x.relu()

        def fn2(x):
            return x.cos()

        def fn3(x):
            return x.sin()

        def fn4(x):
            return x.exp()

        import contextlib

        @contextlib.contextmanager
        def metrics_limit_ctx():
            try:
                torch._dynamo.utils.set_compilation_metrics_limit(3)
                yield
            finally:
                torch._dynamo.utils.set_compilation_metrics_limit(
                    torch._dynamo.utils.DEFAULT_COMPILATION_METRICS_LIMIT
                )

        x = torch.rand((4, 4))
        torch._dynamo.reset()
        torch.compile(fn1, backend="eager")(x)
        torch.compile(fn2, backend="eager")(x)
        torch.compile(fn3, backend="eager")(x)
        torch.compile(fn4, backend="eager")(x)

        with metrics_limit_ctx():
            torch._dynamo.utils.clear_compilation_metrics()
            torch._dynamo.reset()
            self.assertEqual(0, len(torch._dynamo.utils.get_compilation_metrics()))
            torch.compile(fn1, backend="eager")(x)
            self.assertEqual(1, len(torch._dynamo.utils.get_compilation_metrics()))
            torch.compile(fn2, backend="eager")(x)
            self.assertEqual(2, len(torch._dynamo.utils.get_compilation_metrics()))
            torch.compile(fn3, backend="eager")(x)
            self.assertEqual(3, len(torch._dynamo.utils.get_compilation_metrics()))
            torch.compile(fn4, backend="eager")(x)
            self.assertEqual(3, len(torch._dynamo.utils.get_compilation_metrics()))

    def test_funcname_cache(self):
        src = """\
import torch
if True:
    test = 3

class AAA:
    class DUMMY:
        class DUMMY2:
            pass

    def dummy(self):
        def dummy2():
            pass
    class BBB:
        @staticmethod
        def CCC():
            class DDD:
                if True:
                    @staticmethod
                    def EEE():
                        x = [torch.ones(3, 3) for _ in range(5)]
                        return x
            return DDD
def fn():
    return 3
"""
        with tempfile.NamedTemporaryFile(mode="w") as f:
            f.write(src)
            f.flush()
            from torch._dynamo.funcname_cache import get_funcname

            names = [get_funcname(f.name, i + 1) for i in range(src.count("\n") + 1)]

        self.assertExpectedInline(
            "\n".join(names),
            """\




AAA
AAA.DUMMY
AAA.DUMMY.DUMMY2
AAA.DUMMY.DUMMY2
AAA.DUMMY.DUMMY2
AAA.dummy
AAA.dummy.dummy2
AAA.dummy.dummy2
AAA.BBB
AAA.BBB
AAA.BBB.CCC
AAA.BBB.CCC.DDD
AAA.BBB.CCC.DDD
AAA.BBB.CCC.DDD
AAA.BBB.CCC.DDD.EEE
AAA.BBB.CCC.DDD.EEE
AAA.BBB.CCC.DDD.EEE
AAA.BBB.CCC
fn
fn
""",
        )

    def test_return_dict_with_graph_break_and_update(self):
        def create():
            torch._dynamo.graph_break()
            return {0: torch.tensor(3)}

        def fn():
            return {**create()}

        opt_fn = torch.compile(backend="eager")(fn)
        result = opt_fn()
        self.assertIn(0, result)
        self.assertTrue(same(result[0], torch.tensor(3)))

    def test_dynamo_reset_clears_cache(self):
        """Test that dynamo bytecode cache is freed
        when dynamo reset is called
        """

        def fn(x):
            return torch.sin(x)

        opt_fn = torch.compile(backend="eager")(fn)
        opt_fn(torch.randn(3, 3))

        c1 = _debug_get_cache_entry_list(fn.__code__)
        self.assertEqual(len(c1), 1)

        torch._dynamo.reset()
        c2 = _debug_get_cache_entry_list(fn.__code__)
        self.assertEqual(len(c2), 0)

    @torch._dynamo.config.patch(capture_scalar_outputs=True)
    def test_guard_size_oblivious(self):
        # This code, in fact, does NOT work in eager
        @torch.compile(backend="eager", fullgraph=True)
        def fn(x):
            y = torch.zeros(x.item())
            if guard_size_oblivious(y.size(0) == 0):
                assert False
            return y
<<<<<<< HEAD

        self.assertEqual(fn(torch.tensor([0])), torch.zeros(0))

    def _test_compile_model_free(self, model_inp_ctr, weakref_watch):
        """
        Args:
        model_inp_ctr
            - constructor that returns a new model and inputs to that model
        weakref_watch
            - function that returns a layer of the model for weakref to
              finalize on, so we can check that the layer is freed after
              the model goes out of scope
        """
        cleared = False

        def finalize():
            nonlocal cleared
            cleared = True

        def run():
            mod, inp = model_inp_ctr()
            weakref.finalize(weakref_watch(mod), finalize)
            torch.compile(mod, backend="eager")(inp)

        run()
        gc.collect()
        self.assertTrue(cleared)

    def test_custom_module_free(self):
        """Test that a model is freed when it goes out of scope"""

        class Mod(torch.nn.Module):
            def __init__(self):
                super(Mod, self).__init__()
                self.fc = torch.nn.Linear(100, 100)
=======

        self.assertEqual(fn(torch.tensor([0])), torch.zeros(0))
>>>>>>> 22ba180e

    def test_guard_size_oblivious_backed(self):
        @torch.compile(backend="eager", fullgraph=True)
        def f(x):
            y = x.size(0)
            # This doesn't actually do anything
            if guard_size_oblivious(y == 0):
                return torch.randn(1)
            else:
                return torch.randn(2)

<<<<<<< HEAD
        self._test_compile_model_free(
            lambda: (Mod(), torch.randn(100, 100)),
            lambda mod: mod.fc,
        )

    @xfailIfPy311
    def test_sequential_module_free(self):
        self._test_compile_model_free(
            lambda: (
                torch.nn.Sequential(
                    torch.nn.Linear(100, 100),
                    torch.nn.ReLU(),
                ),
                torch.randn(100, 100),
            ),
            lambda mod: mod[0],
        )

    @unittest.expectedFailure
    def test_linear_module_free(self):
        self._test_compile_model_free(
            lambda: (torch.nn.Linear(100, 100), torch.randn(100, 100)),
            lambda mod: mod,
        )
=======
        # Should not fail in either case
        self.assertEqual(f(torch.randn(0)).shape, (1,))
        self.assertEqual(f(torch.randn(2)).shape, (2,))

    def _test_compile_model_free(self, model_inp_ctr, weakref_watch):
        """
        Args:
        model_inp_ctr
            - constructor that returns a new model and inputs to that model
        weakref_watch
            - function that returns a layer of the model for weakref to
              finalize on, so we can check that the layer is freed after
              the model goes out of scope
        """
        cleared = False

        def finalize():
            nonlocal cleared
            cleared = True

        def run():
            mod, inp = model_inp_ctr()
            weakref.finalize(weakref_watch(mod), finalize)
            torch.compile(mod, backend="eager")(inp)

        run()
        gc.collect()
        self.assertTrue(cleared)

    def test_custom_module_free(self):
        """Test that a model is freed when it goes out of scope"""
>>>>>>> 22ba180e

        class Mod(torch.nn.Module):
            def __init__(self):
                super(Mod, self).__init__()
                self.fc = torch.nn.Linear(100, 100)

            def forward(self, out):
                return self.fc(out)

        self._test_compile_model_free(
            lambda: (Mod(), torch.randn(100, 100)),
            lambda mod: mod.fc,
        )

    @xfailIfPy311
    def test_sequential_module_free(self):
        self._test_compile_model_free(
            lambda: (
                torch.nn.Sequential(
                    torch.nn.Linear(100, 100),
                    torch.nn.ReLU(),
                ),
                torch.randn(100, 100),
            ),
            lambda mod: mod[0],
        )

    @xfailIfPy311
    def test_linear_module_free(self):
        self._test_compile_model_free(
            lambda: (torch.nn.Linear(100, 100), torch.randn(100, 100)),
            lambda mod: mod,
        )

    @xfailIfPy311
    def test_outside_linear_module_free(self):
        # Compared to test_linear_module_free, the linear
        # layer is not the code object that is directly compiled.
        def model_inp_ctr():
            fc = torch.nn.Linear(100, 100)

            class Mod(torch.nn.Module):
                def __init__(self):
                    super().__init__()
                    self.fc_ref = fc

                def forward(self, x):
                    return fc(x[0])

            # return fc to keep it alive in _test_compile_model_free
            return Mod(), (torch.randn(100, 100), fc)

        self._test_compile_model_free(model_inp_ctr, lambda mod: mod.fc_ref)

    @unittest.skipIf(sys.version_info >= (3, 12), "leaks in 3.12+")
    def test_parameter_free(self):
        def model_inp_ctr():
            param = torch.nn.Parameter(torch.randn(100, 100))

            class Mod(torch.nn.Module):
                def __init__(self):
                    super().__init__()
                    self.param = param

                def forward(self, x):
                    return self.param * x[0]

            # return param to keep it alive in _test_compile_model_free
            return Mod(), (torch.randn(100, 100), param)

        self._test_compile_model_free(model_inp_ctr, lambda mod: mod.param)

    def test_conditional_list_comp_in_context(self):
        def fn(inp):
            try:
                return [torch.sin(x) for x in inp if x is not None]
            except Exception:
                pass

        inp = [torch.randn(3, 3) for _ in range(3)] + [None]
        opt_fn = torch.compile(fn, backend="eager")
        opt_fn(inp)

    def test_312_binary_slice_with_graph_break(self):
        l1 = torch.nn.Linear(5, 5)
        l2 = torch.nn.Linear(5, 5)

        def fn(x):
            # causes a graph break with items in the stack
            n = torch.nn.Sequential(l1, l2)
            out = n[1:](x)
            return out

        opt_fn = torch.compile(fn, backend="eager")
        opt_fn(torch.randn(5, 5))

    def test_super_after_graph_break(self):
        class Foo(torch.nn.Sequential):
            def __init__(self, layers):
                torch._dynamo.graph_break()
                super().__init__(*layers)

        def fn(x):
            layers = [torch.nn.Linear(3, 3) for _ in range(3)]
            mod = Foo(layers)
            return mod(x)

        opt_fn = torch.compile(fn, backend="eager")
        opt_fn(torch.randn(3, 3))

    def test_raises_importerror1(self):
        @torch.compile(backend="eager")
        def fn(x):
            try:
                import some_module_that_surely_does_not_exist

                return
            except ImportError:
                pass
            return x.sin()

        x = torch.randn(8)
        self.assertEqual(fn(x), x.sin())

    def test_raises_importerror2(self):
        @torch.compile(backend="eager")
        def fn(x):
            import some_module_that_surely_does_not_exist

            return x + 1

        x = torch.randn(8)
        with self.assertRaises(ImportError):
            fn(x)

    def test_dynamo_cache_move_to_front(self):
        def fn(x, const):
            return x + const

        # dynamic=False forces Dynamo to recompile
        opt_fn = torch.compile(fn, backend="eager", dynamic=False)

        inp = torch.randn(3, 3)

        # NOTE: assumes that each cache entry is guarded
        # on unique Mod instance
        opt_fn(inp, 1)
        opt_fn(inp, 2)
        opt_fn(inp, 3)

        c1 = _debug_get_cache_entry_list(fn.__code__)
        self.assertEqual(len(c1), 3)

        # move cache entry to front
        opt_fn(inp, 2)
        c2 = _debug_get_cache_entry_list(fn.__code__)
        self.assertIs(c1[1], c2[0])

    def test_dynamo_cache_invalidate(self):
        class Mod(torch.nn.Module):
            def __init__(self):
                super(Mod, self).__init__()
                self.fc = torch.nn.Linear(3, 3)

            def forward(self, out):
                return self.fc(out)

        def fn(x, mod):
            return mod(x)

        opt_fn = torch.compile(fn, backend="eager")

        m1 = Mod()
        m2 = Mod()
        m3 = Mod()
        inp = torch.randn(3, 3)

        # NOTE: assumes that each cache entry is guarded
        # on unique Mod instance
        opt_fn(inp, m1)
        opt_fn(inp, m2)
        opt_fn(inp, m3)

        c1 = _debug_get_cache_entry_list(fn.__code__)
        self.assertEqual(len(c1), 3)

        # move cache entry to front
        opt_fn(inp, m2)
        c2 = _debug_get_cache_entry_list(fn.__code__)
        self.assertIs(c1[1], c2[0])

        # delete center of cache
        del m3
        c3 = _debug_get_cache_entry_list(fn.__code__)
        self.assertEqual(len(c3), 2)
        self.assertIs(c3[0], c2[0])
        self.assertIs(c3[1], c2[2])

        # delete end of cache
        del m1
        c4 = _debug_get_cache_entry_list(fn.__code__)
        self.assertEqual(len(c4), 1)
        self.assertIs(c4[0], c3[0])

        del m2
        c5 = _debug_get_cache_entry_list(fn.__code__)
        self.assertEqual(len(c5), 0)

    def test_grad_none(self):
        def fn(x, y):
            x.grad = torch.abs(y)
            x.grad.add_(y)
            return torch.abs(y)

        y = torch.arange(4).reshape(2, 2).to(torch.float)
        x = torch.randn(2, 2)
        x.grad = None

        z = fn(x, y)
        ref_y = torch.clone(z).detach()
        ref_x_grad = torch.clone(x.grad).detach()

        y = torch.arange(4).reshape(2, 2).to(torch.float)
        x = torch.randn(2, 2)
        x.grad = None

        opt_fn = torch.compile(fn, backend="eager")
        z = opt_fn(x, y)
        self.assertEqual(z, ref_y)
        self.assertEqual(x.grad, ref_x_grad)

    def test_grad_non_none(self):
        def fn(x, y):
            x.grad.add_(y)
            return torch.abs(y)

        y = torch.ones(2, 2)
        x = torch.randn(2, 2)
        x.grad = torch.arange(4).reshape(2, 2).to(torch.float)

        z = fn(x, y)
        ref_y = torch.clone(z).detach()
        ref_x_grad = torch.clone(x.grad).detach()

        y = torch.ones(2, 2)
        x = torch.randn(2, 2)
        x.grad = torch.arange(4).reshape(2, 2).to(torch.float)

        cnt = torch._dynamo.testing.CompileCounterWithBackend("eager")
        opt_fn = torch.compile(fn, backend=cnt)
        z = opt_fn(x, y)

        # Ensure that the generated graph returns only one output. We want the
        # add_ on the grad to be part of the graph itself, so that inductor can
        # theoretically move the add_ and resutling copy_ nodes at the right
        # place to free memory.
        self.assertEqual(len(list(cnt.graphs[0].graph.nodes)[-1].all_input_nodes), 1)
        self.assertEqual(z, ref_y)
        self.assertEqual(x.grad, ref_x_grad)

    def test_new_with_int_list(self):
        # Make sure torch.Tensor.new(int argument list) behaves the same on dynamo.
        def fn(x):
            return x.new(*x.size()) + 5

        optfn = torch.compile(backend="eager")(fn)

        x = torch.arange(10).view(2, 5)

        expected = fn(x)
        actual = optfn(x)

        self.assertEqual(expected.dtype, actual.dtype)
        self.assertEqual(expected.shape, actual.shape)
        self.assertEqual(expected.stride(), actual.stride())
        self.assertEqual(expected.storage_offset(), actual.storage_offset())

<<<<<<< HEAD
=======
    @torch._dynamo.config.patch(guard_nn_modules=True)
    def test_hasattr_nn_module_guard(self):
        class M(torch.nn.Module):
            def __init__(self):
                super().__init__()
                self.a = torch.nn.Linear(3, 3)

            def forward(self, x):
                if hasattr(self, "a"):
                    return self.a(x)
                else:
                    return x

        m = M()
        x = torch.randn(3, 3)
        ref = m(x)

        opt_m = torch.compile(backend="eager")(m)
        res = opt_m(x)
        self.assertEqual(ref, res)

    def test_ordered_dict_move_to_end(self):
        d = {
            "foo": 1,
            "bar": 2,
        }

        d = collections.OrderedDict(d)
        d.move_to_end("foo")

        @torch.compile(backend="eager")
        def fn(x, d):
            return x * d["foo"] * d["bar"]

        fn(torch.randn(4), d)
        with unittest.mock.patch("torch._dynamo.config.error_on_recompile", True):
            fn(torch.randn(4), d)

>>>>>>> 22ba180e

class TestTracer(JitTestCase):
    def test_jit_save(self):
        def fn():
            class Foo(torch.nn.Module):
                def __init__(self):
                    super().__init__()
                    self.a = 3

                @torch.jit.export
                def __getstate__(self):
                    return (3, self.training)

                @torch.jit.export
                def __setstate__(self, state):
                    self.a = state[0]
                    self.training = state[1]

                def forward(self, x):
                    return x + self.a

            f = Foo()

            return torch.jit.trace(f, (torch.rand(3, 4),))

        fn()
        opt_fn = torch._dynamo.optimize("eager")(fn)
        opt_fn()


if __name__ == "__main__":
    from torch._dynamo.test_case import run_tests

    run_tests()<|MERGE_RESOLUTION|>--- conflicted
+++ resolved
@@ -7,10 +7,6 @@
 import enum
 import functools
 import gc
-<<<<<<< HEAD
-import io
-=======
->>>>>>> 22ba180e
 import itertools
 import logging
 import math
@@ -143,8 +139,6 @@
     return inner
 
 
-<<<<<<< HEAD
-=======
 class UserDefineSetAttr:
     setup = False
 
@@ -157,7 +151,6 @@
         return self.__dict__[f"pfx_{key}"]
 
 
->>>>>>> 22ba180e
 class MiscTests(torch._dynamo.test_case.TestCase):
     def test_get_cache_entry(self):
         def f(x):
@@ -503,8 +496,6 @@
         cleanup_op("mylib::foo")
         del lib
 
-<<<<<<< HEAD
-=======
     def test_user_defined_setattr1(self):
         @torch.compile(backend="eager", fullgraph=True)
         def fn(obj):
@@ -533,7 +524,6 @@
             self.assertEqual(obj.y, x + 1)
         self.assertEqual(obj.__dict__.keys(), {"pfx_x", "pfx_y"})
 
->>>>>>> 22ba180e
     def test_closure_recompiles(self):
         cnt = CompileCounter()
 
@@ -822,11 +812,7 @@
                     """\
 def forward(self, arg0_1: "f32[3]", arg1_1: "f32[3]", arg2_1: "f32[3]", arg3_1: "f32[3]"):
         # No stacktrace found for following nodes
-<<<<<<< HEAD
-        foo_default = torch.ops.mylib.foo.default(None, [arg0_1, arg3_1], arg1_1, 2, arg2_1);  arg0_1 = arg3_1 = arg1_1 = arg2_1 = None
-=======
         foo_default = torch.ops.mylib.foo.default(None, [arg2_1, arg3_1], arg0_1, 2, arg1_1);  arg2_1 = arg3_1 = arg0_1 = arg1_1 = None
->>>>>>> 22ba180e
         return ()""",
                 )
 
@@ -6064,7 +6050,6 @@
                 return torch.ones(2, 2)
             else:
                 return torch.zeros(2, 2)
-<<<<<<< HEAD
 
         def f4():
             if torch.compiler.is_dynamo_compiling():
@@ -6075,18 +6060,6 @@
         for f in [f1, f2, f3, f4]:
             opt_f = torch._dynamo.optimize("eager")(f)
 
-=======
-
-        def f4():
-            if torch.compiler.is_dynamo_compiling():
-                return torch.ones(2, 2)
-            else:
-                return torch.zeros(2, 2)
-
-        for f in [f1, f2, f3, f4]:
-            opt_f = torch._dynamo.optimize("eager")(f)
-
->>>>>>> 22ba180e
             self.assertEqual(f(), torch.zeros(2, 2))
             self.assertEqual(opt_f(), torch.ones(2, 2))
 
@@ -9852,9 +9825,22 @@
             if guard_size_oblivious(y.size(0) == 0):
                 assert False
             return y
-<<<<<<< HEAD
 
         self.assertEqual(fn(torch.tensor([0])), torch.zeros(0))
+
+    def test_guard_size_oblivious_backed(self):
+        @torch.compile(backend="eager", fullgraph=True)
+        def f(x):
+            y = x.size(0)
+            # This doesn't actually do anything
+            if guard_size_oblivious(y == 0):
+                return torch.randn(1)
+            else:
+                return torch.randn(2)
+
+        # Should not fail in either case
+        self.assertEqual(f(torch.randn(0)).shape, (1,))
+        self.assertEqual(f(torch.randn(2)).shape, (2,))
 
     def _test_compile_model_free(self, model_inp_ctr, weakref_watch):
         """
@@ -9888,22 +9874,10 @@
             def __init__(self):
                 super(Mod, self).__init__()
                 self.fc = torch.nn.Linear(100, 100)
-=======
-
-        self.assertEqual(fn(torch.tensor([0])), torch.zeros(0))
->>>>>>> 22ba180e
-
-    def test_guard_size_oblivious_backed(self):
-        @torch.compile(backend="eager", fullgraph=True)
-        def f(x):
-            y = x.size(0)
-            # This doesn't actually do anything
-            if guard_size_oblivious(y == 0):
-                return torch.randn(1)
-            else:
-                return torch.randn(2)
-
-<<<<<<< HEAD
+
+            def forward(self, out):
+                return self.fc(out)
+
         self._test_compile_model_free(
             lambda: (Mod(), torch.randn(100, 100)),
             lambda mod: mod.fc,
@@ -9922,72 +9896,6 @@
             lambda mod: mod[0],
         )
 
-    @unittest.expectedFailure
-    def test_linear_module_free(self):
-        self._test_compile_model_free(
-            lambda: (torch.nn.Linear(100, 100), torch.randn(100, 100)),
-            lambda mod: mod,
-        )
-=======
-        # Should not fail in either case
-        self.assertEqual(f(torch.randn(0)).shape, (1,))
-        self.assertEqual(f(torch.randn(2)).shape, (2,))
-
-    def _test_compile_model_free(self, model_inp_ctr, weakref_watch):
-        """
-        Args:
-        model_inp_ctr
-            - constructor that returns a new model and inputs to that model
-        weakref_watch
-            - function that returns a layer of the model for weakref to
-              finalize on, so we can check that the layer is freed after
-              the model goes out of scope
-        """
-        cleared = False
-
-        def finalize():
-            nonlocal cleared
-            cleared = True
-
-        def run():
-            mod, inp = model_inp_ctr()
-            weakref.finalize(weakref_watch(mod), finalize)
-            torch.compile(mod, backend="eager")(inp)
-
-        run()
-        gc.collect()
-        self.assertTrue(cleared)
-
-    def test_custom_module_free(self):
-        """Test that a model is freed when it goes out of scope"""
->>>>>>> 22ba180e
-
-        class Mod(torch.nn.Module):
-            def __init__(self):
-                super(Mod, self).__init__()
-                self.fc = torch.nn.Linear(100, 100)
-
-            def forward(self, out):
-                return self.fc(out)
-
-        self._test_compile_model_free(
-            lambda: (Mod(), torch.randn(100, 100)),
-            lambda mod: mod.fc,
-        )
-
-    @xfailIfPy311
-    def test_sequential_module_free(self):
-        self._test_compile_model_free(
-            lambda: (
-                torch.nn.Sequential(
-                    torch.nn.Linear(100, 100),
-                    torch.nn.ReLU(),
-                ),
-                torch.randn(100, 100),
-            ),
-            lambda mod: mod[0],
-        )
-
     @xfailIfPy311
     def test_linear_module_free(self):
         self._test_compile_model_free(
@@ -10238,8 +10146,6 @@
         self.assertEqual(expected.stride(), actual.stride())
         self.assertEqual(expected.storage_offset(), actual.storage_offset())
 
-<<<<<<< HEAD
-=======
     @torch._dynamo.config.patch(guard_nn_modules=True)
     def test_hasattr_nn_module_guard(self):
         class M(torch.nn.Module):
@@ -10278,7 +10184,6 @@
         with unittest.mock.patch("torch._dynamo.config.error_on_recompile", True):
             fn(torch.randn(4), d)
 
->>>>>>> 22ba180e
 
 class TestTracer(JitTestCase):
     def test_jit_save(self):
