--- conflicted
+++ resolved
@@ -1,7 +1,5 @@
 # Owner(s): ["module: inductor"]
-import base64
 import functools
-import json
 import os
 import pickle
 import unittest
@@ -42,19 +40,16 @@
 from torch.utils._triton import has_triton
 
 
-<<<<<<< HEAD
-=======
 try:
     from .mock_cache import patch_fbcode, PatchCaches
 except ImportError:
     from mock_cache import PatchCaches  # @manual
 
 
->>>>>>> 30dc6338
 HAS_TRITON = has_triton()
 
 if HAS_TRITON:
-    import triton
+    import triton  # @manual
 
     from torch.testing._internal.triton_utils import add_kernel
 
@@ -115,6 +110,11 @@
     def setUp(self):
         super().setUp()
         counters.clear()
+        PatchCaches.setUp()
+
+    def tearDown(self):
+        super().tearDown()
+        PatchCaches.tearDown()
 
     def reset(self):
         torch._dynamo.reset()
@@ -177,56 +177,23 @@
         a = torch.rand(25, dtype=dtype, device=device)
         b = torch.rand(5, 5, dtype=dtype, device=device)
 
-        cache = {}
-        num_get = 0
-        num_put = 0
-
-        class MyCache:
-            def __init__(self, key, is_autotune=False):
-                pass
-
-            def get(self, filename):
-                nonlocal cache
-                nonlocal num_get
-                if filename not in cache:
-                    return None
-                ret = json.loads(cache[filename])
-                num_get += 1
-                if config.is_fbcode():
-                    return base64.b64decode(ret["data"]) if ret is not None else ret
-                else:
-                    return base64.b64decode(ret) if ret is not None else ret
-
-            def put(self, filename, data):
-                nonlocal cache
-                nonlocal num_put
-                if config.is_fbcode():
-                    data["data"] = base64.b64encode(data["data"]).decode("ascii")
-                else:
-                    data = base64.b64encode(data).decode("ascii")
-                cache[filename] = json.dumps(data)
-                num_put += 1
-
-        cache_module = (
-            "torch._inductor.fb.remote_cache.FbRemoteFxGraphCacheBackend"
-            if config.is_fbcode()
-            else "torch._inductor.remote_cache.RedisRemoteCacheBackend"
-        )
-
         with config.patch(
             {
                 "fx_graph_cache": False,
                 "fx_graph_remote_cache": True,
             }
-        ), patch.dict(os.environ), patch(cache_module, MyCache, create=True):
+        ), patch.dict(os.environ), PatchCaches():
             os.environ.pop("TRITON_CACHE_MANAGER", None)
             for _ in range(4):
                 with fresh_inductor_cache():
                     compiled_fn = torch.compile(fn, dynamic=dynamic)
                     self.assertEqual(fn(a, b), compiled_fn(a, b))
                 reset()
-            self.assertEqual(num_get, 3)
-            self.assertEqual(num_put, 1)
+
+        PatchCaches.report()
+        self.assertEqual(PatchCaches.num_get_hit, 3)
+        self.assertEqual(PatchCaches.num_get_miss, 1)
+        self.assertEqual(PatchCaches.num_put, 1)
 
     @requires_triton()
     @config.patch({"fx_graph_cache": True})
