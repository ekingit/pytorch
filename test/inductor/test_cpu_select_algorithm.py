# Owner(s): ["oncall: cpu inductor"]
import contextlib
import functools
<<<<<<< HEAD
import logging
import os
=======
>>>>>>> 9629835b
import sys
import unittest
from typing import Optional
from unittest.mock import patch

import torch
import torch._dynamo.config
import torch._dynamo.config as dynamo_config
import torch._inductor.config as inductor_config
import torch._inductor.select_algorithm as select_algorithm
from torch._dynamo.utils import counters
from torch._inductor import test_operators
from torch._inductor.cpu_vec_isa import VecAMX
from torch._inductor.test_case import run_tests, TestCase
from torch.testing._internal.common_device_type import (
    dtypes,
    instantiate_device_type_tests,
)
from torch.testing._internal.common_quantization import _generate_qdq_quantized_model
from torch.testing._internal.common_quantized import (
    _calculate_dynamic_per_channel_qparams,
)
from torch.testing._internal.common_utils import (
    IS_MACOS,
    parametrize,
    skipIfWindows,
    TEST_MKL,
)
<<<<<<< HEAD


log = logging.getLogger(__name__)
=======
>>>>>>> 9629835b


try:
    try:
        from . import test_cpu_repro, test_torchinductor
    except ImportError:
        import test_cpu_repro  # @manual=fbcode//caffe2/test/inductor:test_cpu_repro-library
        import test_torchinductor  # @manual=fbcode//caffe2/test/inductor:test_inductor-library
except unittest.SkipTest:
    if __name__ == "__main__":
        sys.exit(0)
    raise

check_model = test_torchinductor.check_model
set_num_threads = test_cpu_repro.set_num_threads

aten = torch.ops.aten


def patches(fn):
    def skip_cache(self, choices, name, key, benchmark):
        if benchmark is None:
            return {}
        timings = benchmark(choices)
        for choice, timing in timings.items():
            if isinstance(choice, select_algorithm.ExternKernelCaller):
                # we intentionally make ATEN kernel slower to cover the cases
                # where template kernels are always chosen with fusions applied
                # and correctness checks at runtime.
                timings[choice] = timing * 1000
        return timings

    for patcher in [
        dynamo_config.patch(verbose=True),
        dynamo_config.patch(inline_inbuilt_nn_modules=True),
        inductor_config.patch(
            debug=True,
            max_autotune=True,
            epilogue_fusion=True,
            max_autotune_gemm_backends="CPP,ATEN",
        ),
        patch.object(select_algorithm, "VERIFY", dict(atol=1e-4, rtol=1e-4)),
        patch.object(select_algorithm.AlgorithmSelectorCache, "lookup", skip_cache),
    ]:
        fn = patcher(fn)

    @functools.wraps(fn)
    def wrapped(*args, **kwargs):
        counters.clear()
        torch.manual_seed(12345)
        return fn(*args, **kwargs)

    return wrapped


@contextlib.contextmanager
def verify(dtype):
    # For bfloat16 and half, we have to relax the tolerance
    # due to the difference associave orders in different
    # kernel implementations
    atol, rtol = 1e-4, 1e-4
    if dtype == torch.half or dtype == torch.bfloat16:
        atol, rtol = 1e-2, 1e-2
    with patch.object(select_algorithm, "VERIFY", dict(atol=atol, rtol=rtol)):
        yield atol, rtol


def _get_epilogue(epilogue: str, other: Optional[torch.Tensor] = None):
    if epilogue == "none":
        return lambda x: x
    elif epilogue == "relu":
        return torch.nn.ReLU()
    elif epilogue == "gelu":
        return torch.nn.GELU()
    elif epilogue == "silu":
        return torch.nn.SiLU()
    elif epilogue == "sigmoid":
        return torch.nn.Sigmoid()
    elif epilogue == "tanh":
        return torch.nn.Tanh()
    elif epilogue == "hardswish":
        return torch.nn.Hardswish()
    elif epilogue == "hardsigmoid":
        return torch.nn.Hardsigmoid()
    elif epilogue == "leaky_relu":
        return torch.nn.LeakyReLU()
    elif epilogue == "hardtanh":
        return torch.nn.Hardtanh()
    elif epilogue == "add":
        return lambda x: x + other
    elif epilogue == "sub":
        return lambda x: x - other
    elif epilogue == "mul":
        return lambda x: x * other
    elif epilogue == "div":
        return lambda x: x / other


class BaseTestSelectAlgorithm(TestCase):
    def _check_amx_counter(self, vec_amx):
        if vec_amx:
            self.assertTrue(counters["inductor"]["cpp_micro_gemm_amx_counter"] > 0)
        else:
            self.assertEqual(counters["inductor"]["cpp_micro_gemm_amx_counter"], 0)


class TestSelectAlgorithm(BaseTestSelectAlgorithm):
    common = check_model

    @inductor_config.patch({"freezing": True})
    @patches
    @torch.no_grad
    @unittest.skipIf(not TEST_MKL, "Test requires MKL")
    @parametrize("batch_size", (1, 2, 1000))
    @parametrize("in_features", (1, 1000))
    @parametrize("out_features", (1, 1024))
    @parametrize("bias", (True, False))
    @parametrize("input_3d", (True, False))
    @dtypes(torch.float, torch.bfloat16, torch.half)
    def test_linear_static_shapes(
        self, batch_size, in_features, out_features, bias, input_3d, dtype
    ):
        class M(torch.nn.Module):
            def __init__(self, bias):
                super().__init__()
                self.linear = torch.nn.Linear(in_features, out_features, bias)

            def forward(self, x):
                return self.linear(x)

        counters.clear()
        mod = M(bias=bias).to(dtype=dtype).eval()
        B = (2, batch_size) if input_3d else (batch_size,)
        v = torch.randn(*B, in_features).to(dtype=dtype)
        with verify(dtype) as (atol, rtol):
            self.common(mod, (v,), atol=atol, rtol=rtol)
        if (
            counters["inductor"]["decompose_mm"] > 0
            or counters["inductor"]["decompose_addmm"] > 0
        ):
            # This is a special case where we go directly with vectorized codegen
            self.assertEqual(counters["inductor"]["select_algorithm_autotune"], 0)
        else:
            self.assertEqual(counters["inductor"]["select_algorithm_autotune"], 1)

    @inductor_config.patch({"freezing": True})
    @patches
    @torch.no_grad
    @unittest.skipIf(not TEST_MKL, "Test requires MKL")
    @parametrize("in_features", (1000,))
    @parametrize("out_features", (1024,))
    @parametrize("bias", (True,))
    @dtypes(
        torch.float,
    )
    def test_linear_wgt_multi_users(self, in_features, out_features, bias, dtype):
        class M(torch.nn.Module):
            def __init__(self, bias):
                super().__init__()
                self.embeddings = torch.nn.Embedding(out_features, in_features)
                self.linear = torch.nn.Linear(in_features, out_features, bias)
                self.linear.weight = self.embeddings.weight

            def forward(self, x):
                x = self.embeddings(x)
                return self.linear(x)

        counters.clear()
        mod = M(bias=bias).to(dtype=dtype).eval()
        v = torch.LongTensor([[1, 2, 4, 5], [4, 3, 2, 9]])
        with verify(dtype) as (atol, rtol):
            self.common(mod, (v,), atol=atol, rtol=rtol)
        self.assertEqual(counters["inductor"]["select_algorithm_autotune"], 1)

    @inductor_config.patch({"freezing": True})
    @patches
    @torch.no_grad
    @unittest.skipIf(not TEST_MKL, "Test requires MKL")
    @parametrize("bias", (True, False))
    @dtypes(torch.float)
    def test_linear_input_transpose(self, bias, dtype):
        batch_size = 384
        in_features = 196
        out_features = 384

        class M(torch.nn.Module):
            def __init__(self, bias):
                super().__init__()
                self.linear = torch.nn.Linear(in_features, out_features, bias)

            @torch.compile
            def forward(self, x):
                return self.linear(x)

        counters.clear()
        mod = M(bias=bias).to(dtype=dtype).eval()
        v = torch.randn(in_features, batch_size).to(dtype=dtype)
        self.common(mod, (v.transpose(0, 1),))
        # TODO(jgong5): support transposed input
        self.assertEqual(counters["inductor"]["select_algorithm_autotune"], 0)

    @inductor_config.patch({"freezing": True})
    @patches
    @torch.no_grad
    @unittest.skipIf(not TEST_MKL, "Test requires MKL")
    @parametrize("batch_size", (384,))
    @parametrize("in_features", (196,))
    @parametrize("out_features", (384, 385))
    @parametrize("bias", (True, False))
    @parametrize(
        "epilogue",
        (
            "relu",
            "gelu",
            "silu",
            "sigmoid",
            "tanh",
            "hardswish",
            "hardsigmoid",
            "leaky_relu",
            "hardtanh",
            "add",
            "sub",
            "mul",
            "div",
        ),
    )
    @dtypes(torch.float, torch.bfloat16, torch.half)
    @torch.fx.experimental._config.patch(use_duck_shape=False)
    def test_linear_with_pointwise(
        self, batch_size, in_features, out_features, bias, epilogue, dtype
    ):
        class M(torch.nn.Module):
            def __init__(self, bias, epilogue, other):
                super().__init__()
                self.linear = torch.nn.Linear(in_features, out_features, bias)
                self.epilogue = _get_epilogue(epilogue, other)

            def forward(self, x):
                return self.epilogue(self.linear(x))

        # TODO: debug utils, safe to remove in Oct 2024
        if inductor_config.is_fbcode():
            log.warning(
                f"DEBUG: torch.backends.mkl.is_available() is {torch.backends.mkl.is_available()}, "  # noqa: G004
                f"torch.ops.mkldnn._is_mkldnn_fp16_supported() is {torch.ops.mkldnn._is_mkldnn_fp16_supported()}, "
                f"torch.ops.mkldnn._is_mkldnn_bf16_supported() is {torch.ops.mkldnn._is_mkldnn_bf16_supported()}, "
                f"inductor_config.freezing is {inductor_config.freezing}, "
                f"mkldnn._is_mkldnn_acl_supported() is {torch.ops.mkldnn._is_mkldnn_acl_supported()}, "
                f"torch._C.has_mkl is {torch._C.has_mkl}, "
                f"PYTORCH_TEST_FBCODE is {os.getenv('PYTORCH_TEST_FBCODE')}, "
                f"PYTORCH_TEST_REMOTE_GPU is {os.getenv('PYTORCH_TEST_REMOTE_GPU')}, "
            )

        counters.clear()
        v = torch.randn(batch_size, in_features).to(dtype=dtype)
        u = torch.randn(batch_size, out_features).to(dtype=dtype)
        mod = M(bias=bias, epilogue=epilogue, other=u).to(dtype=dtype).eval()
        with verify(dtype) as (atol, rtol):
            self.common(mod, (v,), atol=atol, rtol=rtol)
        self.assertEqual(counters["inductor"]["select_algorithm_autotune"], 1)
        if (
            (
                (
                    dtype == torch.bfloat16
                    and torch.ops.mkldnn._is_mkldnn_bf16_supported()
                )
                or (
                    dtype == torch.float16
                    and torch.ops.mkldnn._is_mkldnn_fp16_supported()
                )
            )
            and epilogue != "mul"
            and epilogue != "div"
            or (dtype == torch.half and epilogue == "add" and not bias)
            or (
                dtype == torch.float32
                and epilogue == "add"
                and not bias
                and dynamo_config.dynamic_shapes
                and not dynamo_config.assume_static_by_default
            )
        ):
            # Several scenarios where epilogue fusion is not counted in:
            # 1. For bfloat16, the epilogue fusion is part of the template,
            #    not fused via scheduler. This will also be true for float16 when
            #    hardware has the float16 instruction. The exception is mul or
            #    div fusion which is not supported for oneDNN linear.
            # 2. For float16, since oneDNN linear is not applied, linear w/o bias
            #    plus epilogue add is treated as linear w/ bias.
            # 3. For float32, when dynamic shapes is enabled, mkl linear is not applied.
            #    and linear w/o bias plus epilogue add is treated as addmm.
            self.assertEqual(counters["inductor"]["cpp_epilogue_fusion_counter"], 0)
        else:
            self.assertEqual(counters["inductor"]["cpp_epilogue_fusion_counter"], 1)

    @inductor_config.patch({"freezing": True})
    @patches
    @torch.no_grad
    @unittest.skipIf(not TEST_MKL, "Test requires MKL")
    @parametrize("batch_size", (384,))
    @parametrize("in_features", (196,))
    @parametrize("out_features", (128, 129))
    @parametrize("bias", (True, False))
    @parametrize(
        "epilogue",
        (
            "none",
            "relu",
            "add",
            "sub",
            "mul",
        ),
    )
    @dtypes(torch.float, torch.bfloat16, torch.half)
    def test_linear_with_transpose(
        self, batch_size, in_features, out_features, bias, epilogue, dtype
    ):
        class M(torch.nn.Module):
            def __init__(self, bias, epilogue, other):
                super().__init__()
                self.epilogue = _get_epilogue(epilogue, other)
                self.linear = torch.nn.Linear(in_features, out_features, bias)

            def forward(self, x, y):
                return self.epilogue(self.linear(x)).transpose(0, 1) + y

        counters.clear()
        v = torch.randn(batch_size, in_features).to(dtype=dtype)
        u = torch.randn(out_features, batch_size).to(dtype=dtype)
        other = torch.randn(batch_size, out_features).to(dtype=dtype)
        mod = M(bias=bias, epilogue=epilogue, other=other).to(dtype=dtype).eval()
        with verify(dtype) as (atol, rtol):
            self.common(mod, (v, u), atol=atol, rtol=rtol)
        self.assertEqual(counters["inductor"]["select_algorithm_autotune"], 1)
        self.assertEqual(counters["inductor"]["cpp_epilogue_fusion_counter"], 1)

    @inductor_config.patch({"freezing": True})
    @patches
    @torch.no_grad
    @parametrize("batch_size", (1,))
    @parametrize("in_features", (16,))
    @parametrize("image_size", (18,))
    @parametrize("out_features", (32,))
    @parametrize(
        "bias",
        (
            False,
            True,
        ),
    )
    @parametrize(
        "has_non_epilogue_users",
        (
            True,
            False,
        ),
    )
    @dtypes(torch.bfloat16)
    def test_linear_with_permute(
        self,
        batch_size,
        in_features,
        image_size,
        out_features,
        bias,
        has_non_epilogue_users,
        dtype,
    ):
        # Reproducer from the convnext model in timm
        class M(torch.nn.Module):
            def __init__(self, bias, has_non_epilogue_users):
                super().__init__()
                self.linear = torch.nn.Linear(in_features, out_features, bias)
                self._frozen_param398 = torch.randn(batch_size, out_features, 1, 1)
                self.conv = torch.nn.Conv2d(
                    out_features,
                    out_features,
                    kernel_size=7,
                    padding=3,
                    groups=out_features,
                )
                self.linear2 = torch.nn.Linear(out_features, out_features, bias)
                self._frozen_param400 = torch.randn(batch_size, out_features, 1, 1)
                self.has_non_epilogue_users = has_non_epilogue_users

            def forward(self, mul_272, _convolution_pointwise_default_31):
                out1 = torch.ops.prims.convert_element_type.default(
                    mul_272, torch.bfloat16
                )
                mul_272 = None

                _linear_pointwise_default_131 = self.linear(out1)
                permute_188 = torch.ops.aten.permute.default(
                    _linear_pointwise_default_131, [0, 3, 1, 2]
                )

                mul_273 = torch.ops.aten.mul.Tensor(permute_188, self._frozen_param398)
                add_187 = torch.ops.aten.add.Tensor(
                    mul_273, _convolution_pointwise_default_31
                )
                convert_element_type_847 = torch.ops.prims.convert_element_type.default(
                    add_187, torch.bfloat16
                )
                _convolution_pointwise_default_29 = self.conv(convert_element_type_847)
                permute_189 = torch.ops.aten.permute.default(
                    _convolution_pointwise_default_29, [0, 2, 3, 1]
                )
                permute_189 = self.linear2(permute_189)
                permute_189 = torch.ops.aten.permute.default(permute_189, [0, 3, 1, 2])
                permute_189 = torch.ops.aten.mul.Tensor(
                    permute_189, self._frozen_param400
                )
                # If template_buffer will be used by nodes other than the epilogue nodes,
                # we can't alias the template_buffer with the Y buffer.
                if self.has_non_epilogue_users:
                    add_191 = torch.ops.aten.add.Tensor(permute_189, add_187)
                    return add_191
                return permute_189

        view_12 = torch.randn(batch_size, image_size, image_size, in_features)
        _convolution_pointwise_default_31 = torch.randn(
            batch_size, out_features, image_size, image_size
        ).to(memory_format=torch.channels_last)

        mod = M(bias=bias, has_non_epilogue_users=has_non_epilogue_users).eval()
        with verify(dtype) as (atol, rtol), torch.cpu.amp.autocast():
            self.common(
                mod,
                (
                    view_12,
                    _convolution_pointwise_default_31,
                ),
                atol=atol,
                rtol=rtol,
            )
        self.assertEqual(counters["inductor"]["select_algorithm_autotune"], 2)
        self.assertEqual(counters["inductor"]["cpp_epilogue_fusion_counter"], 2)

    @inductor_config.patch({"freezing": True})
    @patches
    @torch.no_grad
<<<<<<< HEAD
    @unittest.skipIf(not TEST_MKL, "Test requires MKL")
    @parametrize("batch_size", (8,))
    @parametrize("in_features", (3,))
    @parametrize("linear_in_features", (384,))
    @parametrize("out_features", (196,))
    @parametrize("bias", (True,))
    @dtypes(torch.float)
    def test_linear_with_input_of_flexible_layout(
        self, batch_size, in_features, linear_in_features, out_features, bias, dtype
    ):
        # Reproducer from the resmlp_12_224 model in timm
        flatten_BS = int(batch_size * linear_in_features)

        class M(torch.nn.Module):
            def __init__(self, bias):
                super().__init__()
                self.conv = torch.nn.Conv2d(
                    in_features,
                    linear_in_features,
                    kernel_size=16,
                    padding=0,
                    stride=16,
                    dilation=1,
                    groups=1,
                )
                self._frozen_param151 = torch.randn(1, 1, linear_in_features)
                self._frozen_param3 = torch.randn(1, 1, linear_in_features)
                self._frozen_param2 = torch.randn(linear_in_features)

                self.linear = torch.nn.Linear(out_features, out_features, bias)

            def forward(self, arg150_1):
                _convolution_pointwise_default = self.conv(arg150_1)
                view_73 = torch.ops.aten.reshape.default(
                    _convolution_pointwise_default,
                    [batch_size, linear_in_features, out_features],
                )
                _convolution_pointwise_default = None
                permute_62 = torch.ops.aten.permute.default(view_73, [0, 2, 1])
                view_73 = None
                mul_111 = torch.ops.aten.mul.Tensor(self._frozen_param151, permute_62)
                add_73 = torch.ops.aten.add.Tensor(self._frozen_param3, mul_111)
                permute_63 = torch.ops.aten.permute.default(add_73, [0, 2, 1])
                add_73 = None
                view_74 = torch.ops.aten.reshape.default(
                    permute_63, [flatten_BS, out_features]
                )
                permute_63 = None
                _mkl_linear_36 = self.linear(view_74)
                view_75 = torch.ops.aten.reshape.default(
                    _mkl_linear_36, [batch_size, linear_in_features, out_features]
                )
                _mkl_linear_36 = None
                permute_65 = torch.ops.aten.permute.default(view_75, [0, 2, 1])
                view_75 = None
                mul_112 = torch.ops.aten.mul.Tensor(self._frozen_param2, permute_65)
                _frozen_param2 = permute_65 = None
                add_74 = torch.ops.aten.add.Tensor(permute_62, mul_112)
                permute_62 = mul_112 = None
                return add_74

        v = torch.randn(batch_size, in_features, 224, 224).to(dtype=dtype)
        mod = M(bias=bias).to(dtype=dtype).eval()
        with verify(dtype) as (atol, rtol):
            self.common(mod, (v,), atol=atol, rtol=rtol)
        self.assertEqual(counters["inductor"]["select_algorithm_autotune"], 1)
        self.assertEqual(counters["inductor"]["cpp_epilogue_fusion_counter"], 1)

    @inductor_config.patch({"freezing": True})
    @patches
    @torch.no_grad
    @unittest.skipIf(not TEST_MKL, "Test requires MKL")
=======
    @unittest.skipIf(not TEST_MKL, "Test requires MKL")
    @parametrize("batch_size", (8,))
    @parametrize("in_features", (3,))
    @parametrize("linear_in_features", (384,))
    @parametrize("out_features", (196,))
    @parametrize("bias", (True,))
    @dtypes(torch.float)
    def test_linear_with_input_of_flexible_layout(
        self, batch_size, in_features, linear_in_features, out_features, bias, dtype
    ):
        # Reproducer from the resmlp_12_224 model in timm
        flatten_BS = int(batch_size * linear_in_features)

        class M(torch.nn.Module):
            def __init__(self, bias):
                super().__init__()
                self.conv = torch.nn.Conv2d(
                    in_features,
                    linear_in_features,
                    kernel_size=16,
                    padding=0,
                    stride=16,
                    dilation=1,
                    groups=1,
                )
                self._frozen_param151 = torch.randn(1, 1, linear_in_features)
                self._frozen_param3 = torch.randn(1, 1, linear_in_features)
                self._frozen_param2 = torch.randn(linear_in_features)

                self.linear = torch.nn.Linear(out_features, out_features, bias)

            def forward(self, arg150_1):
                _convolution_pointwise_default = self.conv(arg150_1)
                view_73 = torch.ops.aten.reshape.default(
                    _convolution_pointwise_default,
                    [batch_size, linear_in_features, out_features],
                )
                _convolution_pointwise_default = None
                permute_62 = torch.ops.aten.permute.default(view_73, [0, 2, 1])
                view_73 = None
                mul_111 = torch.ops.aten.mul.Tensor(self._frozen_param151, permute_62)
                add_73 = torch.ops.aten.add.Tensor(self._frozen_param3, mul_111)
                permute_63 = torch.ops.aten.permute.default(add_73, [0, 2, 1])
                add_73 = None
                view_74 = torch.ops.aten.reshape.default(
                    permute_63, [flatten_BS, out_features]
                )
                permute_63 = None
                _mkl_linear_36 = self.linear(view_74)
                view_75 = torch.ops.aten.reshape.default(
                    _mkl_linear_36, [batch_size, linear_in_features, out_features]
                )
                _mkl_linear_36 = None
                permute_65 = torch.ops.aten.permute.default(view_75, [0, 2, 1])
                view_75 = None
                mul_112 = torch.ops.aten.mul.Tensor(self._frozen_param2, permute_65)
                _frozen_param2 = permute_65 = None
                add_74 = torch.ops.aten.add.Tensor(permute_62, mul_112)
                permute_62 = mul_112 = None
                return add_74

        v = torch.randn(batch_size, in_features, 224, 224).to(dtype=dtype)
        mod = M(bias=bias).to(dtype=dtype).eval()
        with verify(dtype) as (atol, rtol):
            self.common(mod, (v,), atol=atol, rtol=rtol)
        self.assertEqual(counters["inductor"]["select_algorithm_autotune"], 1)
        self.assertEqual(counters["inductor"]["cpp_epilogue_fusion_counter"], 1)

    @inductor_config.patch({"freezing": True})
    @patches
    @torch.no_grad
    @unittest.skipIf(not TEST_MKL, "Test requires MKL")
    @parametrize("batch_size", (8,))
    @parametrize("in_features", (128,))
    @parametrize("size_0", (4,))
    @parametrize("size_1", (14,))
    @parametrize("out_features", (512,))
    @parametrize("out_features_conv", (256,))
    @parametrize(
        "bias",
        (
            False,
            True,
        ),
    )
    @parametrize(
        "epilogue",
        (
            False,
            True,
        ),
    )
    @dtypes(torch.float32)
    def test_linear_unsupported_epilogue_fusion(
        self,
        batch_size,
        in_features,
        size_0,
        size_1,
        out_features,
        out_features_conv,
        bias,
        epilogue,
        dtype,
    ):
        img_size_0 = int(size_0 * size_0)
        img_size_1 = int(size_1 * size_1)
        conv_shape = int(size_0 * size_1)
        flatten_BS = int(batch_size * size_0 * size_0 * size_1 * size_1)

        # Reproducer from the jx_nest_base model in timm
        class M(torch.nn.Module):
            def __init__(self, bias):
                super().__init__()
                self.linear1 = torch.nn.Linear(in_features, in_features, bias=bias)
                self.linear2 = torch.nn.Linear(out_features, in_features, bias=bias)
                self.conv = torch.nn.Conv2d(
                    in_features,
                    out_features_conv,
                    kernel_size=3,
                    padding=1,
                    stride=1,
                    dilation=1,
                    groups=1,
                )
                self.epilogue = epilogue

            def forward(self, mul_239, view_425, add_184):
                _mkl_linear_91 = self.linear1(view_425)
                view_426 = torch.ops.aten.reshape.default(
                    _mkl_linear_91, [batch_size, img_size_0, img_size_1, in_features]
                )
                _mkl_linear_91 = None
                add_187 = torch.ops.aten.add.Tensor(add_184, view_426)
                add_184 = view_426 = None
                view_429 = torch.ops.aten.reshape.default(
                    mul_239, [flatten_BS, out_features]
                )
                mul_239 = None

                _mkl_linear_89 = self.linear2(view_429)
                if self.epilogue:
                    _mkl_linear_89 = torch.pow(_mkl_linear_89, 2)
                    _mkl_linear_89 = test_operators.realize(_mkl_linear_89)

                view_430 = torch.ops.aten.reshape.default(
                    _mkl_linear_89, [batch_size, img_size_0, img_size_1, in_features]
                )
                _mkl_linear_89 = None

                add_191 = torch.ops.aten.add.Tensor(add_187, view_430)
                add_187 = view_430 = None

                view_431 = torch.ops.aten.reshape.default(
                    add_191, [batch_size, size_0, size_0, size_1, size_1, in_features]
                )
                add_191 = None
                permute_203 = torch.ops.aten.permute.default(
                    view_431, [0, 1, 3, 2, 4, 5]
                )
                view_431 = None
                clone_188 = torch.ops.aten.clone.default(
                    permute_203, memory_format=torch.contiguous_format
                )
                permute_203 = None
                view_432 = torch.ops.aten.reshape.default(
                    clone_188, [batch_size, conv_shape, conv_shape, in_features]
                )
                clone_188 = None
                permute_204 = torch.ops.aten.permute.default(view_432, [0, 3, 1, 2])
                view_432 = None

                _convolution_pointwise_default_1 = self.conv(permute_204)

                return _convolution_pointwise_default_1

        mul_239 = torch.randn(batch_size, img_size_0, img_size_1, out_features)
        view_425 = torch.randn(flatten_BS, in_features)
        add_184 = torch.randn(batch_size, img_size_0, img_size_1, in_features)
        mod = M(bias=bias).eval()
        with verify(dtype) as (atol, rtol), torch.cpu.amp.autocast(
            enabled=dtype == torch.bfloat16
        ):
            self.common(
                mod,
                (
                    mul_239,
                    view_425,
                    add_184,
                ),
                atol=atol,
                rtol=rtol,
            )
        self.assertEqual(counters["inductor"]["select_algorithm_autotune"], 2)
        # TODO: change cpp_epilogue_fusion_counter to 1 once supported
        self.assertEqual(
            counters["inductor"]["cpp_epilogue_fusion_counter"], 1 if epilogue else 0
        )

    @inductor_config.patch({"freezing": True})
    @patches
    @torch.no_grad
    @unittest.skipIf(not TEST_MKL, "Test requires MKL")
>>>>>>> 9629835b
    @parametrize("batch_size", (384,))
    @parametrize("in_features", (196,))
    @parametrize("out_features", (384, 385))
    @parametrize("bias", (True, False))
    @parametrize(
        "unary",
        ("relu",),
    )
    @parametrize(
        "binary",
        (
            "add",
            "sub",
            "mul",
            "div",
        ),
    )
    @dtypes(torch.float, torch.bfloat16, torch.half)
    def test_linear_with_unary_binary(
        self, batch_size, in_features, out_features, bias, unary, binary, dtype
    ):
        class M(torch.nn.Module):
            def __init__(self, bias, unary, binary, other):
                super().__init__()
                self.linear = torch.nn.Linear(in_features, out_features, bias)
                self.unary = _get_epilogue(unary)
                self.binary = _get_epilogue(binary, other)

            def forward(self, x):
                return self.binary(self.unary(self.linear(x)))

        counters.clear()
        v = torch.randn(batch_size, in_features).to(dtype=dtype)
        u = torch.randn(batch_size, out_features).to(dtype=dtype)
        mod = M(bias=bias, unary=unary, binary=binary, other=u).to(dtype=dtype).eval()
        with verify(dtype) as (atol, rtol):
            self.common(mod, (v,), atol=atol, rtol=rtol)
        self.assertEqual(counters["inductor"]["select_algorithm_autotune"], 1)
        self.assertEqual(counters["inductor"]["cpp_epilogue_fusion_counter"], 1)

    @inductor_config.patch({"freezing": True})
    @patches
    @torch.no_grad
    @unittest.skipIf(not TEST_MKL, "Test requires MKL")
    @parametrize("batch_size", (384,))
    @parametrize("in_features", (196,))
    @parametrize("out_features", (384,))
    @parametrize("bias", (True, False))
    @parametrize(
        "binary",
        ("add",),
    )
    @dtypes(torch.float, torch.bfloat16, torch.half)
    def test_linear_with_binary_input_3d(
        self, batch_size, in_features, out_features, bias, binary, dtype
    ):
        class M(torch.nn.Module):
            def __init__(self, bias, binary, other):
                super().__init__()
                self.linear = torch.nn.Linear(in_features, out_features, bias)
                self.binary = _get_epilogue(binary, other)
<<<<<<< HEAD

            def forward(self, x):
                return self.binary(self.linear(x))

        counters.clear()
        B = (2, batch_size)
        v = torch.randn(*B, in_features).to(dtype=dtype)
        u = torch.randn(*B, out_features).to(dtype=dtype)
        mod = M(bias=bias, binary=binary, other=u).to(dtype=dtype).eval()
        with verify(dtype) as (atol, rtol):
            self.common(mod, (v,), atol=atol, rtol=rtol)
        self.assertEqual(counters["inductor"]["select_algorithm_autotune"], 1)

=======

            def forward(self, x):
                return self.binary(self.linear(x))

        counters.clear()
        B = (2, batch_size)
        v = torch.randn(*B, in_features).to(dtype=dtype)
        u = torch.randn(*B, out_features).to(dtype=dtype)
        mod = M(bias=bias, binary=binary, other=u).to(dtype=dtype).eval()
        with verify(dtype) as (atol, rtol):
            self.common(mod, (v,), atol=atol, rtol=rtol)
        self.assertEqual(counters["inductor"]["select_algorithm_autotune"], 1)

>>>>>>> 9629835b
    @inductor_config.patch({"freezing": True})
    @patches
    @torch.no_grad
    @parametrize("batch_size", (1024,))
    @parametrize("in_features", (1024,))
    @parametrize("out_features", (1024, 1025))
    @parametrize("bias", (True, False))
    @dtypes(torch.bfloat16)
    def test_linear_amx(self, batch_size, in_features, out_features, bias, dtype):
        class M(torch.nn.Module):
            def __init__(self, bias):
                super().__init__()
                self.linear = torch.nn.Linear(in_features, out_features, bias)

            def forward(self, x):
                return self.linear(x)

        counters.clear()
        v = torch.randn(batch_size, in_features).to(dtype=dtype)
        mod = M(bias=bias).to(dtype=dtype).eval()
        with verify(dtype) as (atol, rtol):
            self.common(mod, (v,), atol=atol, rtol=rtol)
        self.assertEqual(counters["inductor"]["select_algorithm_autotune"], 1)
        vec_amx = VecAMX()
        self._check_amx_counter(vec_amx)

    @inductor_config.patch({"freezing": True})
    @patches
    @torch.no_grad
    @unittest.skipIf(not TEST_MKL, "Test requires MKL")
    @parametrize("batch_size", (8,))
    @parametrize("in_features", (128,))
    @parametrize("in_features_2", (196,))
    @parametrize("out_features", (256,))
    @parametrize(
        "bias",
        (True,),
    )
    @dtypes(torch.float32)
    def test_linear_with_multiple_reindexers(
        self,
        batch_size,
        in_features,
        in_features_2,
        out_features,
        bias,
        dtype,
    ):
        flatten_BS = int(batch_size * in_features_2)

        # Reproducer from the levit_128 model in timm
        class M(torch.nn.Module):
            def __init__(self, bias):
                super().__init__()
                self.conv = torch.nn.Conv2d(
                    64,
                    128,
                    kernel_size=3,
                    padding=1,
                    stride=2,
                    dilation=1,
                    groups=1,
                )
                self.linear = torch.nn.Linear(in_features, out_features, bias=False)
                self._frozen_param221 = torch.randn(out_features)
                self._frozen_param389 = torch.randn(out_features)
                self._frozen_param20 = torch.randn(out_features)
                self._frozen_param21 = torch.randn(out_features)

            def forward(self, view_368):
                _mkl_linear_57 = self.linear(view_368)
                view_369 = torch.ops.aten.reshape.default(
                    _mkl_linear_57, [batch_size, in_features_2, out_features]
                )
                _mkl_linear_57 = None

                view_370 = torch.ops.aten.reshape.default(
                    view_369, [flatten_BS, out_features]
                )
                view_369 = None
                sub_85 = torch.ops.aten.sub.Tensor(view_370, self._frozen_param221)
                view_370 = _frozen_param221 = None
                mul_261 = torch.ops.aten.mul.Tensor(sub_85, self._frozen_param389)
                sub_85 = _frozen_param389 = None
                mul_262 = torch.ops.aten.mul.Tensor(mul_261, self._frozen_param20)
                mul_261 = _frozen_param20 = None
                add_219 = torch.ops.aten.add.Tensor(mul_262, self._frozen_param21)
                mul_262 = _frozen_param21 = None
                view_371 = torch.ops.aten.reshape.default(
                    add_219, [batch_size, in_features_2, out_features]
                )
                add_219 = None

                add_220 = torch.ops.aten.add.Tensor(view_371, 3)
                clamp_min_35 = torch.ops.aten.clamp_min.default(add_220, 0)
                add_220 = None
                clamp_max_35 = torch.ops.aten.clamp_max.default(clamp_min_35, 6)
                clamp_min_35 = None
                mul_263 = torch.ops.aten.mul.Tensor(view_371, clamp_max_35)
                view_371 = clamp_max_35 = None
                div_51 = torch.ops.aten.div.Tensor(mul_263, 6)
                mul_263 = None

                return div_51

        view_368 = torch.randn(flatten_BS, in_features)

        mod = M(bias=bias).eval()
        with verify(dtype) as (atol, rtol):
            self.common(
                mod,
                (view_368,),
                atol=atol,
                rtol=rtol,
            )
        self.assertEqual(counters["inductor"]["select_algorithm_autotune"], 1)
        self.assertEqual(counters["inductor"]["cpp_epilogue_fusion_counter"], 2)

    @inductor_config.patch({"freezing": True})
    @patches
    @torch.no_grad
    @parametrize("batch_size", (384,))
    @parametrize("in_features", (196,))
    @parametrize("out_features", (384,))
    @parametrize("bias", (True, False))
    @dtypes(torch.bfloat16)
    def test_linear_with_embedding(
        self, batch_size, in_features, out_features, bias, dtype
    ):
        class M(torch.nn.Module):
            def __init__(self, bias):
                super().__init__()
                self.linear = torch.nn.Linear(in_features, out_features, bias).to(
                    dtype=dtype
                )
                self.emb = torch.nn.Embedding(64, out_features)

            def forward(self, idx, x):
                return self.emb(idx) + self.linear(x)

        idx = torch.randint(0, 64, (batch_size,))
        x = torch.randn(batch_size, in_features).to(dtype=dtype)
        mod = M(bias=bias).eval()
        with verify(dtype) as (atol, rtol):
            self.common(mod, (idx, x), atol=atol, rtol=rtol)
        self.assertEqual(counters["inductor"]["select_algorithm_autotune"], 1)
        self.assertEqual(counters["inductor"]["cpp_epilogue_fusion_counter"], 1)

    @inductor_config.patch({"freezing": True})
    @patches
    @torch.no_grad
    @parametrize("batch_size", (2,))
    @parametrize("in_features", (16,))
    @parametrize("seq_lens", (128,))
    @parametrize("out_features", (32,))
    @parametrize("bias", (True,))
    @dtypes(torch.bfloat16)
    def test_linear_with_indirect_indexing(
        self, batch_size, in_features, seq_lens, out_features, bias, dtype
    ):
        # Reproducer from the GPT2ForSequenceClassification model in HuggingFace
        class M(torch.nn.Module):
            def __init__(self, bias):
                super().__init__()
                self.wte = torch.nn.Embedding(128, seq_lens)
                self.wpe = torch.nn.Embedding(in_features, seq_lens)
                self.linear = torch.nn.Linear(out_features, seq_lens, bias)

            def forward(self, view_12, input_ids, view_9):
                inputs_embeds = self.wte(input_ids)

                position_ids = torch.arange(0, in_features, dtype=torch.long)
                position_ids = position_ids.unsqueeze(0)
                position_embeds = self.wpe(position_ids)

                add = inputs_embeds + position_embeds
                add_4 = view_9 + add

                _linear_pointwise_default_45 = self.linear(view_12)

                view_13 = torch.ops.aten.reshape.default(
                    _linear_pointwise_default_45, [batch_size, in_features, seq_lens]
                )
                out = torch.ops.aten.add.Tensor(add_4, view_13)

                return out

        view_12 = torch.randn(batch_size * in_features, out_features)
        input_ids = torch.randint(0, 128, (batch_size, in_features))
        view_9 = torch.randn(batch_size, in_features, seq_lens)
        mod = M(bias=bias).eval()
        with verify(dtype) as (atol, rtol), torch.cpu.amp.autocast():
            self.common(
                mod,
                (
                    view_12,
                    input_ids,
                    view_9,
                ),
                atol=atol,
                rtol=rtol,
            )
        self.assertEqual(counters["inductor"]["select_algorithm_autotune"], 1)
        self.assertEqual(counters["inductor"]["cpp_epilogue_fusion_counter"], 1)

    @inductor_config.patch({"freezing": True})
    @patches
    @torch.no_grad
    @parametrize("batch_size", (8,))
    @parametrize("in_features", (3,))
    @parametrize("in_features2", (192,))
    @parametrize("image_size", (224,))
    @parametrize("out_features", (64,))
    @parametrize(
        "bias",
        (True,),
    )
    @dtypes(torch.float32)
    def test_linear_with_in_out_buffer(
        self,
        batch_size,
        in_features,
        in_features2,
        image_size,
        out_features,
        bias,
        dtype,
    ):
        # Reproducer from the coat_lite_mini model in timm
        class M(torch.nn.Module):
            def __init__(self, bias):
                super().__init__()
                self._frozen_param398 = torch.randn(batch_size, out_features, 1, 1)
                self.conv = torch.nn.Conv2d(
                    in_features,
                    out_features,
                    kernel_size=4,
                    padding=0,
                    stride=4,
                    dilation=1,
                    groups=1,
                )
                self.conv2 = torch.nn.Conv2d(
                    out_features,
                    out_features,
                    kernel_size=3,
                    padding=1,
                    stride=1,
                    dilation=1,
                    groups=out_features,
                )

                self.conv3 = torch.nn.Conv2d(
                    16,
                    16,
                    kernel_size=3,
                    padding=1,
                    stride=1,
                    dilation=1,
                    groups=16,
                )

                self.conv4 = torch.nn.Conv2d(
                    24,
                    24,
                    kernel_size=5,
                    padding=2,
                    stride=1,
                    dilation=1,
                    groups=24,
                )

                self.conv5 = torch.nn.Conv2d(
                    24,
                    24,
                    kernel_size=7,
                    padding=3,
                    stride=1,
                    dilation=1,
                    groups=24,
                )

                self.linear = torch.nn.Linear(out_features, in_features2, bias)

                self.linear2 = torch.nn.Linear(out_features, out_features, bias)
                self._frozen_param2 = torch.randn(out_features)
                self._frozen_param3 = torch.randn(out_features)
                self._frozen_param7 = torch.randn(out_features)
                self._frozen_param8 = torch.randn(out_features)
                self._frozen_param153 = torch.randn(batch_size, 1, out_features)

            def forward(self, arg152_1):
                _convolution_pointwise_default_35 = self.conv(arg152_1)
                arg152_1 = None

                view_168 = torch.ops.aten.reshape.default(
                    _convolution_pointwise_default_35, [8, 64, 3136]
                )
                _convolution_pointwise_default_35 = None
                permute_97 = torch.ops.aten.permute.default(view_168, [0, 2, 1])
                view_168 = None
                clone_65 = torch.ops.aten.clone.default(
                    permute_97, memory_format=torch.contiguous_format
                )
                permute_97 = None
                var_mean_21 = torch.ops.aten.var_mean.correction(
                    clone_65, [2], correction=0, keepdim=True
                )
                getitem_90 = var_mean_21[0]
                getitem_91 = var_mean_21[1]
                var_mean_21 = None
                add_82 = torch.ops.aten.add.Tensor(getitem_90, 1e-05)
                getitem_90 = None
                rsqrt_21 = torch.ops.aten.rsqrt.default(add_82)
                add_82 = None
                sub_29 = torch.ops.aten.sub.Tensor(clone_65, getitem_91)
                clone_65 = getitem_91 = None
                mul_82 = torch.ops.aten.mul.Tensor(sub_29, rsqrt_21)
                sub_29 = rsqrt_21 = None
                mul_83 = torch.ops.aten.mul.Tensor(mul_82, self._frozen_param2)
                mul_82 = None
                add_83 = torch.ops.aten.add.Tensor(mul_83, self._frozen_param3)
                mul_83 = None
                _frozen_param153 = self._frozen_param153
                cat_20 = torch.ops.aten.cat.default([_frozen_param153, add_83], 1)
                _frozen_param153 = add_83 = None
                slice_111 = torch.ops.aten.slice.Tensor(cat_20, 1, 0, 1)
                slice_113 = torch.ops.aten.slice.Tensor(
                    cat_20, 1, 1, 9223372036854775807
                )
                cat_20 = None
                permute_98 = torch.ops.aten.permute.default(slice_113, [0, 2, 1])
                slice_113 = None
                view_169 = torch.ops.aten.reshape.default(permute_98, [8, 64, 56, 56])
                permute_98 = None
                _convolution_pointwise_default_34 = self.conv2(view_169)

                add_84 = torch.ops.aten.add.Tensor(
                    _convolution_pointwise_default_34, view_169
                )
                _convolution_pointwise_default_34 = view_169 = None
                view_170 = torch.ops.aten.reshape.default(add_84, [8, 64, 3136])
                add_84 = None
                permute_99 = torch.ops.aten.permute.default(view_170, [0, 2, 1])
                view_170 = None
                cat_21 = torch.ops.aten.cat.default([slice_111, permute_99], 1)
                slice_111 = permute_99 = None
                var_mean_22 = torch.ops.aten.var_mean.correction(
                    cat_21, [2], correction=0, keepdim=True
                )
                getitem_92 = var_mean_22[0]
                getitem_93 = var_mean_22[1]
                var_mean_22 = None
                add_85 = torch.ops.aten.add.Tensor(getitem_92, 1e-06)
                getitem_92 = None
                rsqrt_22 = torch.ops.aten.rsqrt.default(add_85)
                add_85 = None
                sub_30 = torch.ops.aten.sub.Tensor(cat_21, getitem_93)
                getitem_93 = None
                mul_84 = torch.ops.aten.mul.Tensor(sub_30, rsqrt_22)
                sub_30 = rsqrt_22 = None
                mul_85 = torch.ops.aten.mul.Tensor(mul_84, self._frozen_param7)
                mul_84 = None
                add_86 = torch.ops.aten.add.Tensor(mul_85, self._frozen_param8)
                mul_85 = None
                view_171 = torch.ops.aten.reshape.default(add_86, [25096, 64])
                add_86 = None

                _mkl_linear_32 = self.linear(view_171)
                view_171 = None

                view_172 = torch.ops.aten.reshape.default(
                    _mkl_linear_32, [8, 3137, 192]
                )
                _mkl_linear_32 = None
                view_173 = torch.ops.aten.reshape.default(view_172, [8, 3137, 3, 8, 8])
                view_172 = None
                permute_101 = torch.ops.aten.permute.default(view_173, [2, 0, 3, 1, 4])
                view_173 = None
                unbind_8 = torch.ops.aten.unbind.int(permute_101)
                permute_101 = None
                getitem_94 = unbind_8[0]
                getitem_95 = unbind_8[1]
                getitem_96 = unbind_8[2]
                unbind_8 = None
                clone_66 = torch.ops.aten.clone.default(
                    getitem_95, memory_format=torch.contiguous_format
                )
                getitem_95 = None
                amax_8 = torch.ops.aten.amax.default(clone_66, [2], True)
                sub_31 = torch.ops.aten.sub.Tensor(clone_66, amax_8)
                clone_66 = amax_8 = None
                exp_8 = torch.ops.aten.exp.default(sub_31)
                sub_31 = None
                sum_9 = torch.ops.aten.sum.dim_IntList(exp_8, [2], True)
                div_8 = torch.ops.aten.div.Tensor(exp_8, sum_9)
                exp_8 = sum_9 = None
                permute_102 = torch.ops.aten.permute.default(div_8, [0, 1, 3, 2])
                div_8 = None
                expand_37 = torch.ops.aten.expand.default(permute_102, [8, 8, 8, 3137])
                permute_102 = None
                view_174 = torch.ops.aten.reshape.default(expand_37, [64, 8, 3137])
                expand_37 = None
                expand_38 = torch.ops.aten.expand.default(getitem_96, [8, 8, 3137, 8])
                clone_67 = torch.ops.aten.clone.default(
                    expand_38, memory_format=torch.contiguous_format
                )
                expand_38 = None
                view_175 = torch.ops.aten.reshape.default(clone_67, [64, 3137, 8])
                clone_67 = None
                bmm_16 = torch.ops.aten.bmm.default(view_174, view_175)
                view_174 = view_175 = None
                view_176 = torch.ops.aten.reshape.default(bmm_16, [8, 8, 8, 8])
                bmm_16 = None
                expand_39 = torch.ops.aten.expand.default(getitem_94, [8, 8, 3137, 8])
                clone_68 = torch.ops.aten.clone.default(
                    expand_39, memory_format=torch.contiguous_format
                )
                expand_39 = None
                view_177 = torch.ops.aten.reshape.default(clone_68, [64, 3137, 8])
                clone_68 = None
                expand_40 = torch.ops.aten.expand.default(view_176, [8, 8, 8, 8])
                view_176 = None
                view_178 = torch.ops.aten.reshape.default(expand_40, [64, 8, 8])
                expand_40 = None
                bmm_17 = torch.ops.aten.bmm.default(view_177, view_178)
                view_177 = view_178 = None
                view_179 = torch.ops.aten.reshape.default(bmm_17, [8, 8, 3137, 8])
                bmm_17 = None
                slice_116 = torch.ops.aten.slice.Tensor(
                    getitem_94, 2, 1, 9223372036854775807
                )
                getitem_94 = None
                slice_120 = torch.ops.aten.slice.Tensor(
                    getitem_96, 2, 1, 9223372036854775807
                )
                getitem_96 = None
                permute_103 = torch.ops.aten.permute.default(slice_120, [0, 1, 3, 2])
                slice_120 = None
                view_180 = torch.ops.aten.reshape.default(permute_103, [8, 64, 56, 56])
                permute_103 = None
                split_with_sizes_8 = torch.ops.aten.split_with_sizes.default(
                    view_180, [16, 24, 24], 1
                )
                view_180 = None
                getitem_97 = split_with_sizes_8[0]
                getitem_98 = split_with_sizes_8[1]
                getitem_99 = split_with_sizes_8[2]
                split_with_sizes_8 = None

                _convolution_pointwise_default_33 = self.conv3(getitem_97)
                _convolution_pointwise_default_32 = self.conv4(getitem_98)
                _convolution_pointwise_default_31 = self.conv5(getitem_99)

                cat_22 = torch.ops.aten.cat.default(
                    [
                        _convolution_pointwise_default_33,
                        _convolution_pointwise_default_32,
                        _convolution_pointwise_default_31,
                    ],
                    1,
                )
                _convolution_pointwise_default_33 = (
                    _convolution_pointwise_default_32
                ) = _convolution_pointwise_default_31 = None
                view_181 = torch.ops.aten.reshape.default(cat_22, [8, 8, 8, 3136])
                cat_22 = None
                permute_104 = torch.ops.aten.permute.default(view_181, [0, 1, 3, 2])
                view_181 = None

                mul_86 = torch.ops.aten.mul.Tensor(slice_116, permute_104)
                slice_116 = permute_104 = None
                constant_pad_nd_8 = torch.ops.aten.constant_pad_nd.default(
                    mul_86, [0, 0, 1, 0, 0, 0], 0.0
                )
                mul_86 = None
                mul_87 = torch.ops.aten.mul.Tensor(view_179, 0.3535533905932738)
                view_179 = None
                add_87 = torch.ops.aten.add.Tensor(mul_87, constant_pad_nd_8)
                mul_87 = constant_pad_nd_8 = None
                return add_87

        view_12 = torch.randn(batch_size, in_features, image_size, image_size)

        mod = M(bias=bias).eval()
        with verify(dtype) as (atol, rtol):
            self.common(
                mod,
                (view_12,),
                atol=atol,
                rtol=rtol,
            )
        self.assertEqual(counters["inductor"]["select_algorithm_autotune"], 1)
        self.assertEqual(counters["inductor"]["cpp_epilogue_fusion_counter"], 1)

    @inductor_config.patch({"freezing": True})
    @patches
    @torch.no_grad
    @unittest.skipIf(not TEST_MKL, "Test requires MKL")
    @parametrize("batch_size", (32,))
    @parametrize("in_features", (128,))
    @parametrize("out_features", (64, 65))
    @parametrize("bias", (False, True))
    @parametrize("input_3d", (False, True))
    @dtypes(torch.float32, torch.bfloat16)
    @parametrize(
        "epilogue",
        (
            "none",
            "relu",
            "gelu",
        ),
    )
    @skipIfWindows(msg="Windows don't support quantize.")
    def test_quantized_linear_with_pointwise(
        self, batch_size, in_features, out_features, bias, input_3d, dtype, epilogue
    ):
        B = (2, batch_size) if input_3d else (batch_size,)
        input = torch.randn(*B, in_features).to(dtype=torch.float32)

        class M(torch.nn.Module):
            def __init__(self, bias):
                super().__init__()
                self.linear = torch.nn.Linear(in_features, out_features, bias)
                self.epilogue = _get_epilogue(epilogue)
                self.linear2 = torch.nn.Linear(out_features, out_features, bias)
                self.epilogue2 = _get_epilogue(epilogue)

            def forward(self, x):
                res = self.epilogue(self.linear(x))
                res = self.epilogue2(self.linear2(res))
                return res

        counters.clear()
        ref_quantized_mod = _generate_qdq_quantized_model(
            M(bias=bias).eval(),
            (input,),
        )

        atol, rtol = 1e-3, 1e-3
        if dtype == torch.bfloat16:
            atol, rtol = 5e-2, 5e-2

        with patch.object(
            select_algorithm, "VERIFY", dict(atol=atol, rtol=rtol)
        ), torch.no_grad(), torch.autocast(
            "cpu", enabled=(dtype == torch.bfloat16), dtype=dtype
        ):
            ref_res = ref_quantized_mod(input)
            cfn = torch.compile(ref_quantized_mod)
            res = cfn(input)
            self.assertEqual(
                res,
                ref_res,
                atol=atol,
                rtol=rtol,
                equal_nan=True,
                exact_dtype=True,
            )
            self.assertEqual(counters["inductor"]["select_algorithm_autotune"], 2)
            self.assertEqual(counters["inductor"]["cpp_epilogue_fusion_counter"], 0)

    @inductor_config.patch({"freezing": True})
    @patches
    @torch.no_grad
    @dtypes(torch.bfloat16)
    @parametrize("batch_size", (32,))
    @parametrize("in_features", (128,))
    @parametrize("out_features", (64, 65))
    def test_int8_woq_mm(self, dtype, batch_size, in_features, out_features):
        # x will be reshaped from 3d to 2d
        second_dim_size = 8

        def _convert_weight_to_int8pack(w):
            scale, zp = _calculate_dynamic_per_channel_qparams(
                w.to(torch.float), torch.int8
            )
            scale = torch.from_numpy(scale)
            zp = torch.from_numpy(zp)
            w_int8 = torch.ao.quantization.fx._decomposed.quantize_per_channel(
                input=w,
                scales=scale,
                zero_points=zp,
                axis=0,
                quant_min=-128,
                quant_max=127,
                dtype=torch.int8,
            )
            return w_int8, scale.to(torch.bfloat16)

        class M(torch.nn.Module):
            def __init__(self, w):
                super().__init__()
                self.linear_weight = torch.nn.Parameter(w, requires_grad=False)

            def forward(self, x, scale):
                return (
                    torch.nn.functional.linear(x, self.linear_weight.to(x.dtype))
                    * scale
                )

        counters.clear()
        # Currently, the corresponding torch.fx pattern only supports 3D x
        # Add 2D X case once the corresponding pattern-matcher pattern is added
        x = torch.rand((batch_size, second_dim_size, in_features), dtype=dtype)
        w = torch.rand((out_features, in_features), dtype=dtype)
        w_int8pack, w_scales = _convert_weight_to_int8pack(w)
        mod = M(w_int8pack).eval()
        self.common(mod, (x, w_scales))
        self.assertEqual(counters["inductor"]["select_algorithm_autotune"], 1)
        vec_amx = VecAMX()
        self._check_amx_counter(vec_amx)

    @inductor_config.patch({"freezing": True})
    @patches
    @torch.no_grad
    @unittest.skipIf(not TEST_MKL, "Test requires MKL")
    @parametrize("batch_size", (32,))
    @parametrize("in_features", (128,))
    @parametrize("out_features", (64, 65))
    @parametrize("bias", (False, True))
    @parametrize("input_3d", (False, True))
    @parametrize("int8_mixed_bf16", (False, True))
    @dtypes(torch.float32, torch.bfloat16)
    @parametrize(
        "epilogue",
        (
            "none",
            "relu",
        ),
    )
    @skipIfWindows(msg="Windows don't support quantize.")
    def test_quantized_linear_with_pointwise_binary(
        self,
        batch_size,
        in_features,
        out_features,
        bias,
        input_3d,
        int8_mixed_bf16,
        dtype,
        epilogue,
    ):
        if not int8_mixed_bf16 and dtype == torch.bfloat16:
            return
        B = (2, batch_size) if input_3d else (batch_size,)
        input = torch.randn(*B, in_features).to(dtype=torch.float32)

        other = torch.randn(*B, out_features).to(dtype=dtype)
        # Avoid hiting qlinear inplace sum fusion
        if input_3d:
            other2 = torch.randn(B[0] * B[1], out_features).to(dtype=dtype)
        else:
            other2 = torch.randn(1, *B, out_features).to(dtype=dtype)

        class M(torch.nn.Module):
            def __init__(self, bias, input_3d):
                super().__init__()
                self.linear = torch.nn.Linear(in_features, out_features, bias)
                self.epilogue = _get_epilogue(epilogue)
                self.linear2 = torch.nn.Linear(out_features, out_features, bias)
                self.epilogue2 = _get_epilogue(epilogue)
                self.input_3d = input_3d

            def forward(self, x, other, other2):
                res = self.epilogue(self.linear(x) + other)
                # Avoid hiting qlinear inplace sum fusion
                if self.input_3d:
                    other2 = other2.view(2, other2.size(0) // 2, other2.size(1))
                else:
                    other2 = other2.view(other2.size(1), other2.size(2))
                res = self.epilogue2(self.linear2(res) + other2)
                return res

        counters.clear()
        ref_quantized_mod = _generate_qdq_quantized_model(
            M(bias=bias, input_3d=input_3d).eval(),
            (input, other, other2),
        )
        atol, rtol = 5e-2, 5e-2
        with patch.object(
            select_algorithm, "VERIFY", dict(atol=atol, rtol=rtol)
        ), torch.no_grad(), torch.autocast(
            "cpu", enabled=int8_mixed_bf16, dtype=torch.bfloat16
        ):
            ref_res = ref_quantized_mod(input, other, other2)
            cfn = torch.compile(ref_quantized_mod)
            res = cfn(input, other, other2)
            self.assertEqual(
                res,
                ref_res,
                atol=atol,
                rtol=rtol,
                equal_nan=True,
                exact_dtype=True,
            )
            self.assertEqual(
                counters["inductor"]["select_algorithm_autotune"],
                2,
            )
            self.assertEqual(
                counters["inductor"]["cpp_epilogue_fusion_counter"],
                0,
            )

    @inductor_config.patch({"freezing": True})
    @patches
    @torch.no_grad
    @parametrize("batch_size", (3, 16, 32, 49))
    @parametrize("in_features", (4, 68, 128))  # k should be a multiple of 4
    @parametrize("out_features", (64, 65))
    @parametrize("bias", (True, False))
    @skipIfWindows(msg="Windows don't support quantize.")
    def test_quantized_linear_amx(self, batch_size, in_features, out_features, bias):
        class M(torch.nn.Module):
            def __init__(self, bias):
                super().__init__()
                self.linear = torch.nn.Linear(in_features, out_features, bias)

            def forward(self, x):
                return self.linear(x)

        counters.clear()
        v = torch.randn(batch_size, in_features).to(dtype=torch.float32)
        ref_quantized_mod = _generate_qdq_quantized_model(
            M(bias=bias).eval(),
            (v,),
        )
        atol, rtol = 1e-2, 1e-2
        with patch.object(select_algorithm, "VERIFY", dict(atol=atol, rtol=rtol)):
            self.common(ref_quantized_mod, (v,), atol=atol, rtol=rtol)
        self.assertEqual(counters["inductor"]["select_algorithm_autotune"], 1)
        vec_amx = VecAMX()
        self._check_amx_counter(vec_amx)

    @inductor_config.patch({"freezing": True})
    @inductor_config.patch({"cpp.gemm_max_k_slices": 0})
    @patches
    @torch.no_grad
    @unittest.skipIf(not TEST_MKL, "Test requires MKL")
    @parametrize("batch_size", (2,))
    @parametrize("in_features", (1000,))
    @parametrize("out_features", (2,))
    @parametrize("bias", (True, False))
    @parametrize(
        "epilogue",
        (
            "none",
            "relu",
        ),
    )
    @dtypes(torch.float, torch.bfloat16, torch.half)
    def test_linear_k_slicing(
        self, batch_size, in_features, out_features, bias, epilogue, dtype
    ):
        class M(torch.nn.Module):
            def __init__(self, bias, epilogue, other):
                super().__init__()
                self.linear = torch.nn.Linear(in_features, out_features, bias)
                self.epilogue = _get_epilogue(epilogue, other)

            def forward(self, x):
                return self.epilogue(self.linear(x))

        counters.clear()
        v = torch.randn(batch_size, in_features).to(dtype=dtype)
        u = torch.randn(batch_size, out_features).to(dtype=dtype)
        mod = M(bias=bias, epilogue=epilogue, other=u).to(dtype=dtype).eval()
        with verify(dtype) as (atol, rtol):
            self.common(mod, (v,), atol=atol, rtol=rtol)
        self.assertEqual(counters["inductor"]["select_algorithm_autotune"], 1)

    @inductor_config.patch({"freezing": True})
    @inductor_config.patch({"cpp.gemm_cache_blocking": "2,2,2"})
    @patches
    @torch.no_grad
    @unittest.skipIf(not TEST_MKL, "Test requires MKL")
    @set_num_threads(1)
    @parametrize("batch_size", (1024,))
    @parametrize("in_features", (1024,))
    @parametrize("out_features", (1024,))
    @parametrize("bias", (True, False))
    @dtypes(torch.float, torch.bfloat16, torch.half)
    def test_linear_cache_blocking(
        self, batch_size, in_features, out_features, bias, dtype
    ):
        class M(torch.nn.Module):
            def __init__(self, bias):
                super().__init__()
                self.linear = torch.nn.Linear(in_features, out_features, bias)

            def forward(self, x):
                return self.linear(x)

        counters.clear()
        v = torch.randn(batch_size, in_features).to(dtype=dtype)
        mod = M(bias=bias).to(dtype=dtype).eval()
        with verify(dtype) as (atol, rtol):
            self.common(mod, (v,), atol=atol, rtol=rtol)
        self.assertEqual(counters["inductor"]["select_algorithm_autotune"], 1)

    @inductor_config.patch({"freezing": True})
    @inductor_config.patch({"cpp.gemm_thread_factors": "4,2,7"})
    @patches
    @torch.no_grad
    @unittest.skipIf(not TEST_MKL, "Test requires MKL")
    @set_num_threads(56)
    @parametrize("batch_size", (1024,))
    @parametrize("in_features", (1024,))
    @parametrize("out_features", (1024,))
    @parametrize("bias", (True, False))
    @dtypes(torch.float, torch.bfloat16, torch.half)
    def test_linear_thread_factors(
        self, batch_size, in_features, out_features, bias, dtype
    ):
        class M(torch.nn.Module):
            def __init__(self, bias):
                super().__init__()
                self.linear = torch.nn.Linear(in_features, out_features, bias)

            def forward(self, x):
                return self.linear(x)

        counters.clear()
        v = torch.randn(batch_size, in_features).to(dtype=dtype)
        mod = M(bias=bias).to(dtype=dtype).eval()
        with verify(dtype) as (atol, rtol):
            self.common(mod, (v,), atol=atol, rtol=rtol)
        self.assertEqual(counters["inductor"]["select_algorithm_autotune"], 1)


@dynamo_config.patch({"dynamic_shapes": True, "assume_static_by_default": False})
class _DynamicShapesTestBase(BaseTestSelectAlgorithm):
    pass


class TestSelectAlgorithmDynamicShapes(_DynamicShapesTestBase):
    common = check_model
    test_linear_dynamic_shapes = TestSelectAlgorithm.test_linear_static_shapes
    test_linear_with_pointwise_dynamic_shapes = (
        TestSelectAlgorithm.test_linear_with_pointwise
    )
    test_linear_with_transpose_dynamic_shapes = (
        TestSelectAlgorithm.test_linear_with_transpose
    )
    test_linear_with_unary_binary_dynamic_shapes = (
        TestSelectAlgorithm.test_linear_with_unary_binary
    )
    test_linear_amx_dynamic_shapes = TestSelectAlgorithm.test_linear_amx
    test_linear_with_embedding_dynamic_shapes = (
        TestSelectAlgorithm.test_linear_with_embedding
    )
    test_quantized_linear_with_pointwise_dynamic_shapes = (
        TestSelectAlgorithm.test_quantized_linear_with_pointwise
    )
    test_quantized_linear_with_pointwise_binary_dynamic_shapes = (
        TestSelectAlgorithm.test_quantized_linear_with_pointwise_binary
    )
    test_quantized_linear_amx_dynamic_shapes = (
        TestSelectAlgorithm.test_quantized_linear_amx
    )
    test_linear_k_slicing_dynamic_shapes = TestSelectAlgorithm.test_linear_k_slicing
    test_linear_cache_blocking_dynamic_shapes = (
        TestSelectAlgorithm.test_linear_cache_blocking
    )
    test_linear_thread_factors_dynamic_shapes = (
        TestSelectAlgorithm.test_linear_thread_factors
    )


instantiate_device_type_tests(TestSelectAlgorithm, globals(), only_for="cpu")
instantiate_device_type_tests(
    TestSelectAlgorithmDynamicShapes, globals(), only_for="cpu"
)


if __name__ == "__main__":
    from torch.testing._internal.inductor_utils import HAS_CPU

    if HAS_CPU and not IS_MACOS:
        run_tests()<|MERGE_RESOLUTION|>--- conflicted
+++ resolved
@@ -1,11 +1,6 @@
 # Owner(s): ["oncall: cpu inductor"]
 import contextlib
 import functools
-<<<<<<< HEAD
-import logging
-import os
-=======
->>>>>>> 9629835b
 import sys
 import unittest
 from typing import Optional
@@ -34,12 +29,6 @@
     skipIfWindows,
     TEST_MKL,
 )
-<<<<<<< HEAD
-
-
-log = logging.getLogger(__name__)
-=======
->>>>>>> 9629835b
 
 
 try:
@@ -281,19 +270,6 @@
             def forward(self, x):
                 return self.epilogue(self.linear(x))
 
-        # TODO: debug utils, safe to remove in Oct 2024
-        if inductor_config.is_fbcode():
-            log.warning(
-                f"DEBUG: torch.backends.mkl.is_available() is {torch.backends.mkl.is_available()}, "  # noqa: G004
-                f"torch.ops.mkldnn._is_mkldnn_fp16_supported() is {torch.ops.mkldnn._is_mkldnn_fp16_supported()}, "
-                f"torch.ops.mkldnn._is_mkldnn_bf16_supported() is {torch.ops.mkldnn._is_mkldnn_bf16_supported()}, "
-                f"inductor_config.freezing is {inductor_config.freezing}, "
-                f"mkldnn._is_mkldnn_acl_supported() is {torch.ops.mkldnn._is_mkldnn_acl_supported()}, "
-                f"torch._C.has_mkl is {torch._C.has_mkl}, "
-                f"PYTORCH_TEST_FBCODE is {os.getenv('PYTORCH_TEST_FBCODE')}, "
-                f"PYTORCH_TEST_REMOTE_GPU is {os.getenv('PYTORCH_TEST_REMOTE_GPU')}, "
-            )
-
         counters.clear()
         v = torch.randn(batch_size, in_features).to(dtype=dtype)
         u = torch.randn(batch_size, out_features).to(dtype=dtype)
@@ -482,80 +458,6 @@
     @inductor_config.patch({"freezing": True})
     @patches
     @torch.no_grad
-<<<<<<< HEAD
-    @unittest.skipIf(not TEST_MKL, "Test requires MKL")
-    @parametrize("batch_size", (8,))
-    @parametrize("in_features", (3,))
-    @parametrize("linear_in_features", (384,))
-    @parametrize("out_features", (196,))
-    @parametrize("bias", (True,))
-    @dtypes(torch.float)
-    def test_linear_with_input_of_flexible_layout(
-        self, batch_size, in_features, linear_in_features, out_features, bias, dtype
-    ):
-        # Reproducer from the resmlp_12_224 model in timm
-        flatten_BS = int(batch_size * linear_in_features)
-
-        class M(torch.nn.Module):
-            def __init__(self, bias):
-                super().__init__()
-                self.conv = torch.nn.Conv2d(
-                    in_features,
-                    linear_in_features,
-                    kernel_size=16,
-                    padding=0,
-                    stride=16,
-                    dilation=1,
-                    groups=1,
-                )
-                self._frozen_param151 = torch.randn(1, 1, linear_in_features)
-                self._frozen_param3 = torch.randn(1, 1, linear_in_features)
-                self._frozen_param2 = torch.randn(linear_in_features)
-
-                self.linear = torch.nn.Linear(out_features, out_features, bias)
-
-            def forward(self, arg150_1):
-                _convolution_pointwise_default = self.conv(arg150_1)
-                view_73 = torch.ops.aten.reshape.default(
-                    _convolution_pointwise_default,
-                    [batch_size, linear_in_features, out_features],
-                )
-                _convolution_pointwise_default = None
-                permute_62 = torch.ops.aten.permute.default(view_73, [0, 2, 1])
-                view_73 = None
-                mul_111 = torch.ops.aten.mul.Tensor(self._frozen_param151, permute_62)
-                add_73 = torch.ops.aten.add.Tensor(self._frozen_param3, mul_111)
-                permute_63 = torch.ops.aten.permute.default(add_73, [0, 2, 1])
-                add_73 = None
-                view_74 = torch.ops.aten.reshape.default(
-                    permute_63, [flatten_BS, out_features]
-                )
-                permute_63 = None
-                _mkl_linear_36 = self.linear(view_74)
-                view_75 = torch.ops.aten.reshape.default(
-                    _mkl_linear_36, [batch_size, linear_in_features, out_features]
-                )
-                _mkl_linear_36 = None
-                permute_65 = torch.ops.aten.permute.default(view_75, [0, 2, 1])
-                view_75 = None
-                mul_112 = torch.ops.aten.mul.Tensor(self._frozen_param2, permute_65)
-                _frozen_param2 = permute_65 = None
-                add_74 = torch.ops.aten.add.Tensor(permute_62, mul_112)
-                permute_62 = mul_112 = None
-                return add_74
-
-        v = torch.randn(batch_size, in_features, 224, 224).to(dtype=dtype)
-        mod = M(bias=bias).to(dtype=dtype).eval()
-        with verify(dtype) as (atol, rtol):
-            self.common(mod, (v,), atol=atol, rtol=rtol)
-        self.assertEqual(counters["inductor"]["select_algorithm_autotune"], 1)
-        self.assertEqual(counters["inductor"]["cpp_epilogue_fusion_counter"], 1)
-
-    @inductor_config.patch({"freezing": True})
-    @patches
-    @torch.no_grad
-    @unittest.skipIf(not TEST_MKL, "Test requires MKL")
-=======
     @unittest.skipIf(not TEST_MKL, "Test requires MKL")
     @parametrize("batch_size", (8,))
     @parametrize("in_features", (3,))
@@ -759,7 +661,6 @@
     @patches
     @torch.no_grad
     @unittest.skipIf(not TEST_MKL, "Test requires MKL")
->>>>>>> 9629835b
     @parametrize("batch_size", (384,))
     @parametrize("in_features", (196,))
     @parametrize("out_features", (384, 385))
@@ -821,7 +722,6 @@
                 super().__init__()
                 self.linear = torch.nn.Linear(in_features, out_features, bias)
                 self.binary = _get_epilogue(binary, other)
-<<<<<<< HEAD
 
             def forward(self, x):
                 return self.binary(self.linear(x))
@@ -835,21 +735,6 @@
             self.common(mod, (v,), atol=atol, rtol=rtol)
         self.assertEqual(counters["inductor"]["select_algorithm_autotune"], 1)
 
-=======
-
-            def forward(self, x):
-                return self.binary(self.linear(x))
-
-        counters.clear()
-        B = (2, batch_size)
-        v = torch.randn(*B, in_features).to(dtype=dtype)
-        u = torch.randn(*B, out_features).to(dtype=dtype)
-        mod = M(bias=bias, binary=binary, other=u).to(dtype=dtype).eval()
-        with verify(dtype) as (atol, rtol):
-            self.common(mod, (v,), atol=atol, rtol=rtol)
-        self.assertEqual(counters["inductor"]["select_algorithm_autotune"], 1)
-
->>>>>>> 9629835b
     @inductor_config.patch({"freezing": True})
     @patches
     @torch.no_grad
