--- conflicted
+++ resolved
@@ -310,13 +310,8 @@
                                bias=bias,
                                groups=groups).float()
             x_lower = x.to(dtype=dtype)
-<<<<<<< HEAD
-            if (dtype == torch.bfloat16 and torch.ops.onednn._is_mkldnn_bf16_supported()) or \
-               (dtype == torch.half and torch.ops.onednn._is_mkldnn_fp16_supported()):
-=======
-            if (dtype == torch.bfloat16 and torch.ops.mkldnn._is_onednn_bf16_supported()) or \
-               (dtype == torch.half and torch.ops.mkldnn._is_onednn_fp16_supported()):
->>>>>>> d47cf775
+            if (dtype == torch.bfloat16 and torch.ops.onednn._is_onednn_bf16_supported()) or \
+               (dtype == torch.half and torch.ops.onednn._is_onednn_fp16_supported()):
                 mkldnn_conv = mkldnn_utils.to_mkldnn(copy.deepcopy(conv))
                 mkldnn_conv_lower = mkldnn_utils.to_mkldnn(copy.deepcopy(conv), dtype)
                 y = mkldnn_conv(x.to_mkldnn()).to_dense()
@@ -412,19 +407,11 @@
 
     @dtypes(torch.float16, torch.bfloat16)
     def test_conv_nhwc_lower_precision(self, dtype):
-<<<<<<< HEAD
-        # when torch.ops.onednn._is_mkldnn_bf16_supported() or torch.ops.onednn._is_mkldnn_fp16_supported()
+        # when torch.ops.onednn._is_onednn_bf16_supported() or torch.ops.onednn._is_onednn_fp16_supported()
         # returns false, bf16/fp16 CPU conv will fall back to thnn impl
         support_checks = {
-            torch.bfloat16: torch.ops.onednn._is_mkldnn_bf16_supported,
-            torch.float16: torch.ops.onednn._is_mkldnn_fp16_supported
-=======
-        # when torch.ops.mkldnn._is_onednn_bf16_supported() or torch.ops.mkldnn._is_onednn_fp16_supported()
-        # returns false, bf16/fp16 CPU conv will fall back to thnn impl
-        support_checks = {
-            torch.bfloat16: torch.ops.mkldnn._is_onednn_bf16_supported,
-            torch.float16: torch.ops.mkldnn._is_onednn_fp16_supported
->>>>>>> d47cf775
+            torch.bfloat16: torch.ops.onednn._is_onednn_bf16_supported,
+            torch.float16: torch.ops.onednn._is_onednn_fp16_supported
         }
         if support_checks[dtype]():
             self._test_conv_deconv_nhwc_base(torch.nn.Conv2d, torch.contiguous_format, dtype=dtype)
@@ -455,19 +442,11 @@
 
     @dtypes(torch.float16, torch.bfloat16)
     def test_conv_transpose_nhwc_lower_precision(self, dtype):
-<<<<<<< HEAD
-        # when torch.ops.onednn._is_mkldnn_bf16_supported() or torch.ops.onednn._is_mkldnn_fp16_supported()
+        # when torch.ops.onednn._is_onednn_bf16_supported() or torch.ops.onednn._is_onednn_fp16_supported()
         # returns false, bf16/fp16 CPU conv will fall back to thnn impl
         support_checks = {
-            torch.bfloat16: torch.ops.onednn._is_mkldnn_bf16_supported,
-            torch.float16: torch.ops.onednn._is_mkldnn_fp16_supported
-=======
-        # when torch.ops.mkldnn._is_onednn_bf16_supported() or torch.ops.mkldnn._is_onednn_fp16_supported()
-        # returns false, bf16/fp16 CPU conv will fall back to thnn impl
-        support_checks = {
-            torch.bfloat16: torch.ops.mkldnn._is_onednn_bf16_supported,
-            torch.float16: torch.ops.mkldnn._is_onednn_fp16_supported
->>>>>>> d47cf775
+            torch.bfloat16: torch.ops.onednn._is_onednn_bf16_supported,
+            torch.float16: torch.ops.onednn._is_onednn_fp16_supported
         }
         if support_checks[dtype]():
             self._test_conv_deconv_nhwc_base(torch.nn.ConvTranspose2d, torch.contiguous_format, dtype=dtype)
@@ -614,11 +593,7 @@
         x = torch.randn((4, 5), dtype=torch.float32) * 10
         x_bf16 = x.bfloat16()
         fn = getattr(torch, name)
-<<<<<<< HEAD
-        if torch.ops.onednn._is_mkldnn_bf16_supported():
-=======
-        if torch.ops.mkldnn._is_onednn_bf16_supported():
->>>>>>> d47cf775
+        if torch.ops.onednn._is_onednn_bf16_supported():
             y = fn(x.to_mkldnn()).to_dense()
             y_bf16 = fn(x_bf16.to_mkldnn()).to_dense(torch.float32)
             self.assertEqual(y, y_bf16, atol=1e-1, rtol=1e-3)
@@ -654,11 +629,7 @@
         x = torch.randn((4, 5), dtype=torch.float32) * 10
         x1 = x.clone().to_mkldnn().requires_grad_()
         x2 = x.clone().to_mkldnn(torch.bfloat16).requires_grad_()
-<<<<<<< HEAD
-        if torch.ops.onednn._is_mkldnn_bf16_supported():
-=======
-        if torch.ops.mkldnn._is_onednn_bf16_supported():
->>>>>>> d47cf775
+        if torch.ops.onednn._is_onednn_bf16_supported():
             y1 = m(x1).to_dense()
             y2 = m(x2).to_dense()
             loss1 = y1.sum()
@@ -708,11 +679,7 @@
 
     @unittest.skipIf(IS_WINDOWS, "Limit support for bf16 path")
     def _test_prelu_bf16_base(self, size, num_channels):
-<<<<<<< HEAD
-        if torch.ops.onednn._is_mkldnn_bf16_supported():
-=======
-        if torch.ops.mkldnn._is_onednn_bf16_supported():
->>>>>>> d47cf775
+        if torch.ops.onednn._is_onednn_bf16_supported():
             x = torch.randn(size, dtype=torch.float32)
             x_fp32 = x.clone().to_mkldnn().requires_grad_()
             x_bf16 = x.clone().to_mkldnn(torch.bfloat16).requires_grad_()
@@ -793,11 +760,7 @@
                     padding=1,
                     ceil_mode=ceil_mode)
 
-<<<<<<< HEAD
-                if torch.ops.onednn._is_mkldnn_bf16_supported():
-=======
-                if torch.ops.mkldnn._is_onednn_bf16_supported():
->>>>>>> d47cf775
+                if torch.ops.onednn._is_onednn_bf16_supported():
                     y = max_pool(input.to_mkldnn()).to_dense()
                     y_bf16 = max_pool(x_bf16.to_mkldnn()).to_dense(torch.float32)
                     self.assertEqual(y, y_bf16, atol=0.1, rtol=1e-3)
@@ -915,11 +878,7 @@
                 stride=2,
                 padding=1,
                 count_include_pad=count_include_pad)
-<<<<<<< HEAD
-            if torch.ops.onednn._is_mkldnn_bf16_supported():
-=======
-            if torch.ops.mkldnn._is_onednn_bf16_supported():
->>>>>>> d47cf775
+            if torch.ops.onednn._is_onednn_bf16_supported():
                 y = avg_pool(input.to_mkldnn()).to_dense()
                 y_bf16 = avg_pool(x_bf16.to_mkldnn()).to_dense(torch.float)
                 self.assertEqual(y, y_bf16, atol=1e-1, rtol=1e-3)
@@ -990,11 +949,7 @@
         x_bf16 = x.bfloat16()
         adaptive_avg_pool2d = torch.nn.AdaptiveAvgPool2d(7)
 
-<<<<<<< HEAD
-        if torch.ops.onednn._is_mkldnn_bf16_supported():
-=======
-        if torch.ops.mkldnn._is_onednn_bf16_supported():
->>>>>>> d47cf775
+        if torch.ops.onednn._is_onednn_bf16_supported():
             y = adaptive_avg_pool2d(x.to_mkldnn()).to_dense()
             y_bf16 = adaptive_avg_pool2d(x.to_mkldnn()).to_dense(torch.float32)
             self.assertEqual(y, y_bf16, atol=1e-1, rtol=1e-3)
@@ -1062,11 +1017,7 @@
         for train in [False]:
             bn = bn_module[dim](channels).float().train(train)
             mkldnn_bn = mkldnn_utils.to_mkldnn(copy.deepcopy(bn))
-<<<<<<< HEAD
-            if torch.ops.onednn._is_mkldnn_bf16_supported():
-=======
-            if torch.ops.mkldnn._is_onednn_bf16_supported():
->>>>>>> d47cf775
+            if torch.ops.onednn._is_onednn_bf16_supported():
                 y = bn(input.to_mkldnn().to_dense())
                 y_bf16 = bn(input.to_mkldnn().to_dense(torch.float))
                 self.assertEqual(y, y_bf16, atol=1e-1, rtol=1e-3)
@@ -1361,13 +1312,8 @@
                 copy.deepcopy(linear), dtype
             )
             lowp_support = {
-<<<<<<< HEAD
-                torch.bfloat16: torch.ops.onednn._is_mkldnn_bf16_supported,
-                torch.half: torch.ops.onednn._is_mkldnn_fp16_supported,
-=======
-                torch.bfloat16: torch.ops.mkldnn._is_onednn_bf16_supported,
-                torch.half: torch.ops.mkldnn._is_onednn_fp16_supported,
->>>>>>> d47cf775
+                torch.bfloat16: torch.ops.onednn._is_onednn_bf16_supported,
+                torch.half: torch.ops.onednn._is_onednn_fp16_supported,
             }
             if lowp_support[dtype]():
                 y = mkldnn_linear(x.to_mkldnn()).to_dense()
@@ -1535,11 +1481,7 @@
 
         params_list = self._lstm_params_list()
         for dtype in types:
-<<<<<<< HEAD
-            bf16 = True if dtype == torch.bfloat16 and torch.ops.onednn._is_mkldnn_bf16_supported() else False
-=======
-            bf16 = True if dtype == torch.bfloat16 and torch.ops.mkldnn._is_onednn_bf16_supported() else False
->>>>>>> d47cf775
+            bf16 = True if dtype == torch.bfloat16 and torch.ops.onednn._is_onednn_bf16_supported() else False
             rtol = 1.3e-6
             atol = 1e-5
             if bf16:
@@ -1611,13 +1553,8 @@
     @dtypes(torch.float16, torch.bfloat16)
     def test_matmul_lower_precision(self, dtype):
         support_check = {
-<<<<<<< HEAD
-            torch.bfloat16: torch.ops.onednn._is_mkldnn_bf16_supported,
-            torch.float16: torch.ops.onednn._is_mkldnn_fp16_supported,
-=======
-            torch.bfloat16: torch.ops.mkldnn._is_onednn_bf16_supported,
-            torch.float16: torch.ops.mkldnn._is_onednn_fp16_supported,
->>>>>>> d47cf775
+            torch.bfloat16: torch.ops.onednn._is_onednn_bf16_supported,
+            torch.float16: torch.ops.onednn._is_onednn_fp16_supported,
         }
 
         def common(self, shape1, shape2, op, dtype):
