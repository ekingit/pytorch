# Owner(s): ["module: nestedtensor"]

import ast
import io
import itertools
import math
import sys
import tempfile
import unittest
from contextlib import nullcontext
from functools import partial
from typing import Optional, Tuple

import numpy as np

import torch
import torch._dynamo
import torch._dynamo.testing
import torch.nn
import torch.nn.functional as F
from torch.nested._internal.nested_tensor import (
    buffer_from_jagged,
    jagged_from_list,
    nested_view_from_values_offsets,
    NestedTensor,
    ViewNestedFromBuffer,
)
from torch.testing._internal.common_cuda import (
    PLATFORM_SUPPORTS_FUSED_ATTENTION,
    SM70OrLater,
    SM80OrLater,
)
from torch.testing._internal.common_device_type import (
    dtypes,
    dtypesIfCUDA,
    instantiate_device_type_tests,
    onlyCPU,
    onlyCUDA,
    ops,
    PYTORCH_CUDA_MEMCHECK,
    skipCPUIf,
    skipCUDAIf,
    skipCUDAIfRocm,
    skipMeta,
)
from torch.testing._internal.common_dtype import floating_types_and_half
from torch.testing._internal.common_utils import (
    decorateIf,
    freeze_rng_state,
    gradcheck,
    instantiate_parametrized_tests,
    IS_FBCODE,
    IS_WINDOWS,
    markDynamoStrictTest,
    NestedTensorTestCase,
    parametrize,
    run_tests,
    skipIfSlowGradcheckEnv,
    skipIfTorchDynamo,
    subtest,
    TEST_WITH_ROCM,
    xfailIfTorchDynamo,
)
from torch.testing._internal.opinfo.definitions.nested import njt_op_db
from torch.utils._pytree import tree_flatten
from torch.utils.checkpoint import checkpoint, create_selective_checkpoint_contexts


# Tests are ported from pytorch/nestedtensor.
# This makes porting as_nested_tensor easier in the future.


def _iter_constructors():
    # yield as_nested_tensor
    yield torch.nested.nested_tensor


# Returns True if the function recompiles between inputs1 and inputs2 with the
# specified dynamic setting.
def _recompiles_for_inputs(fn, inputs1, inputs2, dynamic=True):
    compile_count = [0]

    def counter(gm, example_inputs):
        compile_count[0] += 1
        return gm

    compiled_f = torch.compile(fn, fullgraph=True, backend=counter, dynamic=dynamic)
    compiled_f(*inputs1)
    compiled_f(*inputs2)
    return compile_count[0] > 1


# Helper function to generate a pair of random nested tensors
# one is contiguous, the other is not, but they appear to have same entries
# an output nested tensor consists of
# * `len(ragged_sizes)` matrices
# * matrices[i].shape == (20, ragged_sizes[i])


def random_nt_noncontiguous_pair(ragged_sizes, device="cpu", dtype=torch.float16):
    xs = []
    for size in ragged_sizes:
        xs.append(torch.randn((size, 20), device=device, dtype=dtype))
    # contiguous nested tensor
    ys = []
    for x in xs:
        ys.append(x.transpose(-1, -2))
    nt_contiguous = torch.nested.nested_tensor(ys)
    # noncontiguous nested tensor
    n = len(ragged_sizes)
    nt_noncontiguous = torch.nested.nested_tensor(xs).transpose(-1, -2)
    return nt_contiguous, nt_noncontiguous


# Helper functions to pad a noncontiguous nested tensor
# can be replaced once to_padded_tensor supports noncontiguous memory


def noncontiguous_to_padded_tensor(input, shape=None):
    tensors = input.unbind()
    ntensors = len(tensors)
    assert ntensors > 0
    if shape is None:
        shape = []
        for size in tensors[0].shape:
            shape.append(size)
        for i in range(1, ntensors):
            new_shape = tensors[i].shape
            for j in range(len(shape)):
                shape[j] = max(shape[j], new_shape[j])
        shape = [ntensors] + shape
    result = tensors[0].new_zeros(shape)
    for itensor in range(ntensors):
        tensor = tensors[itensor]
        view = result[itensor]
        for idim in range(tensor.dim()):
            view = view.narrow(idim, 0, tensor.size(idim))
        view.copy_(tensor)
    return result


# Helper function to generate a random nested tensor


def random_nt(
    device,
    dtype,
    num_tensors,
    max_dims,
    min_dims=None,
    layout=torch.strided,
    require_non_empty=True,
):
    if min_dims is None:
        min_dims = tuple([0] * len(max_dims))

    assert len(max_dims) == len(min_dims)
    for min_dim, max_dim in zip(min_dims, max_dims):
        assert max_dim > min_dim, "random_nt: max_dim must be greater than min_dim"
        assert min_dim >= 0, "random_nt: min_dim must be non-negative"
        if require_non_empty:
            assert not (
                min_dim == 0 and max_dim == 1
            ), "random_nt: zero cannot be the only possible value if require_non_empty is True"

    if require_non_empty:
        # Select a random idx that will be required to be non-empty
        non_zero_idx = torch.randint(low=0, high=num_tensors, size=(1,)).item()

    ts1 = []
    for i, _ in enumerate(range(num_tensors)):
        tensor_dims = []
        for min_dim, max_dim in zip(min_dims, max_dims):
            new_min_dim = min_dim
            if require_non_empty and i == non_zero_idx and min_dim == 0:
                new_min_dim = 1
            tensor_dims.append(
                torch.randint(low=new_min_dim, high=max_dim, size=(1,)).item()
            )
        t1 = torch.randn(tensor_dims, device=device, dtype=dtype)
        ts1.append(t1)

    return torch.nested.nested_tensor(ts1, device=device, dtype=dtype, layout=layout)


# Alternate approach to generating a random NT.
# dims should be something like [5, None, 10], with None indicating that a
# random ragged structure should be used
def random_nt_from_dims(
    dims, device=None, dtype=None, layout=torch.strided, requires_grad=False
):
    sizes = [
        [
            d if d is not None else torch.randint(2, 10, size=(1,)).item()
            for d in dims[1:]
        ]
        for d in range(dims[0])
    ]
    return torch.nested.nested_tensor(
        [torch.randn(*size) for size in sizes],
        device=device,
        dtype=dtype,
        layout=layout,
        requires_grad=requires_grad,
    )


# Creates an NT matching another NT's number of components and
# shape / ragged structure for all dims specified to be -1.
def random_nt_from_similar(other, dims=None):
    if dims is None:
        return torch.randn_like(other)
    assert len(dims) == other.dim()
    assert dims[0] == -1 or dims[0] == other.size(0)

    ret_sizes = []
    for t in other.unbind():
        other_size = t.shape
        ret_size = []
        for i, d in enumerate(dims[1:]):
            if d == -1:
                ret_size.append(other_size[i])
            else:
                ret_size.append(d)
        ret_sizes.append(ret_size)

    return torch.nested.nested_tensor(
        [torch.randn(*size) for size in ret_sizes], device=other.device
    )


# makes naming nice for tests that parametrize over layout.
def layout_name(layout):
    # e.g. "torch.jagged" -> "jagged"
    return layout.__repr__().split(".")[-1]


def get_op_name(layout):
    # e.g. "<OpOverload(op='aten.sum', overload='dim_IntList')>" -> "sum"
    return layout.__name__.split(".")[0].split("_")[-1]


# Helper function for test_dummy_mha_with_nt
@torch.fx.wrap
def convert_dense_to_nested_tensor_legacy(values):
    offsets = torch.arange(
        0, values.shape[0] * values.shape[1] + 1, values.shape[1], device=values.device
    )
    metadata_cache = {"max_seqlen": values.shape[1], "min_seqlen": 1}
    nt = ViewNestedFromBuffer.apply(
        values.view(-1, values.shape[-1]), offsets, metadata_cache
    )
    return nt


# Helper function for test_dummy_mha_with_nt
@torch.fx.wrap
def convert_jagged_to_nested_tensor_legacy(
    values: torch.Tensor, offsets: torch.Tensor, max_length: int
) -> torch.Tensor:
    metadata_cache = {"max_seqlen": max_length, "min_seqlen": 1}
    nt = ViewNestedFromBuffer.apply(values, offsets, metadata_cache)
    return nt


# Helper function for test_dummy_mha_with_nt
@torch.fx.wrap
def convert_nt_to_jagged_legacy(nt):
    return buffer_from_jagged(nt)


# Helper function for test_dummy_mha_with_nt
@torch.fx.wrap
def convert_dense_to_nested_tensor(values):
    nt = torch.nested.as_nested_tensor(values, layout=torch.jagged)
    return nt


# Helper function for test_dummy_mha_with_nt
@torch.fx.wrap
def convert_jagged_to_nested_tensor(
    values: torch.Tensor, offsets: torch.Tensor, max_length: int
) -> torch.Tensor:
    nt = torch.nested.nested_tensor_from_jagged(
        values, offsets, lengths=None, min_seqlen=1, max_seqlen=max_length
    )
    return nt


# Helper function for test_dummy_mha_with_nt
def convert_nt_to_jagged(nt):
    return nt.values()


@markDynamoStrictTest
class TestNestedTensor(NestedTensorTestCase):
    @parametrize("batch_size", [2, 4])
    @parametrize("max_seq_len", [3, 5])
    @parametrize("vocab_size", [10, 20])
    def test_2d_nested_tensor(self, batch_size, max_seq_len, vocab_size):
        data = []
        nested_tensor_ref_list = []
        for _ in range(batch_size):
            if max_seq_len == 0:
                length = 0
            else:
                length = np.random.randint(low=1, high=max_seq_len)
            row = list(np.random.randint(low=0, high=vocab_size, size=(length,)))
            data.append(row)
            nested_tensor_ref_list.append(torch.Tensor(row))
        nested_tensor = torch.nested.nested_tensor(data, dtype=torch.int64)
        nested_tensor_list = nested_tensor.unbind()
        for id in range(batch_size):
            self.assertEqual(
                nested_tensor_list[id], nested_tensor_ref_list[id].type(torch.int64)
            )

    @parametrize("batch_size", [2, 4])
    @parametrize("max_seq_len", [3, 5])
    @parametrize("vocab_size", [10, 20])
    def test_3d_nested_tensor(self, batch_size, max_seq_len, vocab_size):
        data = []
        nested_tensor_ref_list = []
        for _ in range(batch_size):
            if max_seq_len == 0:
                length = 0
            else:
                length = np.random.randint(low=1, high=max_seq_len)
            row = list(np.random.randint(low=0, high=vocab_size, size=(length,)))
            row = [list(item * np.arange(max_seq_len)) for item in row]
            data.append(row)
            nested_tensor_ref_list.append(torch.Tensor(row))
        nested_tensor = torch.nested.nested_tensor(data, dtype=torch.int64)
        nested_tensor_list = nested_tensor.unbind()
        for id in range(batch_size):
            self.assertEqual(
                nested_tensor_list[id], nested_tensor_ref_list[id].type(torch.int64)
            )

    @parametrize("batch_size", [2, 4])
    @parametrize("max_seq_len", [3, 5])
    @parametrize("vocab_size", [10, 20])
    def test_3d_nested_tensor_float(self, batch_size, max_seq_len, vocab_size):
        data = []
        nested_tensor_ref_list = []
        for _ in range(batch_size):
            if max_seq_len == 0:
                length = 0
            else:
                length = np.random.randint(low=1, high=max_seq_len)
            row = list(
                np.random.randint(low=0, high=vocab_size, size=(length,)).astype(float)
            )
            row = [list(item * np.arange(max_seq_len)) for item in row]
            data.append(row)
            nested_tensor_ref_list.append(torch.Tensor(row))
        nested_tensor = torch.nested.nested_tensor(data, dtype=torch.float)
        nested_tensor_list = nested_tensor.unbind()
        for id in range(batch_size):
            self.assertEqual(
                nested_tensor_list[id], nested_tensor_ref_list[id].type(torch.float)
            )

    @torch.inference_mode()
    def _test_unbind_case(self, a, b):
        nt = torch.nested.nested_tensor([a, b])
        a1, b1 = nt.unbind()
        self.assertTrue(a is not a1)
        self.assertTrue(b is not b1)

        nt = torch.nested.nested_tensor([a, b], dtype=a.dtype)
        a1, b1 = nt.unbind(0)
        self.assertEqual(a, a1)
        self.assertEqual(b, b1)

        a = torch.randn((2, 3)).add_(1)
        nt = torch.nested.nested_tensor([a])
        self.assertEqual(a, nt.unbind(0)[0])

    @torch.inference_mode()
    def test_unbind_0(self):
        self._test_unbind_case(torch.tensor([1, 2]), torch.tensor([7, 8]))

    @torch.inference_mode()
    def test_unbind_1(self):
        self._test_unbind_case(torch.tensor([1]), torch.tensor([7]))

    @torch.inference_mode()
    def test_unbind_3(self):
        self._test_unbind_case(torch.tensor([1.0]), torch.tensor([]))

    @torch.inference_mode()
    def test_unbind_4(self):
        self._test_unbind_case(torch.tensor([]), torch.tensor([]))

    @torch.inference_mode()
    def test_unbind_dim(self):
        def _test_fn(unbind_fn):
            a = torch.rand(3, 2)
            b = torch.rand(2, 3)
            nt = torch.nested.nested_tensor([a, b])
            self.assertRaises(RuntimeError, lambda: unbind_fn(nt, 1))

        # Both of these tests are necessary, because we're using
        # torch_function.
        _test_fn(lambda x, dim: x.unbind(dim))
        # TODO: Re-enable this once using torch_dispatch
        # _test_fn(lambda x, dim: torch.unbind(x, dim))

    @torch.inference_mode()
    def test_nested_tensor(self):
        self.assertRaises(
            TypeError, lambda: torch.nested.nested_tensor(torch.tensor([3.0]))
        )
        self.assertRaises(TypeError, lambda: torch.nested.nested_tensor(4.0))

    @torch.inference_mode()
    def test_nested_tensor_matching_dim(self):
        self.assertRaisesRegex(
            RuntimeError,
            "Found dimension 1 for Tensor at index 1 and dimension 0 for Tensor at index 0.",
            lambda: torch.nested.nested_tensor([torch.tensor(1.0), torch.tensor([])]),
        )
        self.assertRaisesRegex(
            RuntimeError,
            "Found dimension 1 for Tensor at index 2 and dimension 0 for Tensor at index 1.",
            lambda: torch.nested.nested_tensor(
                [torch.tensor(1.0), torch.tensor(2.0), torch.tensor([])]
            ),
        )

    @torch.inference_mode()
    def test_default_nested_tensor(self):
        self.assertRaises(TypeError, lambda: torch.nested.nested_tensor())
        default_nested_tensor = torch.nested.nested_tensor([])
        default_tensor = torch.tensor([])
        # self.assertEqual(default_nested_tensor.nested_dim(), 1)
        # self.assertEqual(default_nested_tensor.nested_size(), ())
        self.assertEqual(default_nested_tensor.dim(), default_tensor.dim())
        self.assertEqual(default_nested_tensor.layout, default_tensor.layout)
        self.assertEqual(default_nested_tensor.device, default_tensor.device)
        self.assertEqual(default_nested_tensor.dtype, default_tensor.dtype)
        self.assertEqual(
            default_nested_tensor.requires_grad, default_tensor.requires_grad
        )
        self.assertIsNone(default_tensor.grad)
        # TODO: Re-enable once we have a performance driven
        # use case and implementation.
        # self.assertEqual(default_nested_tensor.is_pinned(),
        #                  default_tensor.is_pinned())

    @torch.inference_mode()
    def test_dim(self):
        for constructor in _iter_constructors():
            a1 = constructor([])
            self.assertEqual(a1.dim(), 1)
            a1 = constructor([torch.tensor(3.0)])
            self.assertEqual(a1.dim(), 1)
            a1 = constructor([torch.tensor([1, 2, 3, 4])])
            self.assertEqual(a1.dim(), 2)

    @unittest.skipIf(IS_FBCODE, "numel is not virtual in fbcode.")
    @torch.inference_mode()
    def test_numel(self):
        for constructor in _iter_constructors():
            a1 = constructor([])
            self.assertEqual(a1.numel(), 0)
            a1 = constructor([torch.tensor(3.0), torch.tensor(4.0)])
            self.assertEqual(a1.numel(), 2)
            a1 = constructor([torch.randn(2, 2, 2)])
            self.assertEqual(a1.numel(), 8)
            a1 = constructor([torch.randn([1, 2, 3]), torch.randn(3, 2, 1)])
            self.assertEqual(a1.numel(), 12)
            a1 = constructor([torch.randn([1, 1, 3]), torch.randn(3, 2, 4)])
            self.assertEqual(a1.numel(), 27)
            a1 = constructor([torch.randn([5, 5, 5]), torch.randn(6, 6, 6)])
            self.assertEqual(a1.numel(), 341)

            # Interesting edge case
            a1 = constructor([torch.randn([1, 2, 3]), torch.randn(1, 2, 0)])
            self.assertEqual(a1.numel(), 6)

    @torch.inference_mode()
    def test_size(self):
        for constructor in _iter_constructors():
            a1 = constructor([])
            self.assertRaisesRegex(
                RuntimeError,
                "NestedTensorImpl doesn't support sizes",
                lambda: a1.size(),
            )

    def test_size_dim(self):
        a = torch.nested.nested_tensor([])
        self.assertEqual(a.size(0), 0)

        a = torch.nested.nested_tensor([torch.tensor(1)])
        self.assertEqual(a.size(0), 1)

        a = torch.nested.nested_tensor([torch.tensor(1), torch.tensor(2)])
        self.assertEqual(a.size(0), 2)

        a = torch.nested.nested_tensor([torch.rand(1, 2), torch.rand(1, 8)])
        self.assertEqual(a.size(0), 2)
        self.assertEqual(a.size(1), 1)
        self.assertRaisesRegex(
            RuntimeError,
            "Given dimension 2 is irregular and does not have a size",
            lambda: a.size(2),
        )

        a = torch.nested.nested_tensor([torch.rand(3, 4), torch.rand(5, 4)])
        self.assertEqual(a.size(0), 2)
        self.assertRaisesRegex(
            RuntimeError,
            "Given dimension 1 is irregular and does not have a size",
            lambda: a.size(1),
        )
        self.assertEqual(a.size(2), 4)

    @unittest.skipIf(IS_FBCODE, "stride is not virtual in fbcode.")
    @torch.inference_mode()
    def test_stride(self):
        for constructor in _iter_constructors():
            a1 = constructor([])
            self.assertRaisesRegex(
                RuntimeError,
                "NestedTensorImpl doesn't support strides",
                lambda: a1.stride(),
            )

    @unittest.skipIf(IS_FBCODE, "is_contiguous is not virtual in fbcode.")
    @torch.inference_mode()
    def test_is_contiguous(self):
        # Test empty case
        nt_empty = torch.nested.nested_tensor([])
        assert nt_empty.is_contiguous()
        self.assertEqual(nt_empty, nt_empty.contiguous())

        nt_contiguous, nt_noncontiguous = random_nt_noncontiguous_pair((2, 3, 6, 7))

        # Test contiguous case
        assert nt_contiguous.is_contiguous()
        self.assertEqual(nt_contiguous, nt_contiguous.contiguous())

        # Test non_contiguous case
        assert not nt_noncontiguous.is_contiguous()
        self.assertEqual(nt_contiguous, nt_noncontiguous.contiguous())

        # Test querying by memory_format
        self.assertTrue(
            nt_contiguous.is_contiguous(memory_format=torch.contiguous_format)
        )
        self.assertTrue(
            not nt_noncontiguous.is_contiguous(memory_format=torch.contiguous_format)
        )

    @torch.inference_mode()
    def test_repr_string(self):
        a = torch.nested.nested_tensor([])
        expected = "nested_tensor([\n\n])"
        self.assertEqual(str(a), expected)
        self.assertEqual(repr(a), expected)

        a = torch.nested.nested_tensor([torch.tensor(1.0)])
        expected = "nested_tensor([\n  tensor(1.)\n])"
        self.assertEqual(str(a), expected)
        self.assertEqual(repr(a), expected)

        a = torch.nested.nested_tensor([torch.tensor([[1, 2]]), torch.tensor([[4, 5]])])
        expected = "nested_tensor([\n  tensor([[1, 2]]),\n  tensor([[4, 5]])\n])"
        self.assertEqual(str(a), expected)
        self.assertEqual(repr(a), expected)

    def test_to_padded_tensor_on_empty_tensor(self):
        nt = torch.nested.nested_tensor([])
        empty = torch.nested.to_padded_tensor(nt, 4)
        self.assertEqual(empty, torch.tensor([]))

    def test_nested_namespace(self):
        nt = torch.nested.nested_tensor([torch.randn(2, 3), torch.randn(4, 5)])
        result = nt.to_padded_tensor(4)
        nested_namespace_result = torch.nested.to_padded_tensor(nt, 4)
        self.assertEqual(result, nested_namespace_result)

    def test_to(self):
        ntensors = 4
        nt = random_nt(torch.device("cpu"), torch.float32, ntensors, (4, 4))

        def test_copy_behavior(t, non_blocking=False):
            self.assertIs(t, t.to(t, non_blocking=non_blocking))
            self.assertIs(t, t.to(t.dtype, non_blocking=non_blocking))
            self.assertIs(t, t.to(torch.empty_like(t), non_blocking=non_blocking))
            self.assertIsNot(t, t.to(t, non_blocking=non_blocking, copy=True))
            self.assertIsNot(t, t.to(t.dtype, non_blocking=non_blocking, copy=True))
            self.assertIsNot(
                t, t.to(torch.empty_like(t), non_blocking=non_blocking, copy=True)
            )

            devices = [t.device]
            if t.device.type == "cuda":
                if t.device.index == -1:
                    devices.append(f"cuda:{torch.cuda.current_device()}")
                elif t.device.index == torch.cuda.current_device():
                    devices.append("cuda")
            for device in devices:
                self.assertIs(t, t.to(device, non_blocking=non_blocking))
                self.assertIs(t, t.to(device, t.dtype, non_blocking=non_blocking))
                self.assertIsNot(t, t.to(device, non_blocking=non_blocking, copy=True))
                self.assertIsNot(
                    t, t.to(device, t.dtype, non_blocking=non_blocking, copy=True)
                )

        test_copy_behavior(nt)
        self.assertEqual(nt.device, nt.to("cpu").device)
        self.assertEqual(nt.device, nt.to("cpu", dtype=torch.float32).device)
        self.assertIs(torch.float32, nt.to("cpu", dtype=torch.float32).dtype)
        self.assertEqual(nt.device, nt.to(torch.float32).device)
        self.assertIs(torch.float32, nt.to(dtype=torch.float32).dtype)

        def test_data_ptr(getter):
            self.assertEqual(getter(nt), getter(nt.to("cpu")))
            self.assertEqual(
                getter(nt), getter(nt.to(dtype=nt.dtype, device=nt.device, copy=False))
            )
            self.assertEqual(getter(nt), getter(nt.to("cpu", copy=False)))
            self.assertNotEqual(getter(nt), getter(nt.to("cpu", copy=True)))

        test_data_ptr(lambda nt: nt.data_ptr())

        if torch.cuda.is_available():
            for non_blocking in [True, False]:
                for cuda in [
                    "cuda",
                    "cuda:0" if torch.cuda.device_count() == 1 else "cuda:1",
                ]:
                    nt2 = random_nt(cuda, torch.float32, ntensors, (4, 4))
                    test_copy_behavior(nt2, non_blocking)
                    self.assertEqual(
                        nt2.device, nt2.to(cuda, non_blocking=non_blocking).device
                    )
                    self.assertEqual(
                        nt.device, nt2.to("cpu", non_blocking=non_blocking).device
                    )
                    self.assertEqual(
                        nt2.device, nt.to(cuda, non_blocking=non_blocking).device
                    )
                    self.assertIs(
                        torch.int32,
                        nt2.to(
                            "cpu", dtype=torch.int32, non_blocking=non_blocking
                        ).dtype,
                    )
                    self.assertEqual(
                        nt.device,
                        nt2.to(
                            "cpu", dtype=torch.int32, non_blocking=non_blocking
                        ).device,
                    )
                    self.assertIs(torch.int32, nt2.to(dtype=torch.int32).dtype)
                    self.assertEqual(nt2.device, nt2.to(dtype=torch.int32).device)

    def test_copy_(self):
        ntensors = 4
        nt = random_nt(torch.device("cpu"), torch.float32, ntensors, (4, 4))
        nt_copy = torch.empty_like(nt)
        nt_copy.copy_(nt)

        for nt_ub, nt_copy_ub in zip(nt.unbind(), nt_copy):
            self.assertEqual(nt_ub, nt_copy_ub)

        nt_error = torch.nested.nested_tensor([torch.tensor([0, 0])])
        self.assertRaisesRegex(
            RuntimeError,
            "copy_ only supports tensors that are the same size for Nested implementations",
            lambda: nt_error.copy_(nt),
        )

        if torch.cuda.is_available():
            nt = random_nt(torch.device("cuda"), torch.float32, ntensors, (4, 4))
            nt_copy = torch.empty_like(nt, device=torch.device("cpu"))
            nt_copy.copy_(nt, non_blocking=True)
            torch.cuda.current_stream(torch.cuda.current_device()).synchronize()
            for nt_ub, nt_copy_ub in zip(nt.unbind(), nt_copy):
                self.assertEqual(nt_ub, nt_copy_ub)

            nt_copy = torch.empty_like(nt, device=torch.device("cpu"))
            nt_copy.copy_(nt, non_blocking=False)
            for nt_ub, nt_copy_ub in zip(nt.unbind(), nt_copy):
                self.assertEqual(nt_ub, nt_copy_ub)

    def test_fill_(self):
        ntensors = 4
        nt = random_nt(torch.device("cpu"), torch.float32, ntensors, (4, 4))
        nt.fill_(10.0)
        for nt_ub in nt.unbind():
            t = torch.empty_like(nt_ub)
            t.fill_(10.0)
            self.assertEqual(nt_ub, t)

        fill_tensor = torch.tensor([11.0])
        self.assertRaisesRegex(
            RuntimeError,
            "fill_ only supports 0-dimension value tensor",
            lambda: nt.fill_(fill_tensor),
        )

        nt.fill_(fill_tensor[0])
        for nt_ub in nt.unbind():
            t = torch.empty_like(nt_ub)
            t.fill_(11.0)
            self.assertEqual(nt_ub, t)

    def test_zero_(self):
        ntensors = 4
        nt = random_nt(torch.device("cpu"), torch.float32, ntensors, (4, 4))
        nt.zero_()
        for nt_ub in nt.unbind():
            t = torch.empty_like(nt_ub)
            t.fill_(0.0)
            self.assertEqual(nt_ub, t)

    @parametrize(
        "func",
        [torch.ones_like, torch.zeros_like, torch.randn_like],
        name_fn=lambda f: f.__name__,
    )
    def test_like_functions(self, func):
        ntensors = 4
        nt = random_nt(torch.device("cpu"), torch.float32, ntensors, (4, 4))
        torch.manual_seed(1)
        nt_like = func(nt)

        torch.manual_seed(1)
        for nt_ub in nt_like.unbind():
            t_like = func(nt_ub)
            self.assertEqual(nt_ub, t_like)

    def test_cat(self):
        # dim=0 success case
        # No constraints on ragged structures matching.
        x = random_nt_from_dims([5, None, 10])
        y = random_nt_from_dims([3, 4, None])
        output = torch.cat([x, y], dim=0)
        for out_component, xy_component in zip(
            output.unbind(), itertools.chain(x.unbind(), y.unbind())
        ):
            self.assertEqual(out_component, xy_component)

        # dim=-1 success case
        # shape (B, *, D)
        x = random_nt_from_dims([5, None, 10])
        # shape (B, *, D'); same structure as x but dim=-1 differs
        y = random_nt_from_similar(x, dims=[-1, -1, 8])
        # should be shape (B, *, D + D') when supported
        output = torch.cat([x, y], dim=-1)
        for out_component, x_component, y_component in zip(
            output.unbind(), x.unbind(), y.unbind()
        ):
            self.assertEqual(
                out_component, torch.cat([x_component, y_component], dim=-1)
            )

        # dim between 0 and -1 success case
        x = random_nt_from_dims([5, None, 2, 3])
        # same structure as x but dim=2 differs
        y = random_nt_from_similar(x, dims=[-1, -1, 4, -1])
        output = torch.cat([x, y], dim=2)
        for out_component, x_component, y_component in zip(
            output.unbind(), x.unbind(), y.unbind()
        ):
            self.assertEqual(
                out_component, torch.cat([x_component, y_component], dim=1)
            )

        # error case: mixed NT / dense inputs
        x = random_nt_from_dims([5, None, 2])
        y = torch.randn(5, 3, 2)
        with self.assertRaisesRegex(
            RuntimeError, "expected each tensor in given list to be nested"
        ):
            torch.cat([x, y], dim=-1)

        # error case: NTs with different dims
        x = random_nt_from_dims([5, None, 2])
        y = random_nt_from_dims([5, None, 2, 3])
        with self.assertRaisesRegex(
            RuntimeError,
            "expected all nested tensors to have matching ragged structures outside of the concatenated dim",
        ):
            torch.cat([x, y], dim=-1)

        # error case: non-contiguous NT
        x, y = random_nt_noncontiguous_pair((2, 3, 4), dtype=torch.float32)
        # transpose to put ragged dim next to batch dim
        x, y = x.transpose(-2, -1), y.transpose(-2, -1)
        with self.assertRaisesRegex(
            RuntimeError, "only contiguous nested tensors are supported"
        ):
            torch.cat([x, y], dim=-1)

        # error case: multiple ragged dims in inputs
        x = random_nt_from_dims([5, None, None, 2])
        y = random_nt_from_similar(x)
        with self.assertRaisesRegex(
            RuntimeError,
            "only nested tensors with a single ragged dim next to the batch dim are supported",
        ):
            torch.cat([x, y], dim=-1)

        # error case: ragged dim not next to batch dim
        x = random_nt_from_dims([5, 2, None])
        y = random_nt_from_similar(x)
        with self.assertRaisesRegex(
            RuntimeError,
            "only nested tensors with a single ragged dim next to the batch dim are supported",
        ):
            torch.cat([x, y], dim=1)

        # error case: NTs with different batch sizes
        x = random_nt_from_dims([5, None, 2])
        y = random_nt_from_dims([3, None, 2])
        with self.assertRaisesRegex(
            RuntimeError,
            "expected all nested tensors to have matching ragged structures outside of the concatenated dim",
        ):
            torch.cat([x, y], dim=-1)

        # error case: NTs with different ragged structures
        x = torch.nested.nested_tensor(
            [
                torch.randn(2, 6),
                torch.randn(4, 6),
                torch.randn(5, 6),
            ]
        )
        y = torch.nested.nested_tensor(
            [
                torch.randn(5, 6),
                torch.randn(4, 6),
                torch.randn(2, 6),
            ]
        )
        with self.assertRaisesRegex(
            RuntimeError,
            "expected all nested tensors to have matching ragged structures outside of the concatenated dim",
        ):
            torch.cat([x, y], dim=-1)


@markDynamoStrictTest
class TestNestedTensorDeviceType(NestedTensorTestCase):
    # Helper function to generate a pair of random nested tensors
    # the 2 nested tensors have same shapes
    def random_nt_pair(self, device, dtype, num_tensors, max_dims):
        ts1 = []
        ts2 = []
        for _ in range(num_tensors):
            tensor_dims = tuple(
                [
                    torch.randint(low=0, high=max_dim, size=(1,)).item()
                    for max_dim in max_dims
                ]
            )
            t1 = torch.randn(tensor_dims, device=device, dtype=dtype)
            t2 = torch.randn(tensor_dims, device=device, dtype=dtype)
            ts1.append(t1)
            ts2.append(t2)
        return (
            torch.nested.nested_tensor(ts1, device=device, dtype=dtype),
            torch.nested.nested_tensor(ts2, device=device, dtype=dtype),
        )

    @dtypes(*floating_types_and_half())
    def test_detach(self, device, dtype):
        a = torch.randn(2, 4, device=device, dtype=dtype, requires_grad=False)
        b = torch.randn(5, 4, device=device, dtype=dtype, requires_grad=False)
        x = torch.nested.nested_tensor([a, b], requires_grad=True)

        x_detach = x.detach()

        z = x_detach * 4
        self.assertFalse(x_detach.requires_grad)
        self.assertFalse(z.requires_grad)

        a = torch.randn(2, 4, device=device, dtype=dtype, requires_grad=True)
        b = torch.randn(5, 4, device=device, dtype=dtype, requires_grad=True)
        x = torch.nested.as_nested_tensor([a, b])

        y = x * 2
        y = y.detach()
        self.assertFalse(y.requires_grad)
        self.assertIsNone(y.grad_fn)

        z = x + y
        torch.nested.to_padded_tensor(z, 0).sum().backward()
        # This is an incorrect gradient, but we assume that's what the user
        # wanted. detach() is an advanced option.
        self.assertEqual(a.grad, torch.ones(2, 4, device=device, dtype=dtype))
        self.assertEqual(b.grad, torch.ones(5, 4, device=device, dtype=dtype))

    @dtypes(torch.float, torch.double, torch.half)
    @parametrize("requires_grad", [False, True])
    @parametrize("weights_only", [False, True])
    def test_serialization(self, device, dtype, requires_grad, weights_only):
        def compare_metadata(nt1, nt2):
            self.assertEqual(nt1._nested_tensor_size(), nt2._nested_tensor_size())
            self.assertEqual(nt1._nested_tensor_strides(), nt2._nested_tensor_strides())
            self.assertEqual(
                nt1._nested_tensor_storage_offsets(),
                nt2._nested_tensor_storage_offsets(),
            )

        nt_contiguous, nt_noncontiguous = random_nt_noncontiguous_pair((2, 3, 6, 7))
        for a in [nt_contiguous, nt_noncontiguous]:
            buffer = io.BytesIO()
            serialized = torch.save(a, buffer)
            buffer.seek(0)
            b = torch.load(buffer, weights_only=weights_only)
            # should be both conceptually equal and metadata equivalent
            self.assertEqual(a, b)
            compare_metadata(a, b)
            # should be conceptually equal but not necessarily metadata equivalent
            self.assertEqual(b, nt_contiguous)
            self.assertEqual(b, nt_noncontiguous)

    @dtypes(torch.float, torch.float16, torch.double)
    def test_unbind_noncontiguous(self, device, dtype):
        nt_contiguous, nt_noncontiguous = random_nt_noncontiguous_pair(
            (2, 3, 6, 7), device, dtype
        )
        ub_contiguous = nt_contiguous.unbind()
        ub_noncontiguous = nt_noncontiguous.unbind()
        self.assertEqual(len(ub_contiguous), len(ub_noncontiguous))
        n = len(ub_contiguous)
        for i in range(n):
            self.assertEqual(ub_contiguous[i], ub_noncontiguous[i])

    @dtypes(torch.float)
    @skipMeta
    def test_to_then_from_padded_tensor_no_transform0213(self, device, dtype):
        t = torch.randn(4, 4, 4, device=device, dtype=dtype)
        ts = list(torch.unbind(t))
        ts[0] = ts[0][:-1]
        nt = torch.nested.nested_tensor(ts, device=device, dtype=dtype)
        padded = torch.nested.to_padded_tensor(nt, 0)

        nt_to = torch._nested_from_padded_and_nested_example(padded, nt)

        for t1, t2 in zip(nt.unbind(), nt_to.unbind()):
            self.assertEqual(t1, t2)
        self.assertEqual(nt.device, nt_to.device)

    @dtypes(torch.float)
    @dtypesIfCUDA(torch.float, torch.half)
    @skipMeta
    @torch.inference_mode()
    def test_layer_norm(self, device, dtype):
        def _test(size):
            # Simple shapes test
            t0 = torch.randn(2, size, device=device, dtype=dtype, requires_grad=False)
            t1 = torch.randn(2, size, device=device, dtype=dtype, requires_grad=False)
            ts = [t0, t1, t0, t1]
            nt = torch.nested.nested_tensor(ts, device=device, dtype=dtype)
            layer_norm = torch.nn.LayerNorm(size, device=device, dtype=dtype)
            nt_result = layer_norm(nt)
            for nt_subresult, t in zip(nt_result.unbind(), ts):
                t_result = layer_norm(t.reshape(1, -1, size).squeeze(0))
                self.assertEqual(nt_subresult, t_result)

            # More complex nt test with different lengths for each tensor
            t0 = torch.randn(4, size, device=device, dtype=dtype, requires_grad=False)
            t1 = torch.randn(10, size, device=device, dtype=dtype, requires_grad=False)
            t2 = torch.randn(7, size, device=device, dtype=dtype, requires_grad=False)
            ts = [t0, t1, t2, t0, t2]
            nt = torch.nested.nested_tensor(ts, device=device, dtype=dtype)
            layer_norm = torch.nn.LayerNorm(size, device=device, dtype=dtype)
            nt_result = layer_norm(nt)
            for nt_subresult, t in zip(nt_result.unbind(), ts):
                t_result = layer_norm(t.reshape(1, -1, size).squeeze(0))
                self.assertEqual(nt_subresult, t_result)

            if size <= 128:
                # Test with multidimensional tensors after irregular dim
                # (run only with smaller dimensions to ensure fast execution)
                t0 = torch.randn(
                    4, size, size, 4, device=device, dtype=dtype, requires_grad=False
                )
                t1 = torch.randn(
                    10, size, size, 4, device=device, dtype=dtype, requires_grad=False
                )
                t2 = torch.randn(
                    7, size, size, 4, device=device, dtype=dtype, requires_grad=False
                )
                ts = [t0, t1, t2, t0, t2]
                nt = torch.nested.nested_tensor(ts, device=device, dtype=dtype)
                layer_norm = torch.nn.LayerNorm(
                    (size, size, 4), device=device, dtype=dtype
                )
                nt_result = layer_norm(nt)
                for nt_subresult, t in zip(nt_result.unbind(), ts):
                    t_result = layer_norm(t.reshape(1, -1, size, size, 4).squeeze(0))
                    self.assertEqual(nt_subresult, t_result)

                # Test where the normalizing dimensions are not all
                layer_norm = torch.nn.LayerNorm((size, 4), device=device, dtype=dtype)
                nt_result = layer_norm(nt)
                for nt_subresult, t in zip(nt_result.unbind(), ts):
                    t_result = layer_norm(t.reshape(1, -1, size, size, 4).squeeze(0))
                    self.assertEqual(nt_subresult, t_result)

        for size in (1024, 1023, 513, 512, 256, 128, 2, 4, 32):
            _test(size)

    @dtypes(torch.float)
    @dtypesIfCUDA(torch.float, torch.half)
    @skipMeta
    @torch.inference_mode()
    def test_layer_norm_breaking(self, device, dtype):
        size = 128
        t0 = torch.randn(
            4, size, size, 4, device=device, dtype=dtype, requires_grad=False
        )
        t1 = torch.randn(
            10, size, size, 4, device=device, dtype=dtype, requires_grad=False
        )
        t2 = torch.randn(
            7, size, size, 4, device=device, dtype=dtype, requires_grad=False
        )
        ts = [t0, t1, t2, t0, t2]
        nt = torch.nested.nested_tensor(ts, device=device, dtype=dtype)
        layer_norm = torch.nn.LayerNorm((4, size, size, 4), device=device, dtype=dtype)
        self.assertRaisesRegex(
            RuntimeError,
            "normalized_shape extends into irregular dimensions for the nested tensor",
            lambda: layer_norm(nt),
        )
        layer_norm = torch.nn.LayerNorm((size + 1, size, 4), device=device, dtype=dtype)
        self.assertRaisesRegex(
            RuntimeError,
            "The shape at dimension 0",
            lambda: layer_norm(nt),
        )

    @parametrize("layout", [torch.strided, torch.jagged], name_fn=layout_name)
    def test_embedding(self, device, layout):
        inputs = [
            torch.randint(100, (L,), device=device, dtype=torch.int64)
            for L in torch.randint(5, 50, (8,))
        ]
        x = torch.nested.nested_tensor(
            inputs, device=device, dtype=torch.int64, layout=layout
        )
        emb = torch.nn.Embedding(100, 8, device=device)
        y = emb(x)

        @torch._dynamo.disable
        def check(inputs, y):
            ys = y.unbind()
            for i, inp in enumerate(inputs):
                self.assertEqual(emb(inp), ys[i])

        check(inputs, y)

    @skipMeta
    @torch.inference_mode()
    @dtypes(*floating_types_and_half())
    def test_masked_fill(self, device, dtype):
        # nested tensor * nested tensor
        (nt, mask) = self.random_nt_pair(device, dtype, 4, (4, 4))
        mask = torch.nested.nested_tensor([m < 0 for m in mask.unbind()])
        ref = torch.nested.nested_tensor(
            [t.masked_fill(m, 0) for (t, m) in zip(nt.unbind(), mask.unbind())]
        )
        out = nt.masked_fill(mask, 0)
        self.assertEqual(ref, out)

    @dtypes(torch.float, torch.float16)
    def test_to_padded_tensor_simple(self, device, dtype):
        t = torch.randn(4, 4, 4, device=device, dtype=dtype)
        ts = list(torch.unbind(t))
        ts[0] = ts[0][:-1]
        nt = torch.nested.nested_tensor(ts, device=device, dtype=dtype)
        for padding_value in (0, 1):
            padded = torch.nested.to_padded_tensor(nt, padding_value)

            correct_output = t.clone()
            if padding_value == 0:
                correct_output[0][-1] = torch.zeros_like(correct_output[0][-1])
            else:
                correct_output[0][-1] = torch.ones_like(correct_output[0][-1])

            self.assertEqual(padded, correct_output)
            self.assertEqual(padded.device, torch.device(device))
            self.assertEqual(padded.dtype, dtype)

    @dtypes(torch.float, torch.float16)
    def test_to_padded_tensor_output_size(self, device, dtype):
        t = torch.randn(4, 4, 4, device=device, dtype=dtype)
        output_size = (4, 6, 5)
        ts = list(torch.unbind(t))
        ts[0] = ts[0][:-1]
        nt = torch.nested.nested_tensor(ts, device=device, dtype=dtype)
        for padding_value in (0, 1):
            padded = torch.nested.to_padded_tensor(
                nt, padding_value, output_size=output_size
            )
            correct_output = (
                torch.ones(output_size, device=device, dtype=dtype) * padding_value
            )
            correct_output[:4:, :4, :4] = t.clone()
            if padding_value == 0:
                correct_output[0][3] = torch.zeros_like(correct_output[0][3])
            else:
                correct_output[0][3] = torch.ones_like(correct_output[0][3])

            self.assertEqual(padded, correct_output)
            self.assertEqual(padded.device, torch.device(device))
            self.assertEqual(padded.dtype, dtype)

    @dtypes(torch.float, torch.float16, torch.double)
    def test_to_padded_tensor_dim2(self, device, dtype):
        ts = [
            torch.randn(160, device=device, dtype=dtype),
            torch.randn(1240, device=device, dtype=dtype),
            torch.randn(2400, device=device, dtype=dtype),
        ]
        nt = torch.nested.nested_tensor(ts, device=device, dtype=dtype)
        pad = 42
        correct_output = []
        for t in ts:
            next_output = torch.ones_like(ts[2]) * pad
            correct_output.append(next_output)
            next_output[: t.size(0)].copy_(t)
        correct_output = torch.stack(correct_output)
        padded = torch.nested.to_padded_tensor(nt, pad)
        self.assertEqual(padded, correct_output)

    @dtypes(torch.float, torch.float16, torch.double)
    def test_to_padded_tensor_dim3(self, device, dtype):
        ts = [
            torch.randn(16, 21, device=device, dtype=dtype),
            torch.randn(24, 32, device=device, dtype=dtype),
            torch.randn(40, 53, device=device, dtype=dtype),
        ]
        nt = torch.nested.nested_tensor(ts, device=device, dtype=dtype)
        pad = 42
        correct_output = []
        for t in ts:
            next_output = torch.ones_like(ts[2]) * pad
            correct_output.append(next_output)
            next_output[: t.size(0), : t.size(1)].copy_(t)
        correct_output = torch.stack(correct_output)
        padded = torch.nested.to_padded_tensor(nt, pad)
        self.assertEqual(padded, correct_output)

    @dtypes(torch.float, torch.float16, torch.double)
    def test_to_padded_tensor_dim4(self, device, dtype):
        ts = [
            torch.randn(16, 21, 13, device=device, dtype=dtype),
            torch.randn(24, 32, 14, device=device, dtype=dtype),
            torch.randn(40, 53, 16, device=device, dtype=dtype),
        ]
        nt = torch.nested.nested_tensor(ts, device=device, dtype=dtype)
        pad = 42
        correct_output = []
        for t in ts:
            next_output = torch.ones_like(ts[2]) * pad
            correct_output.append(next_output)
            next_output[: t.size(0), : t.size(1), : t.size(2)].copy_(t)
        correct_output = torch.stack(correct_output)
        padded = torch.nested.to_padded_tensor(nt, pad)
        self.assertEqual(padded, correct_output)

    # TODO: test noncontiguous to_padded_tensor
    # For now this tests the functionality of noncontiguous_to_padded_tensor
    # and the error message of to_padded_tensor
    # since to_padded_tensor does not support noncontiguous buffer yet
    @dtypes(torch.float, torch.float16, torch.double)
    @torch.inference_mode()
    def test_to_padded_tensor_noncontiguous(self, device, dtype):
        nt_contiguous, nt_noncontiguous = random_nt_noncontiguous_pair(
            (2, 3, 6, 7), device, dtype
        )
        # test noncontiguous_to_padded_tensor functionality
        self.assertEqual(
            torch.nested.to_padded_tensor(nt_contiguous, 0.0),
            noncontiguous_to_padded_tensor(nt_noncontiguous),
        )
        # test to_padded_tensor error message
        self.assertRaisesRegex(
            RuntimeError,
            r"for now to_padded_tensor only supports contiguous nested tensor",
            lambda: torch.nested.to_padded_tensor(nt_noncontiguous, 0.0),
        )

    @skipMeta
    def test_device_checks(self, device):
        nt = torch.nested.nested_tensor([], device=device)
        is_cuda = "cuda" in str(device)
        self.assertEqual(nt.is_cuda, is_cuda)

    @dtypes(torch.float, torch.float16, torch.double)
    def test_nested_tensor_indexing(self, device, dtype):
        # edge case: empty nested tensor
        nt0 = torch.nested.nested_tensor([])
        self.assertRaises(IndexError, lambda: nt0[0])
        # normal case
        x0 = torch.randn((2, 5), device=device, dtype=dtype)
        x1 = torch.randn((3, 4), device=device, dtype=dtype)
        nt = torch.nested.nested_tensor([x0, x1])
        # single index: only support integer in the batch dimension
        self.assertEqual(nt[0], x0)
        self.assertEqual(nt[-1], x1)
        self.assertRaises(IndexError, lambda: nt[2])
        self.assertRaises(IndexError, lambda: nt[-3])
        self.assertRaises(NotImplementedError, lambda: nt[:])
        self.assertEqual(nt[...], nt)
        # tuple of indices: only support integer in the batch dimension
        #                 + all possible indexing in the original tensor dimensions
        self.assertEqual(nt[0, 0, 0], x0[0, 0])
        self.assertEqual(nt[0, 1, :], x0[1, :])
        self.assertEqual(nt[1, ...], x1)
        self.assertRaises(IndexError, lambda: nt[1, 4, 2])
        self.assertRaises(NotImplementedError, lambda: nt[:, 1, 1])
        # test select on non-batch dimensions
        self.assertEqual(nt.select(1, 0)[0], x0.select(0, 0))
        self.assertEqual(nt.select(1, 0)[1], x1.select(0, 0))
        self.assertRaises(IndexError, lambda: nt.select(1, 3))
        self.assertEqual(nt.select(2, 0)[0], x0.select(1, 0))
        self.assertEqual(nt.select(2, 0)[1], x1.select(1, 0))
        self.assertRaises(IndexError, lambda: nt.select(2, 5))
        # make sure indexing returns a view
        nt[0].fill_(100.0)
        answer = torch.tensor(100.0, device=device, dtype=dtype).expand((2, 5))
        self.assertEqual(nt[0], answer)
        nt[1, 1, :].fill_(200.0)
        answer = torch.tensor(200.0, device=device, dtype=dtype).expand(4)
        self.assertEqual(nt[1, 1, :], answer)

        # Test that indexing works when requires_grad_(True)
        # previously this was failing because the backward kernel for select.int uses .sizes()
        nt = torch.nested.nested_tensor([x0, x1]).requires_grad_(True)
        self.assertEqual(nt[0], x0)
        self.assertEqual(nt[-1], x1)
        grad_x0 = torch.randn((2, 5), device=device, dtype=dtype)
        nt[0].backward(grad_x0)
        expected_grad = torch.nested.nested_tensor(
            [grad_x0, torch.zeros((3, 4), device=device, dtype=dtype)]
        )
        self.assertEqual(nt.grad, expected_grad)

    @parametrize(
        "func",
        [
            subtest(torch.nn.functional.relu, name="relu"),
            subtest(torch.nn.functional.relu_, name="relu_"),
            subtest(torch.nn.functional.gelu, name="gelu"),
            subtest(torch._C._nn.gelu_, name="gelu_"),
            subtest(torch.tanh, name="tanh"),
            subtest(torch.tanh_, name="tanh_"),
            subtest(torch.neg, name="neg"),
            subtest(torch.nn.functional.silu, name="silu"),
            subtest(partial(torch.nn.functional.silu, inplace=True), name="silu_"),
            subtest(torch.abs, name="abs"),
            subtest(torch.abs_, name="abs_"),
            subtest(torch.sgn, name="sgn"),
            subtest(torch.logical_not, name="logical_not"),
            subtest(torch.sin, name="sin"),
            subtest(torch.cos, name="cos"),
        ],
    )
    def test_activations(self, device, func):
        nt, nt_noncontiguous = random_nt_noncontiguous_pair(
            (2, 3, 6, 7), device=device, dtype=torch.float32
        )
        nested_result = func(nt)
        self.assertTrue(nested_result.is_nested)
        for t, t_res in zip(nt.unbind(), nested_result.unbind()):
            self.assertEqual(func(t), t_res)
        self.assertRaisesRegex(
            RuntimeError,
            "NestedTensor must be contiguous to get buffer.",
            lambda: func(nt_noncontiguous),
        )

    @parametrize("func", [subtest(torch.ge, name="ge"), subtest(torch.eq, name="eq")])
    def test_binary_ops_with_scalar(self, device, func):
        nt_contiguous, nt_noncontiguous = random_nt_noncontiguous_pair(
            (2, 3, 6, 7), device=device, dtype=torch.float32
        )
        scalar = 0.0

        # should work regardless of contiguity
        for nt in (nt_contiguous, nt_noncontiguous):
            nested_result = func(nt, scalar)
            self.assertTrue(nested_result.is_nested)
            for t, t_res in zip(nt.unbind(), nested_result.unbind()):
                self.assertEqual(func(t, scalar), t_res)

    @dtypes(*floating_types_and_half())
    def test_nested_tensor_chunk(self, device, dtype):
        # Transformer use case
        a = torch.randn(3, 3 * 4, device=device, dtype=dtype)
        b = torch.randn(2, 3 * 4, device=device, dtype=dtype)
        c = torch.randn(1, 3 * 4, device=device, dtype=dtype)
        a_chunks = a.chunk(3, dim=-1)
        b_chunks = b.chunk(3, dim=-1)
        c_chunks = c.chunk(3, dim=-1)

        a_nt = [a_chunks[0], b_chunks[0], c_chunks[0]]
        b_nt = [a_chunks[1], b_chunks[1], c_chunks[1]]
        c_nt = [a_chunks[2], b_chunks[2], c_chunks[2]]

        nt = torch.nested.nested_tensor([a, b, c])
        chunked = nt.chunk(3, dim=-1)

        self.assertEqual(chunked[0], torch.nested.nested_tensor(a_nt))
        self.assertEqual(chunked[1], torch.nested.nested_tensor(b_nt))
        self.assertEqual(chunked[2], torch.nested.nested_tensor(c_nt))

        for chunk in chunked:
            self.assertFalse(chunk.is_contiguous())

        # Failure chunking on ragged dimensions
        self.assertRaisesRegex(
            RuntimeError,
            "Chunk for nested tensors is currently only supported for the last dimension.",
            lambda: torch.chunk(nt, 5, dim=1),
        )
        self.assertRaisesRegex(
            RuntimeError,
            "Chunk for nested tensors is currently only supported for the last dimension.",
            lambda: torch.chunk(nt, 5, dim=0),
        )

        # Failure on non-contiguous nt
        _, nt_noncontiguous = random_nt_noncontiguous_pair((2, 3), device, dtype)
        self.assertRaisesRegex(
            RuntimeError,
            "chunk expects `self` to be contiguous.",
            lambda: torch.chunk(nt_noncontiguous, 5, dim=-1),
        )

        # Failure when calling non divisible n_chunks
        self.assertRaisesRegex(
            RuntimeError,
            "Chunk for nested tensors is only supported for "
            "nested tensors with trailing dimension divisible by chunks.",
            lambda: torch.chunk(nt, 5, dim=-1),
        )

        # Failure when calling backward on a chunk
        a = torch.randn(3, 3 * 4, device=device, dtype=dtype, requires_grad=True)
        b = torch.randn(2, 3 * 4, device=device, dtype=dtype, requires_grad=True)
        nt_grad = torch.nested.as_nested_tensor([a, b])
        chunked = torch.chunk(nt_grad, 2, dim=-1)
        self.assertRaisesRegex(
            RuntimeError,
            "Nested Strided Tensor doesn't support chunk backward.",
            lambda: chunked[0].backward(chunked[0].clone()),
        )

    @dtypes(*floating_types_and_half())
    def test_nested_tensor_split_with_sizes(self, device, dtype):
        a = torch.randn(3, 20, device=device, dtype=dtype)
        b = torch.randn(2, 20, device=device, dtype=dtype)
        c = torch.randn(1, 20, device=device, dtype=dtype)

        split_sizes = [4, 6, 10]
        a_splits = a.split_with_sizes(split_sizes, dim=-1)
        b_splits = b.split_with_sizes(split_sizes, dim=-1)
        c_splits = c.split_with_sizes(split_sizes, dim=-1)

        nt = torch.nested.nested_tensor([a, b, c])
        nt_splits = nt.split_with_sizes(split_sizes, dim=-1)

        for i, nt_split in enumerate(nt_splits):
            self.assertEqual(
                nt_split,
                torch.nested.nested_tensor([a_splits[i], b_splits[i], c_splits[i]]),
            )
            dense_strides = torch.stack(
                [
                    torch.tensor(a_splits[i].stride()),
                    torch.tensor(b_splits[i].stride()),
                    torch.tensor(c_splits[i].stride()),
                ]
            )
            self.assertEqual(nt_split._nested_tensor_strides(), dense_strides)
            self.assertFalse(nt_split.is_contiguous())

        # Failure calling on ragged dimensions
        self.assertRaisesRegex(
            RuntimeError,
            "split_with_sizes for nested tensors is currently only supported for the last dimension.",
            lambda: torch.split_with_sizes(nt, split_sizes, dim=1),
        )

        # Failure calling on non-last dimension
        self.assertRaisesRegex(
            RuntimeError,
            "split_with_sizes for nested tensors is currently only supported for the last dimension.",
            lambda: torch.split_with_sizes(nt, split_sizes, dim=0),
        )

        # Failure on non-contiguous nt
        _, nt_noncontiguous = random_nt_noncontiguous_pair((2, 3), device, dtype)
        self.assertRaisesRegex(
            RuntimeError,
            "split_with_sizes expects `self` to be contiguous.",
            lambda: torch.split_with_sizes(nt_noncontiguous, split_sizes, dim=-1),
        )

        # Failure when calling with split_sizes that don't cover the full dim size
        bad_split_sizes = [4, 6, 9]  # don't add up to 20
        self.assertRaisesRegex(
            RuntimeError,
            "split_with_sizes expects split_sizes to sum exactly to 20",
            lambda: torch.split_with_sizes(nt, bad_split_sizes, dim=-1),
        )

    @dtypes(torch.float, torch.float16, torch.double)
    @torch.inference_mode()
    def test_nested_tensor_indexing_noncontiguous(self, device, dtype):
        nt_contiguous, nt_noncontiguous = random_nt_noncontiguous_pair(
            (2, 3, 6, 7), device, dtype
        )
        self.assertEqual(nt_contiguous.size(0), nt_noncontiguous.size(0))
        n = nt_contiguous.size(0)
        for i in range(n):
            self.assertEqual(nt_contiguous[i], nt_noncontiguous[i])

    @dtypes(torch.float, torch.float16)
    @skipMeta
    @torch.inference_mode()
    @parametrize("transpose", [True, False])
    def test_nested_tensor_add(self, device, dtype, transpose):
        if transpose:
            a = torch.randn(2, 2, 2, device=device, dtype=dtype)
            b = torch.rand(2, 2, 2, device=device, dtype=dtype)
            c = a.transpose(-1, -2).contiguous()
            d = b.transpose(-1, -2).contiguous()
            nt1 = torch.nested.nested_tensor([a, b, a, b])
            nt2 = torch.nested.nested_tensor([c, d, c, d]).transpose(-1, -2)
        else:
            (nt1, nt2) = self.random_nt_pair(device, dtype, 4, (4, 4))
        ref = torch.nested.nested_tensor(
            [t1 + t2 for (t1, t2) in zip(nt1.unbind(), nt2.unbind())]
        )
        out = nt1 + nt2
        self.assertEqual(ref, out)

    @dtypes(torch.float, torch.float16)
    @skipMeta
    @torch.inference_mode()
    @parametrize("transpose", [True, False])
    def test_nested_tensor_sub(self, device, dtype, transpose):
        if transpose:
            a = torch.randn(2, 2, 2, device=device, dtype=dtype)
            b = torch.rand(2, 2, 2, device=device, dtype=dtype)
            c = a.transpose(-1, -2).contiguous()
            d = b.transpose(-1, -2).contiguous()
            nt1 = torch.nested.nested_tensor([a, b, a, b])
            nt2 = torch.nested.nested_tensor([c, d, c, d]).transpose(-1, -2)
        else:
            (nt1, nt2) = self.random_nt_pair(device, dtype, 4, (4, 4))
        ref = torch.nested.nested_tensor(
            [t1 - t2 for (t1, t2) in zip(nt1.unbind(), nt2.unbind())]
        )
        out = nt1 - nt2
        self.assertEqual(ref, out)

    @onlyCUDA
    @dtypes(torch.float, torch.float16)
    @torch.inference_mode()
    @parametrize("embedding_dim", [8, 128, 256, 384])
    def test_nested_tensor_dense_elementwise(self, device, dtype, embedding_dim):
        def _test_add_mul(nt, t):
            ref_add = torch.nested.nested_tensor(
                [t1 + t2 for (t1, t2) in zip(nt.unbind(), t.unbind())]
            )
            ref_mul = torch.nested.nested_tensor(
                [t1 * t2 for (t1, t2) in zip(nt.unbind(), t.unbind())]
            )
            self.assertEqual(nt.add(t), ref_add)
            self.assertEqual(nt.mul(t), ref_mul)

        batch_size = 32
        seq_lens = torch.randint(low=0, high=10, size=(batch_size,))

        # [B, *, D], [B, 1, D] case
        ts = [torch.randn((seq_len, embedding_dim)) for seq_len in seq_lens]
        nt = torch.nested.nested_tensor(ts, device=device, dtype=dtype)
        t = torch.randn((batch_size, 1, embedding_dim), device=device, dtype=dtype)
        _test_add_mul(nt, t)

        # [B, *], [B, 1] case
        ts = [torch.randn(seq_len) for seq_len in seq_lens]
        nt = torch.nested.nested_tensor(ts, device=device, dtype=dtype)
        t = torch.randn((batch_size, 1), device=device, dtype=dtype)
        _test_add_mul(nt, t)

    @dtypes(torch.float, torch.float16)
    @skipMeta
    @torch.inference_mode()
    def test_nested_tensor_mul(self, device, dtype):
        # nested tensor * nested tensor
        (nt1, nt2) = self.random_nt_pair(device, dtype, 4, (4, 4))
        ref = torch.nested.nested_tensor(
            [t1 * t2 for (t1, t2) in zip(nt1.unbind(), nt2.unbind())]
        )
        out = nt1 * nt2
        self.assertEqual(ref, out)
        # nested tensor * scalar
        number = 10.0
        scalar = torch.tensor(number).to(dtype).to(device)
        ref = torch.nested.nested_tensor([t * number for t in nt1.unbind()])
        out_number0 = nt1 * number
        out_number1 = number * nt1
        out_scalar0 = nt1 * scalar
        out_scalar1 = scalar * nt1
        self.assertEqual(out_number0, ref)
        self.assertEqual(out_number1, ref)
        self.assertEqual(out_scalar0, ref)
        self.assertEqual(out_scalar1, ref)
        # error case: numel == 1 but dim > 0
        vector = torch.tensor([number]).to(dtype).to(device)
        self.assertRaisesRegex(
            RuntimeError,
            "Expected both self and other to be nested, but got a nested self and non-nested other",
            lambda: nt1.mul(vector),
        )
        self.assertRaisesRegex(
            RuntimeError,
            "Expected both self and other to be nested, but got a non-nested self and nested other",
            lambda: vector.mul(nt1),
        )

    @dtypes(torch.float, torch.float16)
    @skipMeta
    @torch.inference_mode()
    def test_nested_tensor_div(self, device, dtype):
        nt, nt2 = self.random_nt_pair(device, dtype, 4, (4, 4))
        scale = 4.0
        ref = torch.nested.nested_tensor([t / scale for t in nt.unbind()])
        out = nt / 4.0
        self.assertEqual(ref, out)
        ref_transposed = ref.transpose(1, 2)
        out = nt.transpose(1, 2) / 4.0
        self.assertEqual(ref_transposed, out)

        ref = torch.nested.nested_tensor(
            [t / t2 for (t, t2) in zip(nt.unbind(), nt2.unbind())]
        )
        out = nt / nt2
        self.assertEqual(ref, out)

        out = nt.transpose(1, 2) / nt2.transpose(1, 2)
        self.assertEqual(ref.transpose(1, 2), out)

        nt_transpose_copy = torch.nested.nested_tensor(
            [t.transpose(0, 1) for t in nt.unbind()]
        )

        self.assertRaisesRegex(
            RuntimeError,
            "div requires strides to match when given NestedTensors",
            lambda: nt_transpose_copy.transpose(1, 2) / nt2,
        )

        nt = torch.nested.nested_tensor(
            [torch.randn(i, 4) for i in [3, 4, 5]], device=device, dtype=dtype
        )
        nt_chunks = nt.chunk(2, -1)
        self.assertRaisesRegex(
            RuntimeError,
            "div requires offsets to match when given NestedTensors",
            lambda: nt_chunks[0] / nt_chunks[1],
        )

    @dtypes(torch.float, torch.float16)
    @skipMeta
    @torch.inference_mode()
    def test_nested_tensor_add_in_place(self, device, dtype):
        (nt1, nt2) = self.random_nt_pair(device, dtype, 4, (4, 4))
        ref = torch.nested.nested_tensor(
            [t1 + t2 for (t1, t2) in zip(nt1.unbind(), nt2.unbind())]
        )
        nt1 += nt2
        self.assertEqual(ref, nt1)

    @dtypes(torch.float, torch.float16)
    @skipMeta
    @torch.inference_mode()
    def test_nested_tensor_mul_in_place(self, device, dtype):
        # nested tensor * nested tensor
        (nt1, nt2) = self.random_nt_pair(device, dtype, 4, (4, 4))
        ref = torch.nested.nested_tensor(
            [t1 * t2 for (t1, t2) in zip(nt1.unbind(), nt2.unbind())]
        )
        nt1 *= nt2
        self.assertEqual(ref, nt1)
        # nested tensor * scalar
        number = 10.0
        scalar = torch.tensor(number).to(dtype).to(device)
        ref = torch.nested.nested_tensor([t * number for t in nt1.unbind()])
        out_number = nt1.clone()
        out_number *= number
        out_scalar = nt1.clone()
        out_scalar *= scalar
        self.assertEqual(out_number, ref)
        self.assertEqual(out_scalar, ref)
        self.assertRaisesRegex(
            RuntimeError,
            r"output with shape \[.*\] doesn't match the broadcast shape \[.*\]",
            lambda: scalar.mul_(nt1),
        )
        # error case: numel == 1 but dim > 0
        vector = torch.tensor([number]).to(dtype).to(device)
        self.assertRaisesRegex(
            RuntimeError,
            "Expected both self and other to be nested, but got a nested self and non-nested other",
            lambda: nt1.mul_(vector),
        )
        self.assertRaisesRegex(
            RuntimeError,
            "Expected both self and other to be nested, but got a non-nested self and nested other",
            lambda: vector.mul_(nt1),
        )

    @onlyCPU
    @skipMeta
    @dtypes(torch.float)
    def test_nested_tensor_sum_dim(self, device, dtype):
        params = ((2, (1, 1)), ((4), (4, 4)), (10, (3, 5, 7)))

        def test_sum(device, dtype, ntensors, max_sizes, dim, keepdim=True):
            nt = random_nt(device, dtype, ntensors, max_sizes, require_non_empty=False)
            nt2 = nt.clone()
            ub2 = nt2.unbind()
            nt.requires_grad_(True)
            [t.requires_grad_(True) for t in ub2]
            nt_sum = nt.sum(dim=dim, keepdim=keepdim)
            ub2_sum = [t.sum(-1, keepdim=keepdim) for t in ub2]
            self.assertEqual(nt_sum, torch.nested.nested_tensor(ub2_sum))

            # test backward
            # generate gradient tensor that has the same size as the output
            size = nt_sum._nested_tensor_size()
            gt2 = []
            for i in range(ntensors):
                gt2.append(torch.randn(size[i].tolist(), device=device, dtype=dtype))
            gt = torch.nested.nested_tensor(gt2).clone()
            nt_sum.backward(gt)
            for t2, g2 in zip(ub2_sum, gt2):
                t2.backward(g2)
            self.assertEqual(nt.grad, torch.nested.nested_tensor([t.grad for t in ub2]))
            return

        for ntensors, max_sizes in params:
            test_sum(device, dtype, ntensors, max_sizes, len(max_sizes))

        # Test error inputs
        with self.assertRaisesRegex(
            RuntimeError, "NestedTensor can only be reduced across the last"
        ):
            torch.nested.nested_tensor(
                [torch.tensor([3, 4, 5]), torch.tensor([1, 2])]
            ).sum(0, keepdim=True)

        with self.assertRaisesRegex(
            RuntimeError, "NestedTensor only allows reduction of a single"
        ):
            torch.nested.nested_tensor(
                [torch.tensor([[3, 4, 5]]), torch.tensor([[1, 2]])]
            ).sum([0, 1], keepdim=True)

        with self.assertRaisesRegex(
            RuntimeError, "NestedTensor always requires keepdim=True for now."
        ):
            torch.nested.nested_tensor(
                [torch.tensor([3, 4, 5]), torch.tensor([1, 2])]
            ).sum(-1)

    @dtypes(torch.float, torch.float16)
    def test_contiguous(self, device, dtype):
        # Since we don't have access to the buffer in python this is harder to show what
        # we are testing for. When we call chunk on a consistent dim of a NT
        # for chunk_size > 1 the resulting tensors are views of the original NT
        # whose numels is now less than the size of the buffer. Clone was
        # previously creating a new NT with a buffer that was the same size as the
        # original.
        nt_contiguous = torch.nested.nested_tensor(
            [
                torch.randn(2, 20, device=device, dtype=dtype),
                torch.randn(4, 20, device=device, dtype=dtype),
            ]
        )
        # Split up the last dimension which has a consistent size of 20 into 5 chunks
        chunks = nt_contiguous.chunk(5, dim=-1)

        # # Check chunks are contiguous after calling contiguous
        for chunk in chunks:
            self.assertFalse(chunk.is_contiguous())
            self.assertTrue(chunk.contiguous().is_contiguous())

    @dtypes(torch.float, torch.float16)
    @skipMeta
    def test_clone(self, device, dtype):
        nt1 = random_nt(device, dtype, 4, (4, 4), (1, 1))
        nt2 = nt1.clone()
        # Verify the values match
        self.assertEqual(nt1, nt2)
        # Verify modifying nt2 doesn't affect nt1
        nt2.mul_(nt1)
        ub1 = nt1.unbind()
        ub2 = nt2.unbind()
        for i in range(len(ub1)):
            self.assertNotEqual(ub1[i], ub2[i])

        nt1.clone(memory_format=torch.preserve_format)
        msg = "Nested tensor clone supports Preserve and Contiguous memory formats, called clone with memory format: ChannelsLast"
        with self.assertRaisesRegex(RuntimeError, msg):
            nt1.clone(memory_format=torch.channels_last)

    # cannot test torch.float16 because: RuntimeError: "bernoulli_scalar_cpu_" not implemented for 'Half'
    @decorateIf(xfailIfTorchDynamo, lambda params: params["layout"] == torch.jagged)
    @dtypes(torch.float, torch.double)
    @parametrize("layout", [torch.strided, torch.jagged], name_fn=layout_name)
    def test_dropout(self, device, dtype, layout):
        # edge case: empty nested tensor
        # TODO: support empty NT in jagged layout
        if layout == torch.strided:
            nt0 = torch.nested.nested_tensor([], layout=layout)
            y = torch.nn.functional.dropout(nt0, 0.5)
            self.assertEqual(nt0, y)
        # normal nested tensor
        ntensors = 4
        if layout == torch.jagged:
            nt = random_nt(device, dtype, ntensors, (4, 4), (0, 3), layout=layout)
        else:
            nt = random_nt(device, dtype, ntensors, (4, 4), layout=layout)
        # edge case: invalid dropout
        self.assertRaises(ValueError, lambda: torch.nn.Dropout(-0.1))
        self.assertRaises(ValueError, lambda: torch.nn.Dropout(1.1))
        self.assertRaises(ValueError, lambda: torch.nn.functional.dropout(nt, -0.1))
        self.assertRaises(ValueError, lambda: torch.nn.functional.dropout(nt, 1.1))
        # edge case: no dropout
        dropouter = torch.nn.Dropout(0.0)
        y0 = dropouter(nt)
        y1 = torch.nn.functional.dropout(nt, 0.0)
        self.assertEqual(nt, y0)
        self.assertEqual(nt, y1)
        # edge case: all dropout
        dropouter = torch.nn.Dropout(1.0)
        y0 = dropouter(nt)
        y1 = torch.nn.functional.dropout(nt, 1.0)
        nt0 = torch.zeros_like(nt)
        self.assertEqual(nt0, y0)
        self.assertEqual(nt0, y1)
        # normal case: normal dropout
        p = 0.2
        y = torch.nn.functional.dropout(nt, p)
        expect = nt.clone()
        if layout == torch.jagged:
            expect = torch.where(y == 0.0, y, nt)
            expect /= 1.0 - p
            self.assertEqual(y, expect)
        else:
            expect = nt.clone()
            for i in range(ntensors):
                actual_tensor = y[i].view(-1)
                expect_tensor = expect[i].view(-1)
                for j in range(actual_tensor.shape[0]):
                    if actual_tensor[j].item() == 0.0:
                        expect_tensor[j] = 0.0
                    else:
                        expect_tensor[j] /= 1.0 - p
            self.assertEqual(y, expect)
        with freeze_rng_state():
            dropouter = torch.nn.Dropout(p)
            y0 = dropouter(nt)
        with freeze_rng_state():
            y1 = torch.nn.functional.dropout(nt, p)
        self.assertEqual(y0, y1)

    @dtypes(torch.float, torch.double)
    def test_dropout_noncontiguous(self, device, dtype):
        ntensors = 4
        nt0 = random_nt(device, dtype, ntensors, (4, 4))
        nt1 = nt0.transpose(-1, -2)
        p = 0.3
        with freeze_rng_state():
            dropouter = torch.nn.Dropout(p)
            y0 = dropouter(nt0)
        with freeze_rng_state():
            y1 = torch.nn.functional.dropout(nt1, p).transpose(-1, -2)
        self.assertEqual(y0, y1)

    # cannot test torch.float16 because: RuntimeError: "softmax_kernel_impl" not implemented for 'Half'
    @dtypes(torch.float, torch.double)
    def test_softmax(self, device, dtype):
        # normal nested tensor
        ntensors = 4
        nt = random_nt(device, dtype, ntensors, (4, 4))
        # error case: softmax across nested dimension
        self.assertRaisesRegex(
            RuntimeError,
            "Cannot apply softmax across nested dimension 0",
            lambda: torch.nn.functional.softmax(nt, 0),
        )
        self.assertRaisesRegex(
            RuntimeError,
            "Cannot apply softmax across nested dimension 0",
            lambda: torch.nn.functional.softmax(nt, -3),
        )
        # error case: dimension out of range
        self.assertRaises(IndexError, lambda: torch.nn.functional.softmax(nt, 3))
        self.assertRaises(IndexError, lambda: torch.nn.functional.softmax(nt, -4))
        # normal case: should equal to padding -inf
        softmaxer = torch.nn.Softmax(1)
        y0 = softmaxer(nt)
        y1 = torch.nn.functional.softmax(nt, 1)
        self.assertEqual(y0, y1)
        pt = torch.nested.to_padded_tensor(nt, float("-inf"))
        # if an entire slice is padded, then softmax will return 0.0 / 0.0 = nan
        # however, physically speaking that should be 0.0
        expect = torch.nn.functional.softmax(pt, 1).nan_to_num_(0.0)
        self.assertEqual(torch.nested.to_padded_tensor(y0, 0.0), expect)
        # edge case: empty nested tensor
        nt0 = torch.nested.nested_tensor([])
        y = torch.nn.functional.softmax(nt0, 1)
        self.assertEqual(nt0, y)
        # edge case: nesting scalars
        nt1 = torch.nested.nested_tensor([torch.tensor(0.0), torch.tensor(1.0)])
        self.assertRaises(RuntimeError, lambda: torch.nn.functional.softmax(nt1, 0))
        self.assertRaises(IndexError, lambda: torch.nn.functional.softmax(nt1, 1))

    @dtypes(torch.float, torch.double)
    @torch.inference_mode()
    def test_softmax_noncontiguous(self, device, dtype):
        nt_contiguous, nt_noncontiguous = random_nt_noncontiguous_pair(
            (2, 3, 6, 7), device, dtype
        )
        self.assertEqual(
            torch.nn.functional.softmax(nt_contiguous, -1),
            torch.nn.functional.softmax(nt_noncontiguous, -1),
        )

    def _test_bmm(self, device, dtype):
        # error case: not 3D tensors
        nt0 = torch.nested.nested_tensor([], device=device, dtype=dtype)
        nt1 = torch.nested.nested_tensor(
            [torch.randn(2), torch.randn(3)], device=device, dtype=dtype
        )
        nt2 = torch.nested.nested_tensor(
            [torch.randn((2, 4)), torch.randn((3, 4))], device=device, dtype=dtype
        )
        self.assertRaisesRegex(
            RuntimeError, "batch1 must be a 3D tensor", lambda: nt0.bmm(nt0)
        )
        self.assertRaisesRegex(
            RuntimeError, "batch1 must be a 3D tensor", lambda: nt0.bmm(nt1)
        )
        self.assertRaisesRegex(
            RuntimeError, "batch1 must be a 3D tensor", lambda: nt0.bmm(nt2)
        )
        self.assertRaisesRegex(
            RuntimeError, "batch1 must be a 3D tensor", lambda: nt1.bmm(nt0)
        )
        self.assertRaisesRegex(
            RuntimeError, "batch1 must be a 3D tensor", lambda: nt1.bmm(nt1)
        )
        self.assertRaisesRegex(
            RuntimeError, "batch1 must be a 3D tensor", lambda: nt1.bmm(nt2)
        )
        self.assertRaisesRegex(
            RuntimeError, "batch2 must be a 3D tensor", lambda: nt2.bmm(nt0)
        )
        self.assertRaisesRegex(
            RuntimeError, "batch2 must be a 3D tensor", lambda: nt2.bmm(nt1)
        )
        # error case: incompatible batch size
        nt0 = torch.nested.nested_tensor(
            [torch.randn((2, 4)), torch.randn((3, 4))], device=device, dtype=dtype
        )
        nt1 = torch.nested.nested_tensor(
            [torch.randn((4, 6)), torch.randn((4, 5)), torch.randn((4, 7))],
            device=device,
            dtype=dtype,
        )
        self.assertRaisesRegex(
            RuntimeError,
            "Expected size for the 1st dimension of batch2 tensor to be: 2 but got: 3.",
            lambda: nt0.bmm(nt1),
        )
        self.assertRaisesRegex(
            RuntimeError,
            "Expected size for the 1st dimension of batch2 tensor to be: 3 but got: 2.",
            lambda: nt1.bmm(nt0),
        )
        # error case: underlying matrices cannot be multiplied
        nt0 = torch.nested.nested_tensor(
            [torch.randn((2, 4)), torch.randn((3, 4))], device=device, dtype=dtype
        )
        self.assertRaisesRegex(
            RuntimeError,
            r"0-th nested matrices in batch cannot be multiplied \(2x4 and 2x4\)",
            lambda: nt0.bmm(nt0),
        )
        # normal nested tensor
        nt0 = torch.nested.nested_tensor(
            [torch.randn((2, 4)), torch.randn((3, 7))], device=device, dtype=dtype
        )
        nt1 = torch.nested.nested_tensor(
            [torch.randn((4, 6)), torch.randn((7, 5))], device=device, dtype=dtype
        )
        actual = torch.nested.to_padded_tensor(nt0.bmm(nt1), 0.0)
        expect = torch.nested.to_padded_tensor(nt0, 0.0).bmm(
            torch.nested.to_padded_tensor(nt1, 0.0)
        )
        if dtype == torch.float16:
            self.assertEqual(actual, expect, rtol=1e-3, atol=1e-3)
        else:
            self.assertEqual(actual, expect)

        # nested tensor bmm normal tensor
        nt0 = torch.nested.nested_tensor(
            [torch.randn((2, 7)), torch.randn((3, 7))], device=device, dtype=dtype
        )
        nt1 = torch.rand(2, 7, 5, dtype=dtype, device=device)
        actual = torch.nested.to_padded_tensor(nt0.bmm(nt1), 0.0)
        expect = torch.nested.to_padded_tensor(nt0, 0.0).bmm(nt1)
        if dtype == torch.float16:
            self.assertEqual(actual, expect, rtol=1e-3, atol=1e-3)
        else:
            self.assertEqual(actual, expect)

        # nested tensor bmm normal tensor with non-contiguous view
        nt1 = torch.rand(2, 5, 7, dtype=dtype, device=device)
        nt1 = nt1.transpose(1, 2)
        actual = torch.nested.to_padded_tensor(nt0.bmm(nt1), 0.0)
        expect = torch.nested.to_padded_tensor(nt0, 0.0).bmm(nt1)
        if dtype == torch.float16:
            self.assertEqual(actual, expect, rtol=1e-3, atol=1e-3)
        else:
            self.assertEqual(actual, expect)

        # normal tensor bmm nested tensor
        nt0 = torch.rand(2, 5, 7, dtype=dtype, device=device)
        nt1 = torch.nested.nested_tensor(
            [torch.randn((7, 6)), torch.randn((7, 5))], device=device, dtype=dtype
        )
        actual = torch.nested.to_padded_tensor(nt0.bmm(nt1), 0.0)
        expect = nt0.bmm(torch.nested.to_padded_tensor(nt1, 0.0))
        if dtype == torch.float16:
            self.assertEqual(actual, expect, rtol=1e-3, atol=1e-3)
        else:
            self.assertEqual(actual, expect)

        # test tensorcore path
        nt0 = torch.nested.nested_tensor(
            [torch.randn((2, 8)), torch.randn((3, 16))], device=device, dtype=dtype
        )
        nt1 = torch.nested.nested_tensor(
            [torch.randn((8, 8)), torch.randn((16, 8))], device=device, dtype=dtype
        )
        actual = torch.nested.to_padded_tensor(nt0.bmm(nt1), 0.0)
        expect = torch.nested.to_padded_tensor(nt0, 0.0).bmm(
            torch.nested.to_padded_tensor(nt1, 0.0)
        )
        if dtype == torch.float16:
            self.assertEqual(actual, expect, rtol=1e-3, atol=1e-3)
        else:
            self.assertEqual(actual, expect)

    @onlyCUDA
    @dtypes(torch.float, torch.double, torch.float16)
    def test_bmm_cuda(self, device, dtype):
        self._test_bmm(device, dtype)

    @onlyCPU
    # cannot test torch.float16 because: RuntimeError: "addmm_impl_cpu_" not implemented for 'Half'
    @dtypes(torch.float, torch.double)
    def test_bmm_cpu(self, device, dtype):
        self._test_bmm(device, dtype)

    # cannot test torch.float16 because: RuntimeError: "addmm_impl_cpu_" not implemented for 'Half'
    @dtypes(torch.float, torch.double)
    def test_bmm_noncontiguous(self, device, dtype):
        nt0_contiguous, nt0_noncontiguous = random_nt_noncontiguous_pair(
            (2, 3), device, dtype
        )
        nt1_contiguous, nt1_noncontiguous = random_nt_noncontiguous_pair(
            (6, 7), device, dtype
        )
        self.assertEqual(
            nt0_contiguous.transpose(-1, -2).bmm(nt1_contiguous),
            nt0_noncontiguous.transpose(-1, -2).bmm(nt1_noncontiguous),
        )

    @dtypes(torch.float, torch.double)
    def test_matmul_with_bmm_path(self, device, dtype):
        def unbind_rebind_matmul(nt1, nt2):
            t1s = nt1.unbind()
            t2s = nt2.unbind()
            out_ts = [t1.matmul(t2) for t1, t2 in zip(t1s, t2s)]
            return torch.nested.nested_tensor(out_ts)

        # [N, n_head, *, head_dim], [N, n_head, head_dim, *]
        Ns = [1, 2, 5]
        n_heads = np.random.randint(2, 5)
        head_dim = 3
        t1s = []
        t2s = []
        for N in Ns:
            for _ in range(N):
                seq_len1 = np.random.randint(2, 5)
                seq_len2 = np.random.randint(2, 5)
                t1s.append(torch.randn(n_heads, seq_len1, head_dim))
                t2s.append(torch.randn(n_heads, head_dim, seq_len2))
            nt1 = torch.nested.nested_tensor(t1s, device=device, dtype=dtype)
            nt2 = torch.nested.nested_tensor(t2s, device=device, dtype=dtype)
            self.assertEqual(torch.matmul(nt1, nt2), unbind_rebind_matmul(nt1, nt2))

        # test with noncontiguous
        t3s = []
        t4s = []
        for _ in range(N):
            seq_len = np.random.randint(2, 5)
            t3s.append(torch.randn(seq_len, n_heads, head_dim))
            t4s.append(torch.randn(seq_len, n_heads, head_dim))
        nt3 = torch.nested.nested_tensor(t3s, device=device, dtype=dtype).transpose(
            1, 2
        )
        nt4 = (
            torch.nested.nested_tensor(t4s, device=device, dtype=dtype)
            .transpose(1, 2)
            .transpose(2, 3)
        )
        self.assertEqual(torch.matmul(nt3, nt4), unbind_rebind_matmul(nt3, nt4))

    # cannot test torch.float16 because: RuntimeError: "bmm" not implemented for 'Half'
    @dtypes(torch.float, torch.double)
    def test_matmul(self, device, dtype):
        # error case: one is nested but the other is not
        nt = torch.nested.nested_tensor(
            [torch.randn(2), torch.randn(3)], device=device, dtype=dtype
        )
        t = torch.randn(4, device=device, dtype=dtype)
        self.assertRaisesRegex(
            RuntimeError,
            "Expected both to be nested, but got a nested self and non-nested other",
            lambda: torch.matmul(nt, t),
        )
        self.assertRaisesRegex(
            RuntimeError,
            "Expected both to be nested, but got a non-nested self and nested other",
            lambda: torch.matmul(t, nt),
        )
        # error case: not 3+D tensors
        nt0 = torch.nested.nested_tensor([], device=device, dtype=dtype)
        nt1 = torch.nested.nested_tensor(
            [torch.randn(2), torch.randn(3)], device=device, dtype=dtype
        )
        nt2 = torch.nested.nested_tensor(
            [torch.randn((2, 4)), torch.randn((3, 4))], device=device, dtype=dtype
        )
        self.assertRaisesRegex(
            RuntimeError,
            r"matmul: For nested tensors, only inputs with >= 3 dims are currently supported. 1st input has rank: [0-9]+",
            lambda: torch.matmul(nt0, nt0),
        )
        self.assertRaisesRegex(
            RuntimeError,
            r"matmul: For nested tensors, only inputs with >= 3 dims are currently supported. 1st input has rank: [0-9]+",
            lambda: torch.matmul(nt0, nt1),
        )
        self.assertRaisesRegex(
            RuntimeError,
            r"matmul: For nested tensors, only inputs with >= 3 dims are currently supported. 1st input has rank: [0-9]+",
            lambda: torch.matmul(nt0, nt2),
        )
        self.assertRaisesRegex(
            RuntimeError,
            r"matmul: For nested tensors, only inputs with >= 3 dims are currently supported. 1st input has rank: [0-9]+",
            lambda: torch.matmul(nt1, nt0),
        )
        self.assertRaisesRegex(
            RuntimeError,
            r"matmul: For nested tensors, only inputs with >= 3 dims are currently supported. 1st input has rank: [0-9]+",
            lambda: torch.matmul(nt1, nt1),
        )
        self.assertRaisesRegex(
            RuntimeError,
            r"matmul: For nested tensors, only inputs with >= 3 dims are currently supported. 1st input has rank: [0-9]+",
            lambda: torch.matmul(nt1, nt2),
        )
        self.assertRaisesRegex(
            RuntimeError,
            r"matmul: For nested tensors, only inputs with >= 3 dims are currently supported. 2nd input has rank: [0-9]+",
            lambda: torch.matmul(nt2, nt0),
        )
        self.assertRaisesRegex(
            RuntimeError,
            r"matmul: For nested tensors, only inputs with >= 3 dims are currently supported. 2nd input has rank: [0-9]+",
            lambda: torch.matmul(nt2, nt1),
        )
        # error case: incompatible batch size
        nt0 = torch.nested.nested_tensor(
            [torch.randn((2, 4)), torch.randn((3, 4))], device=device, dtype=dtype
        )
        nt1 = torch.nested.nested_tensor(
            [torch.randn((4, 6)), torch.randn((4, 5)), torch.randn((4, 7))],
            device=device,
            dtype=dtype,
        )
        self.assertRaisesRegex(
            RuntimeError,
            r"matmul: Expected size for the 1st dimension of 2nd input tensor to be: [0-9]+ but got: [0-9]+.",
            lambda: torch.matmul(nt0, nt1),
        )
        self.assertRaisesRegex(
            RuntimeError,
            r"matmul: Expected size for the 1st dimension of 2nd input tensor to be: [0-9]+ but got: [0-9]+.",
            lambda: torch.matmul(nt1, nt0),
        )
        # error case: incompatible (wrong) batch sizes that shouldn't even broadcast?
        nt0 = torch.nested.nested_tensor(
            [torch.randn((2, 2, 4)), torch.randn((2, 3, 4))], device=device, dtype=dtype
        )
        nt1 = torch.nested.nested_tensor(
            [torch.randn((3, 4, 6)), torch.randn((3, 4, 5))], device=device, dtype=dtype
        )
        self.assertRaisesRegex(
            RuntimeError,
            "matmul(): For nested tensors, batch dimensions must have the same sizes,",
            lambda: torch.matmul(nt0, nt1),
        )
        # error case: incompatible batch sizes that should technically broadcast
        nt0 = torch.nested.nested_tensor(
            [torch.randn((2, 2, 4)), torch.randn((1, 3, 4))], device=device, dtype=dtype
        )
        nt1 = torch.nested.nested_tensor(
            [torch.randn((1, 4, 6)), torch.randn((3, 4, 5))], device=device, dtype=dtype
        )
        self.assertRaisesRegex(
            RuntimeError,
            "matmul(): For nested tensors, batch dimensions must have the same sizes,",
            lambda: torch.matmul(nt0, nt1),
        )
        # error case: underlying matrices cannot be multiplied
        nt0 = torch.nested.nested_tensor(
            [torch.randn((2, 4)), torch.randn((3, 4))], device=device, dtype=dtype
        )
        self.assertRaisesRegex(
            RuntimeError,
            "matmul(): Nested tensors cannot be matrix multiplied",
            lambda: torch.matmul(nt0, nt0),
        )
        # normal nested tensor: 3D
        nt0 = torch.nested.nested_tensor(
            [torch.randn((2, 4)), torch.randn((3, 7))], device=device, dtype=dtype
        )
        nt1 = torch.nested.nested_tensor(
            [torch.randn((4, 6)), torch.randn((7, 5))], device=device, dtype=dtype
        )
        actual = torch.nested.to_padded_tensor(torch.matmul(nt0, nt1), 0.0)
        expect = torch.matmul(
            torch.nested.to_padded_tensor(nt0, 0.0),
            torch.nested.to_padded_tensor(nt1, 0.0),
        )
        self.assertEqual(actual, expect)
        # normal nested tensor: 4D (with testing for batch_size=1)
        nt0 = torch.nested.nested_tensor(
            [torch.randn((1, 2, 4)), torch.randn((8, 3, 7))], device=device, dtype=dtype
        )
        nt1 = torch.nested.nested_tensor(
            [torch.randn((1, 4, 6)), torch.randn((8, 7, 5))], device=device, dtype=dtype
        )
        actual = torch.nested.to_padded_tensor(torch.matmul(nt0, nt1), 0.0)
        expect = torch.matmul(
            torch.nested.to_padded_tensor(nt0, 0.0),
            torch.nested.to_padded_tensor(nt1, 0.0),
        )
        self.assertEqual(actual, expect)
        # normal nested tensor: 5D
        nt0 = torch.nested.nested_tensor(
            [torch.randn((8, 9, 2, 4)), torch.randn((8, 9, 3, 7))],
            device=device,
            dtype=dtype,
        )
        nt1 = torch.nested.nested_tensor(
            [torch.randn((8, 9, 4, 6)), torch.randn((8, 9, 7, 5))],
            device=device,
            dtype=dtype,
        )
        actual = torch.nested.to_padded_tensor(torch.matmul(nt0, nt1), 0.0)
        expect = torch.matmul(
            torch.nested.to_padded_tensor(nt0, 0.0),
            torch.nested.to_padded_tensor(nt1, 0.0),
        )
        self.assertEqual(actual, expect)

    # only supported on CUDA for now
    @dtypes(torch.float, torch.double)
    def test_matmul_nt_with_broadcasted_t(self, device, dtype):
        # NT (B, *, C, D) with T (D, E) broadcasting case
        nt = random_nt_from_dims([3, None, 4, 5], device=device, dtype=dtype)
        t = torch.randn(5, 6, device=device, dtype=dtype)
        output = torch.matmul(nt, t)

        # should be equivalent to matmul-ing each component with the dense tensor
        self.assertEqual(nt.size(0), output.size(0))
        for component, out_component in zip(nt, output):
            self.assertEqual(out_component, torch.matmul(component, t))

    # cannot test torch.float16 because: RuntimeError: "bmm" not implemented for 'Half'
    @dtypes(torch.float, torch.double)
    def test_matmul_noncontiguous(self, device, dtype):
        nt0_contiguous, nt0_noncontiguous = random_nt_noncontiguous_pair(
            (2, 3), device, dtype
        )
        nt1_contiguous, nt1_noncontiguous = random_nt_noncontiguous_pair(
            (6, 7), device, dtype
        )
        self.assertEqual(
            torch.matmul(nt0_contiguous.transpose(-1, -2), nt1_contiguous),
            torch.matmul(nt0_noncontiguous.transpose(-1, -2), nt1_noncontiguous),
        )

    @dtypes(torch.float, torch.double)
    def test_linear(self, device, dtype):
        a = torch.randn(1, 2, device=device, dtype=dtype)
        b = torch.randn(2, 2, device=device, dtype=dtype)
        c = torch.randn(3, 2, device=device, dtype=dtype)
        nt = torch.nested.nested_tensor([a, b, c])

        weight = torch.randn(2, 2, device=device, dtype=dtype)
        bias = torch.randn(2, device=device, dtype=dtype)
        # success case
        torch.functional.F.linear(nt, weight, bias)

        # invalid nested tensor dimension
        msg = r"Linear requires nested_tensor.dim == 3 and dense_matrix.dim == 2. Nested tensor dim: 2. Dense tensor dim: 2"
        nt1 = torch.nested.nested_tensor(
            [
                torch.randn(1, device=device, dtype=dtype),
                torch.randn(2, device=device, dtype=dtype),
            ]
        )
        with self.assertRaisesRegex(RuntimeError, msg):
            torch.functional.F.linear(nt1, weight, bias)

        # invalid weight shape
        msg = r"Linear requires nested_tensor.dim == 3 and dense_matrix.dim == 2. Nested tensor dim: 3. Dense tensor dim: 3"
        weight1 = torch.randn(2, 2, 3, device=device, dtype=dtype)
        with self.assertRaisesRegex(RuntimeError, msg):
            torch.functional.F.linear(nt, weight1, bias)

        # inconsistent last dim of nested tensor
        msg = r"Expected all tensors in nested tensor to have the same trailing dimension, instead last dimension equals:"
        nt2 = torch.nested.nested_tensor(
            [
                torch.randn(1, 2, device=device, dtype=dtype),
                torch.randn(2, 3, device=device, dtype=dtype),
            ]
        )
        with self.assertRaisesRegex(RuntimeError, msg):
            torch.functional.F.linear(nt2, weight, bias)

        # Mismatch of nested tensor last dim and weight dimension
        weight2 = torch.randn(2, 4, device=device, dtype=dtype)
        msg = (
            r"Shape mismatch for NestedTensor Linear: Expected input's \(a nested tensor\) 'last_dim'"
            r" to equal 'weight.size\(1\), but got: last_dim = 2, and weight.size\(1\) = 4"
        )
        with self.assertRaisesRegex(RuntimeError, msg):
            torch.functional.F.linear(nt, weight2, bias)

        # Nested tensor input and nested weight
        nt_weight = nt.clone()
        msg = r"Linear does not support nested weight when input is a nested tensor."
        with self.assertRaisesRegex(RuntimeError, msg):
            torch.functional.F.linear(nt, nt_weight, bias)

    # TODO: test noncontiguous linear
    # For now this tests the error message of linear
    # since linear does not support noncontiguous buffer yet
    @dtypes(torch.float, torch.double)
    def test_linear_noncontiguous(self, device, dtype):
        nt_contiguous, nt_noncontiguous = random_nt_noncontiguous_pair(
            (2, 3, 6, 7), device, dtype
        )
        weight = torch.randn((8, 5), device=device, dtype=dtype)
        self.assertRaisesRegex(
            RuntimeError,
            r"for now linear only supports contiguous nested tensor",
            lambda: torch.nn.functional.linear(nt_noncontiguous, weight),
        )

    @dtypes(torch.float, torch.float16, torch.double)
    def test_to_padded_tensor_zero_numel_errors(self, device, dtype):
        ts = [torch.ones(1, 0), torch.ones(0, 0)]
        nt = torch.nested.nested_tensor(
            ts, device=device, dtype=dtype, layout=torch.strided
        )
        self.assertRaisesRegex(
            RuntimeError,
            r"at least one constituent tensor should have non-zero numel",
            lambda: torch.nested.to_padded_tensor(nt, 0.0),
        )

    @dtypes(torch.float, torch.float16, torch.double)
    def test_transpose(self, device, dtype):
        nt = random_nt(device, dtype, 4, (4, 4))
        # error case: transpose nested dimension
        self.assertRaisesRegex(
            RuntimeError,
            "Nested tensor dimension 0 cannot be transposed",
            lambda: nt.transpose(0, 1),
        )
        self.assertRaisesRegex(
            RuntimeError,
            "Nested tensor dimension 0 cannot be transposed",
            lambda: nt.transpose(1, -3),
        )
        # error case: dimension out of range
        self.assertRaises(IndexError, lambda: nt.transpose(1, 3))
        self.assertRaises(IndexError, lambda: nt.transpose(-4, -1))
        # normal case
        ntT = nt.transpose(-1, -2)
        ptT_from_ntT = noncontiguous_to_padded_tensor(ntT)
        pt = torch.nested.to_padded_tensor(nt, 0.0)
        ptT = pt.transpose(-1, -2)
        self.assertEqual(ptT, ptT_from_ntT)

    @dtypes(torch.float, torch.float16, torch.double)
    def test_squeeze_unsqueeze(self, device, dtype):
        a = torch.arange(6).reshape(2, 3)
        b = torch.arange(15).reshape(5, 3)
        nt = torch.nested.nested_tensor([a, b], device=device, dtype=dtype)
        # error case: squeeze no dimension
        self.assertRaisesRegex(
            RuntimeError,
            "For nested tensors, squeeze without the dim argument",
            lambda: nt.squeeze(),
        )
        # error case: squeeze nested dimension
        self.assertRaisesRegex(
            RuntimeError,
            "For nested tensors, squeezing dimension 0",
            lambda: nt.squeeze(0),
        )
        # error case: dimension out of range
        self.assertRaises(IndexError, lambda: nt.squeeze(3))
        # error case: squeeze nested tensor of singleton tensors
        c = torch.ones(1)
        nt_singleton = torch.nested.nested_tensor([c, c], device=device, dtype=dtype)
        self.assertRaisesRegex(
            RuntimeError,
            "For nested tensors, squeezing a nested tensor of singleton",
            lambda: nt_singleton.squeeze(1),
        )

        # squeezing a dim which does not have size 1 should be a no-op
        nt2 = nt.squeeze(-1)
        self.assertEqual(nt, nt2)

        # test cases that should work
        nt_sizes = nt._nested_tensor_size()
        nt_strides = nt._nested_tensor_strides()
        for i in range(-2, 4):
            if i == 0:
                # cannot unsqueeze batch dim
                continue
            nt_unsqueezed = nt.unsqueeze(i)
            # negative dim will correspond to unsqueeze() applied at dim = dim + nt.dim() + 1
            wrapped_i = i + nt.dim() + 1 if i < 0 else i
            # col_index into nt size tensor is requires subtraction of 1 to ignore batch dim
            size_idx = wrapped_i - 1
            self.assertEqual(
                nt_unsqueezed._nested_tensor_size()[:, size_idx],
                torch.ones(2, dtype=torch.long),
            )
            unsqueezed_stride = nt_unsqueezed._nested_tensor_strides()[:, size_idx]
            if i == nt.ndim or i == -1:
                self.assertEqual(unsqueezed_stride, torch.ones(2, dtype=torch.long))
            else:
                stride_col_after = nt_strides[:, size_idx]
                size_col_after = nt_sizes[:, size_idx]
                self.assertEqual(unsqueezed_stride, stride_col_after * size_col_after)
            nt_squeezed = nt_unsqueezed.squeeze(i)
            self.assertEqual(nt_squeezed, nt)
            self.assertEqual(nt_squeezed._nested_tensor_size(), nt_sizes)
            self.assertEqual(nt_squeezed._nested_tensor_strides(), nt_strides)

    @dtypes(torch.float, torch.float16, torch.double)
    def test_transpose_inference_mode_interaction(self, device, dtype):
        nt = random_nt(device, dtype, 4, (4, 4))
        # Construct in default mode and transpose while in inference mode
        with torch.inference_mode():
            ntT = nt.transpose(-1, -2)
            ptT_from_ntT = noncontiguous_to_padded_tensor(ntT)
            pt = torch.nested.to_padded_tensor(nt, 0.0)
            ptT = pt.transpose(-1, -2)
            self.assertEqual(ptT, ptT_from_ntT)

        # Construct and transpose while in inference mode
        with torch.inference_mode():
            nt = random_nt(device, dtype, 4, (4, 4))
            ntT = nt.transpose(-1, -2)
            ptT_from_ntT = noncontiguous_to_padded_tensor(ntT)
            pt = torch.nested.to_padded_tensor(nt, 0.0)
            ptT = pt.transpose(-1, -2)
            self.assertEqual(ptT, ptT_from_ntT)

    @dtypes(torch.float, torch.float16, torch.double)
    def test_view(self, device, dtype):
        nt = random_nt(device, dtype, 4, (4, 4))
        # error case: empty shape
        self.assertRaisesRegex(
            RuntimeError,
            r"shape '\[\]' is invalid for a nested tensor",
            lambda: nt.view(()),
        )
        # error case: empty nested tensor
        nt_empty = torch.nested.nested_tensor([])
        self.assertRaisesRegex(
            RuntimeError,
            "empty nested tensor cannot be reshaped",
            lambda: nt_empty.view(-1),
        )
        # error case: -1 for batch size
        self.assertRaisesRegex(
            RuntimeError,
            r"view: For now nested view cannot change or infer the implicit batch dimension",
            lambda: nt.view(-1, 2, 3),
        )
        self.assertRaisesRegex(
            RuntimeError,
            r"shape '\[.*\]' is invalid for input of size [0-9]+",
            lambda: nt.view(4, 2, 3),
        )
        # normal case
        x0 = torch.randn((2, 20), device=device, dtype=dtype)
        x1 = torch.randn((3, 20), device=device, dtype=dtype)
        nt = torch.nested.nested_tensor([x0, x1])
        pt = torch.nested.to_padded_tensor(nt, 0.0)
        # error case, trying to reshape batch dim to a legit shape
        self.assertRaisesRegex(
            RuntimeError,
            r"For now nested view cannot change or infer the implicit batch dimension",
            lambda: nt.transpose(-1, -2).view(40, -1),
        )
        # inherit only the ragged dimension
        # (2, 20) -> (2, 5, 4)
        # (3, 20) -> (3, 5, 4)
        nt1 = nt.view(2, -1, 5, 4)
        # (2, 3, 20) -> (2, 3, 5, 4) -> (2, 4, 5, 4)
        pt1 = pt.view(2, -1, 5, 4)
        self.assertEqual(noncontiguous_to_padded_tensor(nt1), pt1)

        # more than one -1 (even for "old" dims), should fail
        # this attempts to do # (2, (2, 3), 5, 4) -> (2, (2, 3), 5, 2, 2)
        # but we ban "inherit old behavior" for >1 dimension
        self.assertRaisesRegex(
            RuntimeError,
            r"only one dimension can be inferred",
            lambda: nt1.view(2, -1, -1, 2, 2),
        )

    @dtypes(torch.float, torch.float16, torch.double)
    def test_view_inference_mode_interaction(self, device, dtype):
        # Construct in default mode and view while in inference mode
        nt = torch.nested.nested_tensor(
            [torch.randn((2, 20)), torch.randn((3, 20))], device=device, dtype=dtype
        )
        with torch.inference_mode():
            ntT = nt.view(2, -1, 4, 5)
            ptT_from_ntT = noncontiguous_to_padded_tensor(ntT)
            pt = torch.nested.to_padded_tensor(nt, 0.0)
            ptT = pt.view(2, -1, 4, 5)
            self.assertEqual(ptT, ptT_from_ntT)
        # Construct and view while in inference mode
        with torch.inference_mode():
            nt = torch.nested.nested_tensor(
                [torch.randn((2, 20)), torch.randn((3, 20))], device=device, dtype=dtype
            )
            ntT = nt.view(2, -1, 4, 5)
            ptT_from_ntT = noncontiguous_to_padded_tensor(ntT)
            pt = torch.nested.to_padded_tensor(nt, 0.0)
            ptT = pt.view(2, -1, 4, 5)
            self.assertEqual(ptT, ptT_from_ntT)

    @dtypes(torch.float, torch.float16, torch.double)
    def test_reshape(self, device, dtype):
        nt = random_nt(device, dtype, 4, (4, 4))
        # error case: empty shape
        self.assertRaisesRegex(
            RuntimeError,
            r"shape '\[\]' is invalid for a nested tensor",
            lambda: nt.reshape(()),
        )
        # error case: empty nested tensor
        nt_empty = torch.nested.nested_tensor([])
        self.assertRaisesRegex(
            RuntimeError,
            "empty nested tensor cannot be reshaped",
            lambda: nt_empty.reshape(-1),
        )
        # error case: -1 for batch size
        self.assertRaisesRegex(
            RuntimeError,
            r"reshape: For now nested reshape cannot change or infer the implicit batch dimension",
            lambda: nt.reshape(-1, 2, 3),
        )
        self.assertRaisesRegex(
            RuntimeError,
            r"shape '\[.*\]' is invalid for input of size [0-9]+",
            lambda: nt.reshape(4, 2, 3),
        )
        # normal case
        x0 = torch.randn((2, 20), device=device, dtype=dtype)
        x1 = torch.randn((3, 20), device=device, dtype=dtype)
        nt = torch.nested.nested_tensor([x0, x1])  # (2, (2, 3), 20)
        pt = torch.nested.to_padded_tensor(nt, 0.0)
        # error case, trying to reshape batch dim to a legit shape
        self.assertRaisesRegex(
            RuntimeError,
            r"reshape: For now nested reshape cannot change or infer the implicit batch dimension",
            lambda: nt.transpose(-1, -2).reshape(40, -1),
        )
        # inherit only the ragged dimension
        # (2, 20) -> (2, 5, 4)
        # (3, 20) -> (3, 5, 4)
        nt1 = nt.reshape(2, -1, 5, 4)
        # (2, 3, 20) -> (2, 3, 5, 4) -> (2, 4, 5, 4)
        pt1 = pt.reshape(2, -1, 5, 4)
        self.assertEqual(noncontiguous_to_padded_tensor(nt1), pt1)

        # more than one -1 (even for "old" dims), should fail
        # this attempts to do # (2, (2, 3), 5, 4) -> (2, (2, 3), 5, 2, 2)
        # but we ban "inherit old behavior" for >1 dimension
        self.assertRaisesRegex(
            RuntimeError,
            r"only one dimension can be inferred",
            lambda: nt1.reshape(2, -1, -1, 2, 2),
        )

    def test_nested_masked_select(self, device):
        t = torch.randn([3, 3], device=device)
        mask = torch.tensor([False], device=device)

        njt = torch.nested.masked_select(t, mask)
        self.assertEqual(njt.values(), torch.tensor([], device=device))
        self.assertEqual(njt.offsets(), torch.tensor([0, 0, 0, 0], device=device))

        mask = torch.tensor([[False], [False], [True]], device=device)
        njt = torch.nested.masked_select(t, mask)
        self.assertEqual(njt.values(), t[-1], atol=0.1, rtol=0.1)
        self.assertEqual(njt.offsets(), torch.tensor([0, 0, 0, 3], device=device))

        mask = torch.tensor(
            [[False, False, True], [True, False, True], [False, False, True]],
            device=device,
        )
        njt = torch.nested.masked_select(t, mask)
        self.assertEqual(njt.values(), t.masked_select(mask))
        self.assertEqual(njt.offsets(), torch.tensor([0, 1, 3, 4], device=device))

        t = torch.randn([2, 3, 3, 1], device=device)
        mask = torch.tensor(
            [
                [
                    [[True], [False], [True]],
                    [[True], [False], [True]],
                    [[True], [False], [True]],
                ],
                [
                    [[False], [True], [True]],
                    [[False], [True], [True]],
                    [[True], [True], [True]],
                ],
            ],
            device=device,
        )
        njt = torch.nested.masked_select(t, mask)
        self.assertEqual(njt.values(), t.masked_select(mask))
        self.assertEqual(
            njt.offsets(),
            torch.tensor(
                [0, 1, 1, 2, 3, 3, 4, 5, 5, 6, 6, 7, 8, 8, 9, 10, 11, 12, 13],
                device=device,
            ),
        )

    @dtypes(torch.float, torch.float16, torch.double)
    def test_narrow(self, device, dtype):
        nt = random_nt_from_dims([5, None, None, None], device=device, dtype=dtype)

        # narrow on dim=0 from start to end
        bounds = [(0, 5), (0, 3), (1, 2), (1, 5), (2, 4)]
        for start, end in bounds:
            length = end - start
            narrowed = nt.narrow(dim=0, start=start, length=length)
            # ensure output is a view
            self.assertTrue(narrowed._base is nt)
            for nc, c in zip(narrowed.unbind(), nt.unbind()[start:end]):
                self.assertEqual(nc, c)

        # dim != 0 is not supported
        for dim in range(1, nt.dim()):
            with self.assertRaisesRegex(
                RuntimeError, "only dim=0 supported for nested tensors"
            ):
                nt.narrow(dim=dim, start=0, length=1)

        # error case: non-contiguous NT
        _, nt_noncont = random_nt_noncontiguous_pair((2, 3, 4))
        with self.assertRaisesRegex(
            RuntimeError, "only contiguous nested tensors supported"
        ):
            nt_noncont.narrow(dim=0, start=0, length=1)

    @parametrize("input_dim", [3, 4])
    def test_scaled_dot_product_attention(self, device, input_dim):
        def rand_tensor(*shape):
            return torch.randn(shape, device=device)

        E = 8
        if input_dim == 3:
            # Shape: (N, L, E); ragged L
            query = torch.nested.nested_tensor(
                [rand_tensor(2, E), rand_tensor(3, E), rand_tensor(4, E)]
            )

            # Shape: (N, S, E); ragged S
            key = torch.nested.nested_tensor(
                [rand_tensor(3, E), rand_tensor(4, E), rand_tensor(5, E)]
            )
            value = torch.nested.nested_tensor(
                [rand_tensor(3, E), rand_tensor(4, E), rand_tensor(5, E)]
            )
        elif input_dim == 4:
            # In the 4D case the L and S is ragged
            # Shape: (N, N', L, E); ragged N' and L
            query = torch.nested.nested_tensor(
                [rand_tensor(2, 2, E), rand_tensor(3, 3, E), rand_tensor(4, 4, E)]
            )
            # Shape: (N, N', S, E); ragged N' and S
            key = torch.nested.nested_tensor(
                [rand_tensor(2, 3, E), rand_tensor(3, 4, E), rand_tensor(4, 5, E)]
            )
            value = torch.nested.nested_tensor(
                [rand_tensor(2, 3, E), rand_tensor(3, 4, E), rand_tensor(4, 5, E)]
            )
        else:
            self.fail(f"Invalid input_dim {input_dim} encountered in SDP test")

        def rand_mask(size):
            return torch.randint(0, 2, size=size, dtype=torch.bool, device=device)

        # Shape: (N, L, S); ragged L and S matching above
        attn_mask = torch.nested.nested_tensor(
            [rand_mask((2, 3)), rand_mask((3, 4)), rand_mask((4, 5))]
        )

        dropout_p = 0.0  # no dropout for reproducibility

        # Success case: no attn_mask set and is_causal=False.
        actual = torch.nn.functional.scaled_dot_product_attention(
            query, key, value, attn_mask=None, is_causal=False, dropout_p=dropout_p
        )

        expected_outputs = []
        for q, k, v in zip(query.unbind(), key.unbind(), value.unbind()):
            output = torch.nn.functional.scaled_dot_product_attention(
                q.unsqueeze(0),
                k.unsqueeze(0),
                v.unsqueeze(0),
                attn_mask=None,
                dropout_p=dropout_p,
            )
            expected_outputs.append(output.squeeze(0))
        expected_output_nested = torch.nested.nested_tensor(expected_outputs)
        self.assertEqual(actual, expected_output_nested)

        # Error case: explicit attn_mask set.
        with self.assertRaisesRegex(
            RuntimeError, "not supported when an explicit attn_mask is set"
        ):
            torch.nn.functional.scaled_dot_product_attention(
                query, key, value, attn_mask=attn_mask, dropout_p=dropout_p
            )

        # Error case: is_causal=True.
        with self.assertRaisesRegex(RuntimeError, "not supported when is_causal=True"):
            torch.nn.functional.scaled_dot_product_attention(
                query, key, value, dropout_p=dropout_p, is_causal=True
            )

    @dtypes(torch.float, torch.float16, torch.double)
    def test_empty_like(self, device, dtype):
        ntensors = 4
        nt = random_nt(device, dtype, ntensors, (4, 4))

        # Create empty on same device as original nested tensor
        nt_empty = torch.empty_like(nt)
        assert nt.is_same_size(nt_empty)
        self.assertEqual(nt.dtype, nt_empty.dtype)
        self.assertEqual(nt.device, nt_empty.device)
        self.assertEqual(nt.layout, nt_empty.layout)

        if torch.cuda.is_available():
            if device == "cpu":
                nt_cuda = torch.empty_like(nt, device="cuda")
                self.assertEqual(torch.device("cuda").type, nt_cuda.device.type)
            else:
                nt_cpu = torch.empty_like(nt, device="cpu")
                self.assertEqual(torch.device("cpu").type, nt_cpu.device.type)

        # Check changing dtype of empty_like nested tensor output
        dtype_set = {torch.float, torch.float16, torch.double}
        for other_dtype in dtype_set - {dtype}:
            nt_empty_other_dtype = torch.empty_like(nt, dtype=other_dtype)
            self.assertEqual(nt.dtype, dtype)
            self.assertEqual(nt_empty_other_dtype.dtype, other_dtype)
            self.assertEqual(nt.device, nt_empty.device)
            self.assertEqual(nt.layout, nt_empty.layout)

        # Create tensor for autograd
        nt_empty_req_grad = torch.empty_like(nt, requires_grad=True)
        self.assertEqual(nt_empty_req_grad.requires_grad, True)

        # Test noncontiguous tensor does not fail to copy
        nt_cont, nt_noncont = random_nt_noncontiguous_pair((2, 3, 6, 7))
        nt_empty = torch.empty_like(nt_cont)
        assert nt_cont.is_same_size(nt_empty)
        nt_empty_non_contig = torch.empty_like(nt_noncont)
        assert nt_noncont.is_same_size(nt_empty_non_contig)

        # Test the contiguous memory format option
        nt_empty_contig = torch.empty_like(
            nt_cont, memory_format=torch.contiguous_format
        )
        assert nt_cont.is_same_size(nt_empty_contig)
        assert nt_empty_contig.is_contiguous()

        nt_empty_non_contig = torch.empty_like(
            nt_noncont, memory_format=torch.contiguous_format
        )
        assert nt_noncont.is_same_size(nt_empty_non_contig)
        assert nt_empty_non_contig.is_contiguous()

        # Test other memory formats fail
        self.assertRaises(
            RuntimeError,
            lambda: torch.empty_like(nt_cont, memory_format=torch.channels_last),
        )
        self.assertRaises(
            RuntimeError,
            lambda: torch.empty_like(nt_noncont, memory_format=torch.channels_last),
        )
        self.assertRaises(
            RuntimeError,
            lambda: torch.empty_like(nt_cont, memory_format=torch.channels_last_3d),
        )
        self.assertRaises(
            RuntimeError,
            lambda: torch.empty_like(nt_noncont, memory_format=torch.channels_last_3d),
        )


@markDynamoStrictTest
class TestNestedTensorAutograd(NestedTensorTestCase):
    # Note [Gradcheck args check_batched_grad=False] the common_utils testing version of gradcheck
    # includes the default parameters used for testing ops with gradcheck. However nested tensor
    # does not support the stack op therefore we turn it off for these tests
    def _create_leaf_nested_tensor_from_list(self, tensor_device, requires_grad=False):
        return torch.nested.nested_tensor(
            [torch.randn(1, 2), torch.randn(7, 8)],
            requires_grad=requires_grad,
            device=tensor_device,
        )

    def _create_nested_tensor_from_list(self, tensor_device, requires_grad=False):
        return torch.nested.as_nested_tensor(
            [
                torch.randn(1, 2, requires_grad=requires_grad),
                torch.randn(7, 8, requires_grad=requires_grad),
            ],
            device=tensor_device,
        )

    def _create_nested_tensor_from_mask(self, tensor_device, requires_grad=False):
        data = torch.randn(2, 3, 4, requires_grad=requires_grad, device=tensor_device)
        mask = torch.ones_like(data[:, :, 0]).bool()
        return torch._nested_tensor_from_mask(data, mask)

    def test_as_nested_tensor_propagates_gradients(self, device):
        a = torch.arange(3, dtype=torch.float, device=device)
        b = torch.arange(5, dtype=torch.float, device=device)
        nt = torch.nested.as_nested_tensor([a, b])
        # tensors with requires_grad=False are leaves
        self.assertTrue(nt.is_leaf)
        self.assertTrue(not nt.requires_grad)

        a = torch.arange(3, dtype=torch.float, requires_grad=True, device=device)
        b = torch.arange(5, dtype=torch.float, requires_grad=True, device=device)
        nt2 = torch.nested.as_nested_tensor([a, b])
        fake_grad = torch.nested.nested_tensor(
            [torch.ones_like(a), torch.zeros_like(b)], device=device
        )
        nt2.backward(fake_grad)
        self.assertEqual(a.grad, fake_grad[0])
        self.assertEqual(b.grad, fake_grad[1])

    def test_nested_tensor_generates_leaf(self, device):
        a = torch.arange(3, dtype=torch.float, requires_grad=True, device=device)
        b = torch.arange(5, dtype=torch.float, requires_grad=True, device=device)

        nt = torch.nested.nested_tensor([a, b], requires_grad=False)
        self.assertTrue(nt.is_leaf)
        self.assertTrue(not nt.requires_grad)

        nt2 = torch.nested.nested_tensor([a, b], requires_grad=True)
        self.assertTrue(nt2.is_leaf)
        self.assertTrue(nt2.requires_grad)

        fake_grad = torch.nested.nested_tensor(
            [torch.ones_like(a), torch.zeros_like(b)], device=device
        )
        nt2.backward(fake_grad)
        self.assertEqual(nt2.grad, fake_grad)
        self.assertEqual(a.grad, None)
        self.assertEqual(b.grad, None)

    def test_set_requires_grad_from_list(self, device):
        nt = self._create_nested_tensor_from_list(device)
        nt.requires_grad_()
        assert nt.requires_grad

    def test_set_requires_grad_from_mask(self, device):
        nt = self._create_nested_tensor_from_mask(device)
        nt.requires_grad_()
        assert nt.requires_grad

    def test_backward_for_add_op(self, device):
        nt_1 = self._create_nested_tensor_from_mask(device)
        nt_2 = self._create_nested_tensor_from_mask(device)

        nt_1.requires_grad_()
        c = nt_1 + nt_2

        assert nt_1.requires_grad
        assert c.requires_grad
        grad_output = self._create_nested_tensor_from_mask(device)
        c.backward(grad_output)

        #  Grad check doesn't work with nested yet.
        # d/dnt_1 (nt + nt_1) = 1*grad_output
        self.assertEqual(nt_1.grad, grad_output)

    def test_backward_for_sub_op(self, device):
        nt_1 = self._create_nested_tensor_from_mask(device)
        nt_2 = self._create_nested_tensor_from_mask(device)

        nt_1.requires_grad_()
        nt_2.requires_grad_()
        c = nt_1 - nt_2

        assert nt_1.requires_grad
        assert nt_2.requires_grad
        assert c.requires_grad
        grad_output = self._create_nested_tensor_from_mask(device)
        c.backward(grad_output)

        self.assertEqual(nt_1.grad, grad_output)
        self.assertEqual(nt_2.grad, -1 * grad_output)

    def test_backward_sub_strided(self, device):
        a = torch.nested.nested_tensor(
            [torch.randn(9, 2, 4), torch.randn(12, 2, 4)],
            requires_grad=True,
            device=device,
        )
        b = torch.nested.nested_tensor(
            [torch.randn(9, 4, 2), torch.randn(12, 4, 2)],
            requires_grad=True,
            device=device,
        )
        c = a - b.transpose(-1, -2)
        grad_output = c.clone()
        c.backward(grad_output)
        self.assertEqual(a.grad, grad_output)
        self.assertEqual(b.grad, -1 * grad_output.transpose(-1, -2))

    def test_backward_add_strided(self, device):
        a = torch.nested.nested_tensor(
            [torch.randn(9, 2, 4), torch.randn(12, 2, 4)],
            requires_grad=True,
            device=device,
        )
        b = torch.nested.nested_tensor(
            [torch.randn(9, 4, 2), torch.randn(12, 4, 2)],
            requires_grad=True,
            device=device,
        )
        c = a + b.transpose(-1, -2)
        grad_output = c.clone()
        c.backward(grad_output)
        self.assertEqual(a.grad, grad_output)
        self.assertEqual(b.grad, grad_output.transpose(-1, -2))

    # Test Factory Functions
    def test_nested_tensor_to_padded_tensor(self, device):
        for padding_val in [0, 1]:
            nt = self._create_leaf_nested_tensor_from_list(
                tensor_device=device, requires_grad=True
            )

            out = torch.nested.to_padded_tensor(nt, padding_val)
            grad_output = torch.ones(out.shape, device=device)
            out.backward(grad_output)

            self.assertEqual(
                nt.grad,
                torch.nested.nested_tensor(
                    [torch.ones(1, 2), torch.ones(7, 8)], device=device
                ),
            )

    def test_nested_tensor_from_mask_and_to_padded(self, device):
        N, L, D = 2, 4, 4
        mask = torch.ones(N, L, device=device)
        for i in range(1, N):
            end = torch.randint(1, L - 1, (1,), device=device)
            mask[i, end:] = 0

        mask[0, :] = 1
        mask = mask.bool()

        data = torch.randn(
            N, L, D, requires_grad=True, dtype=torch.float64, device=device
        )

        def grad_test_func(inpt):
            nt = torch._nested_tensor_from_mask(inpt, mask)
            # This implicitly tests to_padded_tensor grads
            return torch.nested.to_padded_tensor(nt, 0)

        assert gradcheck(grad_test_func, inputs=data, check_batched_grad=False)

    def test_nested_tensor_from_padded(self, device):
        nested_size = torch.tensor([[1, 2], [2, 2]])
        padded_tensor = torch.randn(2, 2, 2, dtype=torch.float64, device=device)
        padded_tensor[0, 1, :] = 0
        padded_tensor.requires_grad_()

        def grad_test_func(tensor, nested_size):
            nt = torch._nested_from_padded(
                tensor, nested_size, fuse_transform_0213=False
            )
            # This implicitly tests to_padded_tensor grads
            return torch.nested.to_padded_tensor(nt, 0)

        data = (padded_tensor, nested_size)
        assert gradcheck(grad_test_func, inputs=data, check_batched_grad=False)

    def test_nested_tensor_from_padded_fused(self, device):
        nested_size = torch.tensor([[1, 8], [2, 8]])
        padded_tensor = torch.randn(2, 2, 2, 4, dtype=torch.float64, device=device)
        padded_tensor[0, 1, :] = 0
        padded_tensor.requires_grad_()

        def grad_test_func(tensor, nested_size):
            nt = torch._nested_from_padded(
                tensor, nested_size, fuse_transform_0213=True
            )
            # This implicitly tests to_padded_tensor grads
            return torch.nested.to_padded_tensor(nt, 0)

        data = (padded_tensor, nested_size)
        assert gradcheck(grad_test_func, inputs=data, check_batched_grad=False)

    def test_nested_tensor_from_list(self, device):
        a = torch.randn(1, 2, requires_grad=True, dtype=torch.float64, device=device)
        b = torch.randn(2, 2, requires_grad=True, dtype=torch.float64, device=device)
        c = torch.randn(10, 2, requires_grad=True, dtype=torch.float64, device=device)

        def grad_test_func(a, b, c):
            c = torch.nested.as_nested_tensor([a, b, c])
            # This implictily tests to_padded_tensor grads
            return torch.nested.to_padded_tensor(c, 0)

        data = (a, b, c)
        assert gradcheck(grad_test_func, inputs=data, check_batched_grad=False)

    @parametrize("layout", [torch.strided, torch.jagged], name_fn=layout_name)
    def test_dropout_backward(self, layout):
        if layout == torch.jagged:
            nt = torch.nested.nested_tensor(
                [torch.randn((2, 5)), torch.randn((3, 5))],
                requires_grad=True,
                layout=layout,
            )
        else:
            nt = torch.nested.nested_tensor(
                [torch.randn((2, 5)), torch.randn((3, 4))],
                requires_grad=True,
                layout=layout,
            )
        p = 0.2
        y = torch.nn.functional.dropout(nt, p)
        y.backward(nt.clone().detach())
        self.assertEqual(nt.grad, y)

    def test_nested_tensor_bmm_gradcheck(self, device):
        a = torch.randn(2, 6, requires_grad=True, dtype=torch.float64, device=device)
        b = torch.randn(3, 6, requires_grad=True, dtype=torch.float64, device=device)
        c = torch.randn(6, 4, requires_grad=True, dtype=torch.float64, device=device)
        d = torch.randn(6, 5, requires_grad=True, dtype=torch.float64, device=device)

        def grad_test_func(a, b, c, d):
            nt0 = torch.nested.as_nested_tensor([a, b])
            nt1 = torch.nested.as_nested_tensor([c, d])
            result = nt0.bmm(nt1)
            return torch.nested.to_padded_tensor(result, 0.0)

        data = (a, b, c, d)
        assert torch.autograd.gradcheck(grad_test_func, inputs=data)

    def test_nested_tensor_bmm_backward(self, device):
        nt0 = torch.nested.nested_tensor(
            [torch.randn((2, 6)), torch.randn((3, 6))],
            requires_grad=True,
            device=device,
        )
        nt1 = torch.nested.nested_tensor(
            [torch.randn((6, 4)), torch.randn((6, 5))],
            requires_grad=True,
            device=device,
        )
        with torch.no_grad():
            pt0 = torch.nested.to_padded_tensor(nt0, 0.0).requires_grad_(True)
            pt1 = torch.nested.to_padded_tensor(nt1, 0.0).requires_grad_(True)

        ynt = nt0.bmm(nt1)
        ypt = pt0.bmm(pt1)
        ynt.backward(ynt.clone())
        ypt.backward(ypt.clone())

        self.assertEqual(torch.nested.to_padded_tensor(nt0.grad, 0.0), pt0.grad)
        self.assertEqual(torch.nested.to_padded_tensor(nt1.grad, 0.0), pt1.grad)

    def test_nested_tensor_matmul_gradcheck(self, device):
        a = torch.randn(2, 6, requires_grad=True, dtype=torch.float64, device=device)
        b = torch.randn(3, 6, requires_grad=True, dtype=torch.float64, device=device)
        c = torch.randn(6, 4, requires_grad=True, dtype=torch.float64, device=device)
        d = torch.randn(6, 5, requires_grad=True, dtype=torch.float64, device=device)

        def grad_test_func(a, b, c, d):
            nt0 = torch.nested.as_nested_tensor([a, b])
            nt1 = torch.nested.as_nested_tensor([c, d])
            result = torch.matmul(nt0, nt1)
            return torch.nested.to_padded_tensor(result, 0.0)

        data = (a, b, c, d)
        assert torch.autograd.gradcheck(grad_test_func, inputs=data)

    def test_nested_tensor_matmul_backward(self, device):
        nt0 = torch.nested.nested_tensor(
            [torch.randn((7, 2, 6)), torch.randn((7, 3, 6))],
            requires_grad=True,
            device=device,
        )
        nt1 = torch.nested.nested_tensor(
            [torch.randn((7, 6, 4)), torch.randn((7, 6, 5))],
            requires_grad=True,
            device=device,
        )
        with torch.no_grad():
            pt0 = torch.nested.to_padded_tensor(nt0, 0.0).requires_grad_(True)
            pt1 = torch.nested.to_padded_tensor(nt1, 0.0).requires_grad_(True)

        ynt = torch.matmul(nt0, nt1)
        ypt = torch.matmul(pt0, pt1)
        ynt.backward(ynt.clone())
        ypt.backward(ypt.clone())

        self.assertEqual(torch.nested.to_padded_tensor(nt0.grad, 0.0), pt0.grad)
        self.assertEqual(torch.nested.to_padded_tensor(nt1.grad, 0.0), pt1.grad)

    def test_nested_tensor_transpose_gradcheck(self, device):
        a = torch.randn(2, 5, requires_grad=True, device=device)
        b = torch.randn(3, 4, requires_grad=True, device=device)

        def grad_test_func(a, b):
            nt = torch.nested.as_nested_tensor([a, b])
            result = nt.transpose(-2, -1).transpose(-2, -1)
            return torch.nested.to_padded_tensor(result, 0.0)

        data = (a, b)
        assert torch.autograd.gradcheck(grad_test_func, inputs=data, eps=1e-3)

    def test_nested_tensor_transpose_backward(self, device):
        nt = torch.nested.nested_tensor(
            [torch.randn((2, 5)), torch.randn((3, 4))],
            requires_grad=True,
            device=device,
        )
        with torch.no_grad():
            pt = torch.nested.to_padded_tensor(nt, 0.0).requires_grad_(True)

        ynt = nt.transpose(-2, -1)
        ypt = pt.transpose(-2, -1)
        ynt.backward(ynt.clone())
        ypt.backward(ypt.clone())

        self.assertEqual(torch.nested.to_padded_tensor(nt.grad, 0.0), pt.grad)

    def test_nested_tensor_reshape_gradcheck(self, device):
        a = torch.randn(2, 6, requires_grad=True, device=device)
        b = torch.randn(3, 6, requires_grad=True, device=device)

        def grad_test_func(a, b):
            nt = torch.nested.as_nested_tensor([a, b])
            result = nt.reshape(2, -1, 2, 3)
            return torch.nested.to_padded_tensor(result, 0.0)

        data = (a, b)
        assert torch.autograd.gradcheck(grad_test_func, inputs=data, eps=1e-3)

    def test_nested_tensor_reshape_backward(self):
        nt = torch.nested.nested_tensor(
            [torch.randn((2, 6)), torch.randn((3, 6))], requires_grad=True
        )
        with torch.no_grad():
            pt = torch.nested.to_padded_tensor(nt, 0.0).requires_grad_(True)

        ynt = nt.reshape(2, -1, 2, 3)
        ypt = pt.reshape(2, -1, 2, 3)
        ynt.backward(ynt.clone())
        ypt.backward(ypt.clone())

        self.assertEqual(torch.nested.to_padded_tensor(nt.grad, 0.0), pt.grad)

    def test_nested_tensor_squeeze_backward(self, device):
        nt = torch.nested.nested_tensor(
            [torch.randn((2, 6, 1)), torch.randn((3, 6, 1))],
            requires_grad=True,
            device=device,
        )
        with torch.no_grad():
            pt = torch.nested.to_padded_tensor(nt, 0.0).requires_grad_(True)

        ynt = nt.squeeze(-1)
        ypt = pt.squeeze(-1)
        ynt.backward(ynt.clone())
        ypt.backward(ypt.clone())

        self.assertEqual(torch.nested.to_padded_tensor(nt.grad, 0.0), pt.grad)

    def test_nested_tensor_squeeze_gradcheck(self, device):
        a = torch.randn(
            (2, 6, 1), dtype=torch.float64, requires_grad=True, device=device
        )
        b = torch.randn(
            (3, 6, 1), dtype=torch.float64, requires_grad=True, device=device
        )

        def grad_test_func(a, b):
            nt = torch.nested.as_nested_tensor([a, b])
            result = nt.squeeze(-1)
            return torch.nested.to_padded_tensor(result, 0.0)

        assert torch.autograd.gradcheck(grad_test_func, inputs=(a, b), eps=1e-3)

    def test_nested_tensor_unsqueeze_backward(self, device):
        nt = torch.nested.nested_tensor(
            [torch.randn((2, 6)), torch.randn((3, 6))],
            requires_grad=True,
            device=device,
        )
        with torch.no_grad():
            pt = torch.nested.to_padded_tensor(nt, 0.0).requires_grad_(True)

        ynt = nt.unsqueeze(2)
        ypt = pt.unsqueeze(2)
        ynt.backward(ynt.clone())
        ypt.backward(ypt.clone())

        self.assertEqual(torch.nested.to_padded_tensor(nt.grad, 0.0), pt.grad)

    def test_nested_tensor_unsqueeze_gradcheck(self, device):
        a = torch.randn((2, 6), dtype=torch.float64, requires_grad=True, device=device)
        b = torch.randn((3, 6), dtype=torch.float64, requires_grad=True, device=device)

        def grad_test_func(a, b):
            nt = torch.nested.as_nested_tensor([a, b])
            result = nt.unsqueeze(-1)
            return torch.nested.to_padded_tensor(result, 0.0)

        assert torch.autograd.gradcheck(grad_test_func, inputs=(a, b), eps=1e-3)

    def test_nested_tensor_linear(self, device):
        a = torch.randn(1, 2, requires_grad=True, dtype=torch.float64, device=device)
        b = torch.randn(2, 2, requires_grad=True, dtype=torch.float64, device=device)
        c = torch.randn(3, 2, requires_grad=True, dtype=torch.float64, device=device)

        weight = torch.randn(
            2, 2, requires_grad=True, dtype=torch.float64, device=device
        )
        bias = torch.randn(2, requires_grad=True, dtype=torch.float64, device=device)

        def grad_test_func(a, b, c, weight, bias=None):
            nt = torch.nested.as_nested_tensor([a, b, c])
            # This implicitly tests to_padded_tensor grads
            d = torch.functional.F.linear(nt, weight, bias)
            return torch.nested.to_padded_tensor(d, 0)

        data = (a, b, c, weight, bias)
        assert gradcheck(grad_test_func, inputs=data, check_batched_grad=False)

        # Test linear with no bias added
        data = (a, b, c, weight)
        assert gradcheck(grad_test_func, inputs=data, check_batched_grad=False)

    def test_nested_tensor_linear_plus_transpose(self, device):
        a = torch.randn(1, 2, requires_grad=True, dtype=torch.float64, device=device)
        b = torch.randn(2, 2, requires_grad=True, dtype=torch.float64, device=device)
        c = torch.randn(3, 2, requires_grad=True, dtype=torch.float64, device=device)

        weight = torch.randn(
            2, 2, requires_grad=True, dtype=torch.float64, device=device
        )
        bias = torch.randn(2, requires_grad=True, dtype=torch.float64, device=device)

        def grad_test_func(a, b, c, weight, bias=None):
            nt = torch.nested.as_nested_tensor([a, b, c])
            # This implicitly tests to_padded_tensor grads
            d = torch.functional.F.linear(nt, weight, bias)
            d = d.transpose(-1, -2).contiguous()
            return torch.nested.to_padded_tensor(d, 0)

        data = (a, b, c, weight, bias)
        assert gradcheck(grad_test_func, inputs=data, check_batched_grad=False)

        # Test linear with no bias added
        data = (a, b, c, weight)
        assert gradcheck(grad_test_func, inputs=data, check_batched_grad=False)

    def test_nested_tensor_softmax(self, device):
        a = torch.randn(1, 2, requires_grad=True, dtype=torch.float64, device=device)
        b = torch.randn(2, 2, requires_grad=True, dtype=torch.float64, device=device)
        c = torch.randn(3, 2, requires_grad=True, dtype=torch.float64, device=device)

        def grad_test_func(a, b, c, dim):
            nt = torch.nested.as_nested_tensor([a, b, c])
            # This implicitly tests to_padded_tensor grads
            d = torch.functional.F.softmax(nt, dim=dim)
            return torch.nested.to_padded_tensor(d, 0)

        # softmax over last dim
        data = (a, b, c, -1)
        assert gradcheck(grad_test_func, inputs=data, check_batched_grad=False)

    def test_nested_tensor_linear_backward(self, device):
        a = torch.randn(1, 2, requires_grad=False, device=device)
        b = torch.randn(2, 2, requires_grad=False, device=device)
        c = torch.randn(3, 2, requires_grad=False, device=device)

        weight = torch.randn(2, 2, requires_grad=True, device=device)
        bias = torch.randn(2, requires_grad=True, device=device)
        nt = torch.nested.as_nested_tensor([a, b, c], device=device)

        out = torch.functional.F.linear(nt, weight, bias)

        out.backward(out.clone())

        assert weight.grad is not None
        assert bias.grad is not None

        assert a.grad is None
        assert b.grad is None
        assert c.grad is None

    def test_values_grad_with_broadcast(self, device):
        a = torch.randn(1, 2, 4, requires_grad=True, dtype=torch.float64, device=device)
        b = torch.randn(2, 2, 4, requires_grad=True, dtype=torch.float64, device=device)
        c = torch.randn(3, 2, 4, requires_grad=True, dtype=torch.float64, device=device)

        def grad_test_func(a, b, c):
            nt = torch.nested.as_nested_tensor([a, b, c])
            buffer = nt.values()
            return buffer.sum()

        data = (a, b, c)
        assert gradcheck(grad_test_func, inputs=data, check_batched_grad=False)

    def test_to_buffer_series_ops_grad_with_broadcast(self, device):
        a = torch.randn(1, 1, 2, requires_grad=True, dtype=torch.float64, device=device)
        b = torch.randn(1, 1, 2, requires_grad=True, dtype=torch.float64, device=device)
        c = torch.randn(1, 1, 2, requires_grad=True, dtype=torch.float64, device=device)

        def grad_test_func(a, b, c):
            nt = torch.nested.as_nested_tensor([a, b, c])
            buffer = nt.values()
            buffer = buffer * 2
            return buffer.exp()

        data = (a, b, c)
        assert gradcheck(grad_test_func, inputs=data, check_batched_grad=False)

    def test_unbind_flow_through(self, device):
        a = torch.randn(1, 2, 4, requires_grad=True, dtype=torch.float64, device=device)
        b = torch.randn(2, 2, 4, requires_grad=True, dtype=torch.float64, device=device)
        c = torch.randn(3, 2, 4, requires_grad=True, dtype=torch.float64, device=device)

        def grad_test_func(a, b, c):
            nt = torch.nested.as_nested_tensor([a, b, c])
            ntT = nt.transpose(-1, -2)
            unbound = ntT.unbind()
            d = unbound[0]
            d = torch.pow(d, 2)
            return d

        data = (a, b, c)
        assert gradcheck(grad_test_func, inputs=data, check_batched_grad=False)

    def test_split_with_sizes_flow_through(self, device):
        a = torch.randn(2, 5, requires_grad=True, dtype=torch.float64, device=device)
        b = torch.randn(3, 5, requires_grad=True, dtype=torch.float64, device=device)
        c = torch.randn(4, 5, requires_grad=True, dtype=torch.float64, device=device)

        def grad_test_func(a, b, c):
            nt = torch.nested.as_nested_tensor([a, b, c])
            splits = nt.split_with_sizes([2, 3], dim=-1)
            unbound = splits[1].unbind()
            d = unbound[0]
            d = torch.pow(d, 2)
            return d

        data = (a, b, c)
        assert gradcheck(grad_test_func, inputs=data, check_batched_grad=False)

    def test_indexing_backward(self, device):
        x0 = torch.randn((2, 5))
        x1 = torch.randn((3, 4))
        nt = torch.nested.nested_tensor([x0, x1], device=device, requires_grad=True)
        self.assertEqual(nt[0], x0)
        self.assertEqual(nt[-1], x1)
        grad_x0 = torch.randn((2, 5), device=device)
        nt[0].backward(grad_x0)
        expected_grad = torch.nested.nested_tensor(
            [grad_x0, torch.zeros((3, 4), device=device)]
        )
        self.assertEqual(nt.grad, expected_grad)

    def test_masked_fill_backward(self, device):
        a = torch.randn(1, 2, 4, requires_grad=True, dtype=torch.float64, device=device)
        b = torch.randn(2, 2, 4, requires_grad=True, dtype=torch.float64, device=device)
        c = torch.randn(3, 2, 4, requires_grad=True, dtype=torch.float64, device=device)

        def grad_test_func(a, b, c):
            nt = torch.nested.as_nested_tensor([a, b, c])
            mask = nt.detach().clone().to(bool)
            out = nt.masked_fill(mask, 0)
            out = torch.nested.to_padded_tensor(out, 0)
            return out

        data = (a, b, c)
        assert gradcheck(grad_test_func, inputs=data, check_batched_grad=False)

    def test_gelu_backward(self, device):
        a = torch.randn(1, 2, 4, requires_grad=True, dtype=torch.float64, device=device)
        b = torch.randn(2, 2, 4, requires_grad=True, dtype=torch.float64, device=device)
        c = torch.randn(3, 2, 4, requires_grad=True, dtype=torch.float64, device=device)

        def grad_test_func(a, b, c):
            nt = torch.nested.as_nested_tensor([a, b, c])
            nt_gelu = torch.nn.functional.gelu(nt)
            return torch.nested.to_padded_tensor(nt_gelu, 0)

        data = (a, b, c)
        assert gradcheck(grad_test_func, inputs=data, check_batched_grad=False)

    def test_relu_backward(self, device):
        a = torch.randn(1, 2, 4, requires_grad=True, dtype=torch.float64, device=device)
        b = torch.randn(2, 2, 4, requires_grad=True, dtype=torch.float64, device=device)
        c = torch.randn(3, 2, 4, requires_grad=True, dtype=torch.float64, device=device)

        def grad_test_func(a, b, c):
            nt = torch.nested.as_nested_tensor([a, b, c])
            nt_relu = torch.nn.functional.relu(nt)
            return torch.nested.to_padded_tensor(nt_relu, 0)

        data = (a, b, c)
        assert gradcheck(grad_test_func, inputs=data, check_batched_grad=False)

    def test_selu_backward(self, device):
        a = torch.randn(1, 2, 4, requires_grad=True, dtype=torch.float64, device=device)
        b = torch.randn(2, 2, 4, requires_grad=True, dtype=torch.float64, device=device)
        c = torch.randn(3, 2, 4, requires_grad=True, dtype=torch.float64, device=device)

        def grad_test_func(a, b, c):
            nt = torch.nested.as_nested_tensor([a, b, c])
            nt_relu = torch.nn.functional.silu(nt)
            return torch.nested.to_padded_tensor(nt_relu, 0)

        data = (a, b, c)
        assert gradcheck(grad_test_func, inputs=data, check_batched_grad=False)

    def test_abs_backward(self, device):
        a = torch.randn(1, 2, 4, requires_grad=True, dtype=torch.float64, device=device)
        b = torch.randn(2, 2, 4, requires_grad=True, dtype=torch.float64, device=device)
        c = torch.randn(3, 2, 4, requires_grad=True, dtype=torch.float64, device=device)

        def grad_test_func(a, b, c):
            nt = torch.nested.as_nested_tensor([a, b, c])
            nt_abs = torch.abs(nt)
            return torch.nested.to_padded_tensor(nt_abs, 0)

        data = (a, b, c)
        assert gradcheck(grad_test_func, inputs=data, check_batched_grad=False)

    # Previously would error when input NT doesn't require grad
    # NotImplementedError: Cannot access storage of UndefinedTensorImpl
    def test_layer_norm_backward_edge_case(self, device):
        size = 4
        a = torch.randn(
            1, 2, size, requires_grad=False, dtype=torch.float64, device=device
        )
        nt = torch.nested.nested_tensor([a])
        nt_layer_norm = torch.nn.LayerNorm(
            nt.size(-1), device=device, dtype=torch.float64
        )
        out = nt_layer_norm(nt)
        out.backward(out.clone())

    def test_accumulate_grad_different_strides(self, device):
        a = torch.rand(1, 4, 2, requires_grad=True, dtype=torch.float64, device=device)
        b = torch.rand(1, 8, 2, requires_grad=True, dtype=torch.float64, device=device)

        def grad_test_func(a, b):
            nt_1 = torch.nested.as_nested_tensor([a, b])
            nt_2 = nt_1.clone()
            out = torch.nn.functional.scaled_dot_product_attention(nt_1, nt_2, nt_2)
            return torch.nested.to_padded_tensor(out, 0)

        data = (a, b)
        assert gradcheck(grad_test_func, inputs=data, check_batched_grad=False)

    # https://github.com/pytorch/pytorch/issues/95562
    @skipIfSlowGradcheckEnv
    @parametrize("size", [1024, 1023, 513, 512, 256, 128, 32, 4, 2])
    def test_layer_norm_backward(self, device, size):
        a = torch.randn(
            1, 2, size, requires_grad=True, dtype=torch.float64, device=device
        )
        b = torch.randn(
            2, 2, size, requires_grad=True, dtype=torch.float64, device=device
        )
        c = torch.randn(
            3, 2, size, requires_grad=True, dtype=torch.float64, device=device
        )

        def grad_test_func(a, b, c):
            nt = torch.nested.as_nested_tensor([a, b, c])
            layer_norm = torch.nn.LayerNorm(
                nt.size(-1), device=device, dtype=torch.float64
            )
            nt_layer_norm = layer_norm(nt)
            return torch.nested.to_padded_tensor(nt_layer_norm, 0)

        data = (a, b, c)
        assert gradcheck(grad_test_func, inputs=data, check_batched_grad=False)

    # https://github.com/pytorch/pytorch/issues/95562
    @skipIfSlowGradcheckEnv
    # Could either mark slow or reduce size
    @parametrize("size", [128, 32, 4, 2])
    def test_layer_norm_backward_5d(self, device, size):
        a = torch.randn(
            4, size, size, 4, requires_grad=True, dtype=torch.float64, device=device
        )
        b = torch.randn(
            7, size, size, 4, requires_grad=True, dtype=torch.float64, device=device
        )
        c = torch.randn(
            10, size, size, 4, requires_grad=True, dtype=torch.float64, device=device
        )

        def grad_test_func(a, b, c):
            nt = torch.nested.as_nested_tensor([a, b, c])
            layer_norm = torch.nn.LayerNorm(
                (size, size, nt.size(-1)), device=device, dtype=torch.float64
            )
            nt_layer_norm = layer_norm(nt)
            return torch.nested.to_padded_tensor(nt_layer_norm, 0)

        data = (a, b, c)
        assert gradcheck(grad_test_func, inputs=data, check_batched_grad=False)


# Found in torch/testing/_comparison.py
default_atol = {torch.float16: 1e-3, torch.bfloat16: 1e-3, torch.float32: 1e-5}
default_rtol = {torch.float16: 1e-3, torch.bfloat16: 1.6e-2, torch.float32: 1.3e-6}


def get_rtol(true_value: torch.Tensor, computed_value: torch.Tensor) -> float:
    deviation = true_value - computed_value
    deviation = torch.abs(deviation / true_value)
    # Fill in the nans with the default rtol
    torch.nan_to_num_(deviation, nan=default_rtol[computed_value.dtype])
    return deviation.max().item()


def get_atol(true_value: torch.Tensor, computed_value: torch.Tensor) -> float:
    deviation = true_value - computed_value
    atol = torch.abs(deviation).max().item()
    return atol


def get_tolerances(
    true_value: torch.Tensor,
    computed_value: torch.Tensor,
    fudge_factor: Optional[float] = None,
) -> Tuple[float, float]:
    """Returns the absolute and relative tolerances for comparing two tensors."""
    fudge_factor = fudge_factor if fudge_factor is not None else 1.0
    atol = get_atol(true_value, computed_value)
    rtol = get_rtol(true_value, computed_value)

    atol = fudge_factor * max(atol, default_atol[computed_value.dtype])
    rtol = fudge_factor * max(rtol, default_rtol[computed_value.dtype])
    # torch.isclose() has weird behavior around see:
    # https://github.com/pytorch/pytorch/issues/102400
    if rtol > 1e30:
        rtol = default_rtol[computed_value.dtype]
    return atol, rtol


# We can probably parametrizing existing tests instead of having a separate
# test class as we begin to support more ops. Also maybe rewrite with OpInfos.
@markDynamoStrictTest
class TestNestedTensorSubclass(NestedTensorTestCase):
    # TODO: consolidate with the below
    def _get_list_for_jagged_tensor(self, nested_size, device, requires_grad=True):
        Ds = nested_size[1:]
        out = []
        for s in nested_size[0]:
            out.append(
                torch.randn(
                    s,
                    *Ds,
                    requires_grad=requires_grad,
                    device=device,
                    dtype=torch.float64,
                )
            )
        return out

    def _get_example_tensor_lists(
        self,
        include_list_of_lists=True,
        include_requires_grad=True,
        include_inner_dim_size_1=False,
        include_2d_tensor=False,
    ):
        def _make_tensor(
            *shape, include_requires_grad=include_requires_grad, requires_grad=True
        ):
            return torch.randn(
                *shape,
                requires_grad=(requires_grad if include_requires_grad else False),
            )

        # Purposefully introduce mixed requires_grad settings for the components
        # when include_requires_grad=True.
        example_lists = [
            # (B, *, D) with B=4
            [
                _make_tensor(2, 5),
                _make_tensor(3, 5, requires_grad=False),
                _make_tensor(4, 5, requires_grad=False),
                _make_tensor(6, 5),
            ],
            # (B, *, D_0, D_1) with B=5
            [
                _make_tensor(2, 5, 6),
                _make_tensor(3, 5, 6),
                _make_tensor(4, 5, 6, requires_grad=False),
                _make_tensor(5, 5, 6),
                _make_tensor(6, 5, 6),
            ],
            # (B, *, D_0, D_1, D_2) with B=6
            [
                _make_tensor(2, 5, 6, 7),
                _make_tensor(3, 5, 6, 7),
                _make_tensor(4, 5, 6, 7, requires_grad=False),
                _make_tensor(5, 5, 6, 7),
                _make_tensor(6, 5, 6, 7),
                _make_tensor(7, 5, 6, 7),
            ],
        ]

        if include_list_of_lists:
            example_lists.append(
                # (B, *, D) with B=3 in list form
                [
                    _make_tensor(2, 5, requires_grad=False).tolist(),
                    _make_tensor(3, 5).tolist(),
                    _make_tensor(4, 5).tolist(),
                ]
            )

        if include_inner_dim_size_1:
            example_lists.append(
                [
                    _make_tensor(2, 1),
                    _make_tensor(3, 1, requires_grad=False),
                    _make_tensor(4, 1, requires_grad=False),
                    _make_tensor(6, 1),
                ]  # (B, *, 1)
            )
            example_lists.append(
                [
                    _make_tensor(2, 5, 1),
                    _make_tensor(3, 5, 1, requires_grad=False),
                    _make_tensor(4, 5, 1, requires_grad=False),
                    _make_tensor(6, 5, 1),
                ]  # (B, *, 5, 1)
            )

        if include_2d_tensor:
            example_lists.append(
                [
                    _make_tensor(2),
                    _make_tensor(3, requires_grad=False),
                    _make_tensor(4, requires_grad=False),
                    _make_tensor(6),
                ]  # (B, *)
            )

        return example_lists

    @dtypes(torch.float32)
    @parametrize(
        "contiguity",
        ["contig", "noncontig_transposed", "noncontig_with_holes"],
        name_fn=lambda c: c,
    )
    def test_serialization(self, device, dtype, contiguity):
        # Test with 3 cases:
        # 1. contiguous
        # 2. non-contiguous transposed
        # 3. non-contiguous with holes
        if contiguity == "contig":
            nt = random_nt_from_dims(
                [4, None, 10],
                device=device,
                dtype=dtype,
                layout=torch.jagged,
            )
        elif contiguity == "noncontig_transposed":
            nt = random_nt_from_dims(
                [3, None, 5, 2],
                device=device,
                dtype=dtype,
                layout=torch.jagged,
            ).transpose(-3, -2)
        elif contiguity == "noncontig_with_holes":
            nt = torch.nested.nested_tensor_from_jagged(
                values=torch.randn(10, 3, device=device, dtype=dtype),
                offsets=torch.tensor([0, 3, 7, 10], device=device, dtype=torch.int64),
                # these lengths specify holes
                lengths=torch.tensor([1, 2, 3], device=device, dtype=torch.int64),
            )
        else:
            raise ValueError("invalid contiguity specified for test_serialization()")

        # Access sizes / strides to ensure cache doesn't break serialization.
        # See https://github.com/pytorch/pytorch/issues/129366
        nt.size()
        nt.stride()

        with tempfile.TemporaryFile() as f:
            torch.save(nt, f)
            f.seek(0)
            nt_loaded = torch.load(f)

            self.assertIsNot(nt, nt_loaded)
            # we expect a new offsets tensor -> different nested int upon load
            self.assertEqualIgnoringNestedInts(nt, nt_loaded)
            self.assertEqual(nt._ragged_idx, nt_loaded._ragged_idx)
            # ensure shapes are equal except nested int
            nt_rest_of_shape = (
                *nt.shape[: nt._ragged_idx],
                *nt.shape[nt._ragged_idx + 1 :],
            )
            nt_loaded_rest_of_shape = (
                *nt_loaded.shape[: nt_loaded._ragged_idx],
                *nt_loaded.shape[nt_loaded._ragged_idx + 1 :],
            )
            self.assertEqual(nt_rest_of_shape, nt_loaded_rest_of_shape)
            # ensure metadata cache is carried through serialization
            self.assertEqual(nt._metadata_cache, nt_loaded._metadata_cache)
            # ensure lengths are carried through if present
            self.assertEqual(nt._lengths, nt_loaded._lengths)

    def test_tensor_attributes(self, device):
        a = torch.randn(2, 3, requires_grad=True, dtype=torch.float64, device=device)
        b = torch.randn(3, 3, requires_grad=True, dtype=torch.float64, device=device)
        c = torch.randn(4, 3, requires_grad=True, dtype=torch.float64, device=device)
        nt = torch.nested.as_nested_tensor([a, b, c], layout=torch.jagged)
        _offsets = nt.offsets()

        for op in (
            torch.ops.aten.is_non_overlapping_and_dense.default,
            torch.ops.aten.sym_size.default,
            torch.ops.aten.dim.default,
            torch.ops.aten.numel.default,
            torch.ops.aten.sym_numel.default,
            torch.ops.aten.sym_stride.default,
            torch.ops.aten.sym_storage_offset.default,
        ):
            op(nt)

        with self.assertRaisesRegex(
            RuntimeError, "directly calling torch.ops.aten.size"
        ):
            torch.ops.aten.size.default(nt)

        nested_int = torch.nested._internal.nested_tensor.get_tensor_symint(
            _offsets, coeff=1
        )
        self.assertEqual(nt.size(), (3, nested_int, 3))
        self.assertEqual(nt.shape, (3, nested_int, 3))
        self.assertEqual(nt.dim(), 3)
        self.assertEqual(nt.numel(), 27)

    @parametrize("nt_dim", [3, 4, 5])
    def test_linear(self, device, nt_dim):
        if nt_dim == 3:
            fixed_shape = (3,)
        elif nt_dim == 4:
            fixed_shape = (4, 3)
        elif nt_dim == 5:
            fixed_shape = (5, 4, 3)

        a = torch.randn(
            2, *fixed_shape, requires_grad=True, dtype=torch.float64, device=device
        )
        b = torch.randn(
            3, *fixed_shape, requires_grad=True, dtype=torch.float64, device=device
        )
        c = torch.randn(
            4, *fixed_shape, requires_grad=True, dtype=torch.float64, device=device
        )
        weight = torch.randn(
            4, 3, requires_grad=True, dtype=torch.float64, device=device
        )
        bias = torch.randn(4, requires_grad=True, dtype=torch.float64, device=device)

        def grad_test_func(a, b, c, weight, bias):
            nt = torch.nested.as_nested_tensor([a, b, c], layout=torch.jagged)
            out = torch.nn.functional.linear(nt, weight, bias)
            return out.values()

        gradcheck(
            grad_test_func, inputs=(a, b, c, weight, bias), check_batched_grad=False
        )

    def test_unary_pointwise(self, device):
        a = torch.randn(2, 3, requires_grad=True, dtype=torch.float64, device=device)
        b = torch.randn(3, 3, requires_grad=True, dtype=torch.float64, device=device)
        c = torch.randn(4, 3, requires_grad=True, dtype=torch.float64, device=device)

        def grad_test_func(a, b, c):
            nt = torch.nested.as_nested_tensor([a, b, c], layout=torch.jagged)
            out = torch.nn.functional.silu(nt.sin().cos())
            return out.values()

        gradcheck(grad_test_func, inputs=(a, b, c), check_batched_grad=False)

    def test_unary_pointwise_transposed_inputs(self, device):
        a, b, c = (
            torch.randn(
                i + 2, 5, requires_grad=True, dtype=torch.float64, device=device
            )
            for i in range(3)
        )

        nt = torch.nested.nested_tensor(
            [a.detach(), b.detach(), c.detach()], layout=torch.jagged
        )
        nt_t = nt.transpose(1, 2)
        self.assertFalse(nt_t.is_contiguous())
        out = torch.nn.functional.silu(nt_t.sin().cos())
        self.assertEqual(
            out.is_contiguous(),
            torch.nn.functional.silu(b.transpose(-1, -2).sin().cos()).is_contiguous(),
        )

        self.assertEqual(nt_t.shape, out.shape)

        a, b, c = (
            torch.randn(
                i + 2, 5, requires_grad=True, dtype=torch.float64, device=device
            )
            for i in range(3)
        )

        def grad_test_func(a, b, c):
            nt = torch.nested.as_nested_tensor([a, b, c], layout=torch.jagged)
            nt_t = nt.transpose(1, 2)
            out = torch.nn.functional.silu(nt_t.sin().cos())
            return out.values()

        gradcheck(grad_test_func, inputs=(a, b, c), check_batched_grad=False)

    def test_binary_pointwise(self, device):
        a = torch.randn(2, 3, requires_grad=True, dtype=torch.float64, device=device)
        b = torch.randn(3, 3, requires_grad=True, dtype=torch.float64, device=device)
        c = torch.randn(4, 3, requires_grad=True, dtype=torch.float64, device=device)

        # Incorrect usage: shape check will fail if the offsets tensor are not
        #                  the same exact tensor object
        nt1 = torch.nested.as_nested_tensor([a, b, c], layout=torch.jagged)
        nt2 = torch.nested.as_nested_tensor([a, b, c], layout=torch.jagged)

        self.assertRaisesRegex(
            RuntimeError,
            "cannot call binary pointwise function .* with inputs of shapes",
            lambda: nt1 * nt2,
        )

        # Correct usage: chain the calls using the same offsets tensor object
        def grad_test_func(a, b, c):
            nt1 = torch.nested.as_nested_tensor([a, b, c], layout=torch.jagged)
            # TODO: Switch to public API that takes in (values, offsets) once it exists
            nt2, offsets = jagged_from_list([a, b, c], nt1.offsets())
            out = nt1 * nt2
            return out.values()

        gradcheck(grad_test_func, inputs=(a, b, c), check_batched_grad=False)

    def test_binary_pointwise_transposed(self, device):
        a, b, c = (
            torch.randn(i + 2, 5, dtype=torch.float64, device=device) for i in range(3)
        )

        nt1, offsets = jagged_from_list([a, b, c], None)
        nt2, offsets = jagged_from_list([a, b, c], offsets)

        nt1_t = nt1.transpose(1, 2)
        nt2_t = nt2.transpose(1, 2)

        # out = nt1_t * nt2_t
        # self.assertFalse(nt1_t.is_contiguous())
        # self.assertEqual(out.is_contiguous(), (b.transpose(-1, -2) * b.transpose(-1, -2)).is_contiguous())
        # self.assertEqual(out.shape, nt1_t.shape)

        self.assertRaisesRegex(
            RuntimeError,
            "cannot call binary pointwise function mul.Tensor with inputs of shapes",
            lambda: nt1 * nt2_t,
        )

        a, b, c = (
            torch.randn(
                i + 2, 5, requires_grad=True, dtype=torch.float64, device=device
            )
            for i in range(3)
        )

        # Correct usage: chain the calls using the same offsets tensor object
        def grad_test_func(a, b, c):
            nt1, offsets = jagged_from_list([a, b, c], None)
            nt2, offsets = jagged_from_list([a, b, c], offsets)
            nt1_t = nt1.transpose(1, 2)
            nt2_t = nt2.transpose(1, 2)
            out = nt1_t * nt2_t
            return out.values()

        gradcheck(grad_test_func, inputs=(a, b, c), check_batched_grad=False)

    def test_split(self, device):
        a = torch.randn(2, 3, requires_grad=True, dtype=torch.float64, device=device)
        b = torch.randn(3, 3, requires_grad=True, dtype=torch.float64, device=device)
        c = torch.randn(4, 3, requires_grad=True, dtype=torch.float64, device=device)

        nt = torch.nested.as_nested_tensor([a, b, c], layout=torch.jagged)
        out = torch.split(nt, 2, -1)
        self.assertEqual(len(out), 2)
        self.assertEqualIgnoringNestedInts(
            out[0],
            torch.nested.as_nested_tensor(
                [a[:, 0:2], b[:, 0:2], c[:, 0:2]], layout=torch.jagged
            ),
        )
        self.assertEqualIgnoringNestedInts(
            out[1],
            torch.nested.as_nested_tensor(
                [a[:, 2:], b[:, 2:], c[:, 2:]], layout=torch.jagged
            ),
        )

        with self.assertRaisesRegex(
            RuntimeError,
            r"split\(\): not supported for NestedTensor on dim=1",
        ):
            torch.split(nt, 2, 1)

    def test_split_with_sizes(self, device):
        a = torch.randn(2, 3, requires_grad=True, dtype=torch.float64, device=device)
        b = torch.randn(3, 3, requires_grad=True, dtype=torch.float64, device=device)
        c = torch.randn(4, 3, requires_grad=True, dtype=torch.float64, device=device)

        nt = torch.nested.as_nested_tensor([a, b, c], layout=torch.jagged)
        out = torch.split(nt, [1, 2], -1)
        self.assertEqual(len(out), 2)
        self.assertEqualIgnoringNestedInts(
            out[0],
            torch.nested.as_nested_tensor(
                [a[:, 0:1], b[:, 0:1], c[:, 0:1]], layout=torch.jagged
            ),
        )
        self.assertEqualIgnoringNestedInts(
            out[1],
            torch.nested.as_nested_tensor(
                [a[:, 1:], b[:, 1:], c[:, 1:]], layout=torch.jagged
            ),
        )
        with self.assertRaisesRegex(
            RuntimeError,
            r"split_with_sizes\(\): not supported for NestedTensor on dim=1",
        ):
            torch.split(nt, [1, 2], 1)

    def test_softmax(self, device):
        nt = random_nt_from_dims(
            [3, None, 5],
            device=device,
            dtype=torch.float32,
            layout=torch.jagged,
            requires_grad=True,
        )

        # operate on dim=2
        output = nt.softmax(dim=2)

        @torch._dynamo.disable
        def _compare_to_ref(nt, output, dim):
            for in_component, out_component in zip(nt.unbind(), output.unbind()):
                self.assertEqual(in_component.softmax(dim=dim), out_component)

        # dim=2 -> dim=1 after unbind
        _compare_to_ref(nt, output, dim=1)

        # operate on dim=-1
        output2 = nt.softmax(dim=-1)
        torch._dynamo.disable(self.assertEqual)(output, output2)
        _compare_to_ref(nt, output2, dim=-1)

        def grad_test_func(a, b):
            nt = torch.nested.as_nested_tensor([a, b], layout=torch.jagged)
            out = nt.softmax(dim=-1)
            return out.values()

        a = torch.rand(4, 5, requires_grad=True, dtype=torch.float64, device=device)
        b = torch.rand(8, 5, requires_grad=True, dtype=torch.float64, device=device)
        gradcheck(grad_test_func, inputs=(a, b), check_batched_grad=False)

    def test_views_inherit_ragged_dim(self, device):
        # view
        nt = random_nt_from_dims(
            [4, None, 8, 10], device=device, dtype=torch.float32, layout=torch.jagged
        )
        # inherit ragged dim via -1
        view = nt.view(4, -1, 80)
        self.assertEqual(nt.shape[1], view.shape[1])
        # inherit batch and ragged dims via -1
        view2 = nt.view(-1, -1, 80)
        self.assertEqual(nt.shape[:2], view2.shape[:2])

        # expand
        nt = random_nt_from_dims(
            [3, None, 1], device=device, dtype=torch.float32, layout=torch.jagged
        )
        # inherit batch and ragged dims via -1
        view = nt.expand(-1, -1, 5)
        self.assertEqual(nt.shape[:2], view.shape[:2])

    def test_view_ragged_idx_not_one(self, device):
        nt = random_nt_from_dims(
            [2, None, 20], device=device, dtype=torch.float32, layout=torch.jagged
        )

        view_transposed = nt.transpose(1, 2).view(2, 20, nt.size(1))
        self.assertEqual((2, 20, nt.size(1)), (view_transposed.size()))
        self.assertEqual(view_transposed._base, nt._base)

    def test_unsafe_view(self, device):
        nt = random_nt_from_dims(
            [4, None, 8, 10], device=device, dtype=torch.float32, layout=torch.jagged
        )
        # basic view
        view1 = torch.ops.aten._unsafe_view(nt, (4, -1, 80))
        self.assertEqual((4, nt.size(1), 80), tuple(view1.size()))
        # _unsafe_view differs from view in that the view information is not tracked
        self.assertTrue(view1._base is None)

        # test an unsafe_view when ragged_idx != 1, currently only supports identity view
        nt_t = nt.transpose(1, 2)
        view2 = torch.ops.aten._unsafe_view(nt_t, (4, 8, nt.size(1), 10))
        self.assertEqual((4, 8, nt.size(1), 10), tuple(view2.size()))
        self.assertTrue(view2._base is None)

    @xfailIfTorchDynamo
    @parametrize("requires_grad", [False, True])
    def test_reshape_decomp(self, device, requires_grad):
        # contiguous NT should result in view.
        nt = (
            random_nt_from_dims(
                [3, None, 10],
                device=device,
                dtype=torch.float32,
                layout=torch.jagged,
            )
            .detach()
            .requires_grad_(requires_grad)
        )
        view = nt.reshape(-1, -1, 5, 2)
        self.assertEqual(view.shape[:2], nt.shape[:2])
        self.assertTrue(view._is_view() and view._base is nt)
        # make sure gradients flow back
        if requires_grad:
            view.backward(torch.ones_like(view))
            self.assertEqual(nt.grad, torch.ones_like(nt))

        # non-contiguous NT should result in contiguous copy
        nt = random_nt_from_dims(
            [3, None, 5, 2],
            device=device,
            dtype=torch.float32,
            layout=torch.jagged,
            requires_grad=requires_grad,
        )
        nt_noncontig = nt.transpose(-1, -2)
        self.assertFalse(nt_noncontig.is_contiguous())
        copy = nt_noncontig.reshape(-1, -1, 10)
        self.assertTrue(copy.is_contiguous())
        self.assertEqual(copy.shape[:2], nt.shape[:2])
        # make sure gradients flow back
        if requires_grad:
            copy.backward(torch.ones_like(copy))
            self.assertEqual(nt.grad, torch.ones_like(nt))

    def test_flatten_decomp(self, device):
        nt = random_nt_from_dims(
            [3, None, 5, 2], device=device, dtype=torch.float32, layout=torch.jagged
        )
        flattened = nt.flatten(-2, -1)
        self.assertEqual(flattened.shape, nt.view(3, -1, 10).shape)

        nt = random_nt_from_dims(
            [3, None, 5, 2, 6], device=device, dtype=torch.float32, layout=torch.jagged
        )
        flattened = nt.flatten(-3, -2)
        self.assertEqual(flattened.shape, nt.view(3, -1, 10, 6).shape)

    def test_chunk(self, device):
        # none NJT case
        t = torch.randn(10, 4, 5, requires_grad=True)
        t_list = t.chunk(3, dim=0)
        loss = t_list[0].sum() + t_list[2].sum()
        loss.backward()

        # normal case
        D = 30
        B = 8
        nt = random_nt_from_dims(
            [B, None, D],
            device=device,
            dtype=torch.float32,
            layout=torch.jagged,
            requires_grad=True,
        )
        NUM_CHUNKS = 3
        chunks = nt.chunk(NUM_CHUNKS, dim=-1)
        self.assertEqual(len(chunks), NUM_CHUNKS)
        for i in range(NUM_CHUNKS):
            self.assertEqual(chunks[i].shape[-1], D // NUM_CHUNKS)

        # test chunk_backward
        values = torch.randn(
            5, 11, dtype=torch.float64, device=device, requires_grad=True
        )
        offsets = torch.tensor([0, 2, 3, 5], device=device)

        def grad_test_func(values, offsets):
            nt = torch.nested.nested_tensor_from_jagged(values, offsets)
            chunks = nt.chunk(3, dim=-1)
            return chunks[0].values().sum()

        assert gradcheck(
            grad_test_func,
            inputs=(values, offsets),
            check_batched_grad=False,
        )

        # chunk on batch dim
        chunks = nt.chunk(NUM_CHUNKS, dim=0)
        self.assertEqual(len(chunks), NUM_CHUNKS)
        chunk_size = math.ceil(B / NUM_CHUNKS)
        for i in range(NUM_CHUNKS):
            if i < NUM_CHUNKS - 1:
                self.assertEqual(chunks[i].shape[0], chunk_size)
            else:
                self.assertEqual(chunks[i].shape[0], B - chunk_size * (NUM_CHUNKS - 1))
            offsets_expected = (
                nt._offsets[i * chunk_size + 1 : (i + 1) * chunk_size + 1]
                - nt._offsets[i * chunk_size]
            )
            self.assertEqual(chunks[i]._offsets[1:], offsets_expected)
        self.assertEqual(nt._values, torch.cat([x._values for x in chunks], dim=0))

        with self.assertRaisesRegex(
            RuntimeError,
            "dim != 0 INTERNAL ASSERT FAILED .* Nested Tensor doesn't support chunk backward on dim=0 yet.",
        ):
            # doesn't support backward for chunk (dim=0) yet
            loss = (
                chunks[0].values().sum()
                + chunks[1].values().sum()
                + chunks[2].values().sum()
            )
            loss.backward()

        # chunk on ragged dim not supported
        with self.assertRaisesRegex(
            RuntimeError, "chunk.* not supported for NestedTensor on dim=1"
        ):
            nt.chunk(2, dim=1)

    def test_squeeze(self, device):
        B = 4
        D = 6
        # squeeze middle dim
        nt = random_nt_from_dims(
            [B, None, 1, D], device=device, dtype=torch.float32, layout=torch.jagged
        )
        j0 = nt.shape[1]

        for dim_arg in [-2, 2]:
            out = nt.squeeze(dim_arg)
            self.assertEqual(out.shape, (B, j0, D))
            self.assertEqual(out.unsqueeze(-2), nt)

        # squeeze last dim
        nt = random_nt_from_dims(
            [B, None, 1], device=device, dtype=torch.float32, layout=torch.jagged
        )
        j1 = nt.shape[1]

        for dim_arg in [-1, 2]:
            out = nt.squeeze(dim_arg)
            self.assertEqual(out.shape, (B, j1))
            self.assertEqual(out.unsqueeze(-1), nt)

        # squeeze on batch dim not supported
        with self.assertRaisesRegex(
            RuntimeError, "squeeze.* not supported for NestedTensor on dim=0"
        ):
            nt.squeeze(0)

        # squeeze on ragged dim not supported
        with self.assertRaisesRegex(
            RuntimeError, "squeeze.* not supported for NestedTensor on dim=1"
        ):
            nt.squeeze(1)

    def test_binary_pointwise_broadcasting(self, device):
        # (B, j0, 3, 4)
        ts = self._get_list_for_jagged_tensor(
            ((2, 3, 4), 3, 4), device, requires_grad=True
        )
        # (B, j0, ?, ?) + (?) -> (B, j0, ?, ?)
        # (B, j0, ?, ?) + (?, ?) -> (B, j0, ?, ?)
        # (B, j0, ?, ?) + (1, ?, ?) -> (B, j0, ?, ?)
        # Unsupported: (B, j0, ?, ?) + (1, 1, 1, ?, ?) -> (1, B, j0, ?, ?)
        t_sizes = (
            (4,),
            (1, 4),
            (3, 1),
            (1, 3, 1),
            (1, 1, 1, 4),
            # (1, 1, 1, 1, 4), (unsupported today)
        )

        def grad_test_func(t, *ts):
            nt = torch.nested.as_nested_tensor(list(ts), layout=torch.jagged)
            out = nt + t
            return out.values()

        for t_size in t_sizes:
            t = torch.rand(
                t_size, requires_grad=True, device=device, dtype=torch.float64
            )
            gradcheck(grad_test_func, inputs=(t, *ts), check_batched_grad=False)

    def test_threshold_backward(self, device):
        ts1 = self._get_list_for_jagged_tensor(
            ((2, 3, 4), 16), device=device, requires_grad=False
        )
        ts2 = self._get_list_for_jagged_tensor(
            ((2, 3, 4), 16), device=device, requires_grad=False
        )

        nt1, offsets = jagged_from_list(ts1, None)
        nt2, offsets = jagged_from_list(ts2, offsets)
        buf1 = nt1.values().detach().clone()
        buf2 = nt2.values().detach().clone()

        res_nt = torch.ops.aten.threshold_backward(nt1, nt2, 0.0)
        res_dense = torch.ops.aten.threshold_backward(buf1, buf2, 0.0)

        self.assertEqual(res_dense, res_nt.values())

    @dtypes(torch.float32)
    @parametrize(
        "func",
        [torch.ops.aten.sum.dim_IntList, torch.ops.aten.mean.dim],
        name_fn=get_op_name,
    )
    @parametrize("keepdim", [False, True])
    @parametrize("requires_grad", [False, True])
    @parametrize("components_require_grad", [False, True])
    def test_jagged_op_different_output_shape_dim(
        self, device, dtype, keepdim, requires_grad, components_require_grad, func
    ):
        """
        Operator passes when reducing on valid reduction dimensions.
        This test is for operators which return an output tensor with a shape different from the input tensor.
        """
        if get_op_name(func) == "mean" and not keepdim:
            return

        op_name = get_op_name(func)

        ts = self._get_list_for_jagged_tensor(
            ((2, 3, 4), 3, 4), device=device, requires_grad=True
        )  # (B, j0, 3, 4)

        # verify correctness of shapes (assuming that ragged_idx == 1)
        if op_name == "sum":
            reduce_dims = (
                ((0, 1), (3, 4), (1, 1, 3, 4), (0,)),  # batch, ragged
                ((2, 3), (3, None), (3, None, 1, 1), (1, 2)),  # non-batch, non-batch
                ((0, 1, 3), (3,), (1, 1, 3, 1), (0, 2)),  # batch, ragged, non-batch
                ((0, 1, 2), (4,), (1, 1, 1, 4), (0, 1)),  # batch, ragged, non-batch
                (
                    (0, 1, 2, 3),
                    (),
                    (1, 1, 1, 1),
                    (0, 1, 2),
                ),  # batch, ragged, non-batch, non-batch
                ((2,), (3, None, 4), (3, None, 1, 4), (1,)),  # non-batch
            )  # (dims, expected shape, expected keepdim shape, reduce_dim_expected), where j0 is represented as None
        elif op_name == "mean":
            reduce_dims = (
                ((2,), (3, None, 4), (3, None, 1, 4), (1,)),
                ((3,), (3, None, 3), (3, None, 3, 1), (2,)),
            )

        for rd, ref_shape_no_keepdim, ref_shape_keepdim, _ in reduce_dims:
            nt = torch.nested.as_nested_tensor(ts, layout=torch.jagged)
            out = func(nt, dim=rd, keepdim=keepdim)
            ref_shape = ref_shape_keepdim if keepdim else ref_shape_no_keepdim
            if not torch.compiler.is_compiling:  # if not using torch dynamo
                self.assertEqual(len(out.shape), len(ref_shape))
                for o, r in zip(out.shape, ref_shape):
                    if r is not None:
                        self.assertEqual(o, r)
                    else:
                        self.assertTrue(isinstance(o, torch.SymInt))

        # verify correctness of values
        tensor_lists = self._get_example_tensor_lists(
            include_list_of_lists=False,
            include_requires_grad=components_require_grad,
            include_inner_dim_size_1=True,
        )
        for tensor_list, reduce_dim_tuple in itertools.product(
            tensor_lists, reduce_dims
        ):
            nt = torch.nested.nested_tensor(
                tensor_list,
                device=device,
                dtype=dtype,
                layout=torch.jagged,
                requires_grad=requires_grad,
            )

            reduce_dim, _, _, reduce_dim_expected = reduce_dim_tuple

            if nt.dim() > reduce_dim[-1]:
                out_actual = func(nt, dim=reduce_dim, keepdim=keepdim)
                if nt._ragged_idx in reduce_dim:  # raggedness reduced away
                    out_expected = func(
                        nt.values(), dim=reduce_dim_expected, keepdim=keepdim
                    )
                    self.assertTrue(torch.allclose(out_actual, out_expected))
                else:  # raggedness preserved
                    out_expected = func(nt.values(), dim=reduce_dim_expected)
                    self.assertTrue(
                        torch.allclose(
                            out_actual.values().view(-1), out_expected.view(-1)
                        )
                    )

    @dtypes(torch.float32)
    @parametrize("requires_grad", [False, True])
    @parametrize("components_require_grad", [False, True])
    def test_softmax_dim(
        self,
        device,
        dtype,
        requires_grad,
        components_require_grad,
    ):
        """
        Softmax passes when reducing on valid reduction dimensions.
        """
        ts = self._get_list_for_jagged_tensor(
            ((2, 3, 4), 3, 4), device=device, requires_grad=True
        )  # (B, j0, 3, 4)

        output_shape = (3, None, 3, 4)

        # verify correctness of shapes (assuming that ragged_idx == 1)
        reduce_dims = (
            (2, 1),
            (3, 2),
        )  # (reduction dimension, effective reduction dimension for baseline)

        for reduce_dim, _ in reduce_dims:
            nt = torch.nested.as_nested_tensor(ts, layout=torch.jagged)
            out_actual = torch.nn.functional.softmax(nt, dim=reduce_dim)
            torch._dynamo.disable(self.assertEqual)(
                len(out_actual.shape), len(output_shape)
            )  # disable if running on dynamo
            for dim_actual, dim_expected in zip(out_actual.shape, output_shape):
                if dim_expected is not None:
                    self.assertEqual(dim_actual, dim_expected)
                else:
                    self.assertTrue(isinstance(dim_actual, torch.SymInt))

        # verify correctness of values
        tensor_lists = self._get_example_tensor_lists(
            include_list_of_lists=False,
            include_requires_grad=components_require_grad,
            include_inner_dim_size_1=True,
        )
        for tensor_list, reduce_dim_tuple in itertools.product(
            tensor_lists, reduce_dims
        ):
            nt = torch.nested.nested_tensor(
                tensor_list,
                device=device,
                dtype=dtype,
                layout=torch.jagged,
                requires_grad=requires_grad,
            )

            reduce_dim, reduce_dim_expected = reduce_dim_tuple

            if nt.dim() > reduce_dim:
                out_actual = torch.nn.functional.softmax(
                    nt, dim=reduce_dim
                )  # nested tensor
                out_expected = torch.nn.functional.softmax(
                    nt.values(), dim=reduce_dim_expected
                )  # dense tensor of dimensions 1 less than out_actual
                self.assertTrue(
                    torch.allclose(out_actual.values().view(-1), out_expected.view(-1))
                )

    @dtypes(torch.float32)
    @parametrize(
        "func",
        [torch.ops.aten.sum.dim_IntList, torch.ops.aten.mean.dim],
        name_fn=get_op_name,
    )
    @parametrize("keepdim", [False, True])
    @parametrize("requires_grad", [False, True])
    @parametrize("components_require_grad", [False, True])
    def test_op_dim_reduce_ragged_idx_1_different_output_shape(
        self, device, dtype, keepdim, requires_grad, components_require_grad, func
    ):
        """
        Operator on NestedTensor passes when trying to reduce across ragged dimension, where ragged_idx == 1.
        This test is for operators which return an output tensor with a shape different from the input tensor.
        """
        if get_op_name(func) == "mean" and not keepdim:
            return

        op_name = get_op_name(func)

        tensor_lists = self._get_example_tensor_lists(
            include_list_of_lists=False,
            include_requires_grad=components_require_grad,
            include_inner_dim_size_1=True,  # (B, *, 1)
        )
        reduce_dim = (1,)  # ragged

        for tensor_list in tensor_lists:
            nt = torch.nested.nested_tensor(
                tensor_list,
                device=device,
                dtype=dtype,
                layout=torch.jagged,
                requires_grad=requires_grad,
            )

            out_actual = func(nt, dim=reduce_dim, keepdim=keepdim)
            out_expected = torch.cat(
                [func(t, dim=(reduce_dim[0] - 1)).unsqueeze(0) for t in nt.unbind()]
            )
            if keepdim:
                out_expected = out_expected.unsqueeze(reduce_dim[0])

            self.assertFalse(
                out_actual.is_nested,
                f"{op_name}(): the result of reducing a nested tensor along the ragged dimension is a dense tensor",
            )  # output is a dense tensor
            self.assertEqual(out_actual, out_expected)

    @dtypes(torch.float32)
    @parametrize("requires_grad", [False, True])
    @parametrize("components_require_grad", [False, True])
    def test_softmax_dim_reduce_ragged_idx_1(
        self, device, dtype, requires_grad, components_require_grad
    ):
        """
        Softmax on NestedTensor passes when trying to reduce across ragged dimension, where ragged_idx == 1.
        """
        tensor_lists = self._get_example_tensor_lists(
            include_list_of_lists=False,
            include_requires_grad=components_require_grad,
            include_inner_dim_size_1=True,  # (B, *, 1)
            include_2d_tensor=True,  # (B, *)
        )
        reduce_dim = 1  # ragged

        for tensor_list in tensor_lists:
            nt = torch.nested.nested_tensor(
                tensor_list,
                device=device,
                dtype=dtype,
                layout=torch.jagged,
                requires_grad=requires_grad,
            )

            out_actual = torch.nn.functional.softmax(nt, dim=reduce_dim)
            out_expected = torch.cat(
                [
                    torch.nn.functional.softmax(t, dim=reduce_dim - 1)
                    for t in nt.unbind()
                ]
            )

            self.assertTrue(
                out_actual.is_nested,
                "softmax(): the result of reducing a nested tensor along the ragged dimension is a nested tensor",
            )  # output is a nested tensor
            self.assertTrue(torch.allclose(out_actual.values(), out_expected))

    @dtypes(torch.float32)
    @parametrize("requires_grad", [False, True])
    @parametrize("components_require_grad", [False, True])
    def test_softmax_reduce_batch_dim(
        self, device, dtype, requires_grad, components_require_grad
    ):
        """
        Softmax on NestedTensor fails when trying to reduce across batch dimension.
        """
        tensor_lists = self._get_example_tensor_lists(
            include_list_of_lists=False,
            include_requires_grad=components_require_grad,
            include_inner_dim_size_1=True,  # (B, *, 1)
        )
        reduce_dim = 0  # batch

        for tensor_list in tensor_lists:
            nt = torch.nested.nested_tensor(
                tensor_list,
                device=device,
                dtype=dtype,
                layout=torch.jagged,
                requires_grad=requires_grad,
            )

            with self.assertRaisesRegex(
                RuntimeError,
                "not supported when reducing across the batch dimension for NestedTensor",
            ):
                out = torch.nn.functional.softmax(nt, dim=reduce_dim)

    @dtypes(torch.float32)
    @parametrize("requires_grad", [False, True])
    @parametrize("components_require_grad", [False, True])
    def test_layer_norm_reduce_ragged_idx_1(
        self, device, dtype, requires_grad, components_require_grad
    ):
        """
        Layer normalization on NestedTensor passes when trying to normalize across ragged dimension, where ragged_idx == 1.
        """

        # requires_grad = False does not currently work with dynamo tests and throws this error:
        #   AssertionError: SymInts must use SymNodeVariable.
        #   If the underlying value is static, we will create a ConstantVariable and specialize.
        if torch._dynamo.is_compiling() and not requires_grad:
            return

        tensor_lists = self._get_example_tensor_lists(
            include_list_of_lists=False,
            include_requires_grad=components_require_grad,
            include_inner_dim_size_1=True,  # (B, *, 1)
        )

        for tensor_list in tensor_lists:
            nt = torch.nested.nested_tensor(
                tensor_list,
                device=device,
                dtype=dtype,
                layout=torch.jagged,
                requires_grad=requires_grad,
            )

            if (
                nt.dim() >= 3
            ):  # layer norm only works for tensors with 3 or more dimensions
                normalized_shape = nt.shape[nt._ragged_idx :]

                out_actual = torch.nn.functional.layer_norm(
                    nt, normalized_shape=normalized_shape
                )
                out_expected = torch.cat(
                    [
                        torch.nn.functional.layer_norm(t, normalized_shape=t.shape)
                        for t in nt.unbind()
                    ]
                )  # e.g. in 3D tensor (B, *, M), performs layer normalization on B 2D tensors (*, M)

                self.assertTrue(
                    out_actual.is_nested,
                    "layer_norm(): the result of reducing a nested tensor along the ragged dimension is a nested tensor",
                )  # output is a nested tensor
                self.assertEqual(out_actual._values.shape, out_expected.shape)
                self.assertTrue(torch.allclose(out_actual.values(), out_expected))

    @dtypes(torch.float32)
    @parametrize("requires_grad", [False, True])
    @parametrize("components_require_grad", [False, True])
    def test_layer_norm_2d_input(
        self,
        device,
        dtype,
        requires_grad,
        components_require_grad,
    ):
        """
        Layer normalization on NestedTensor fails when trying to operate on a 2-dimensional tensor
        """
        tensor_lists = self._get_example_tensor_lists(
            include_list_of_lists=False,
            include_requires_grad=components_require_grad,
            include_inner_dim_size_1=True,  # (B, *, 1)
            include_2d_tensor=True,  # (B, *)
        )

        for tensor_list in tensor_lists:
            nt = torch.nested.nested_tensor(
                tensor_list,
                device=device,
                dtype=dtype,
                layout=torch.jagged,
                requires_grad=requires_grad,
            )

            if nt.dim() <= 2:
                with self.assertRaisesRegex(
                    RuntimeError,
                    "not supported for NestedTensor objects with 2 or fewer dimensions",
                ):
                    out = torch.nn.functional.layer_norm(
                        nt, normalized_shape=(nt.shape[nt._ragged_idx],)
                    )

    @dtypes(torch.float32)
    @parametrize("requires_grad", [False, True])
    @parametrize("components_require_grad", [False, True])
    def test_layer_norm_operate_on_batch_dim(
        self,
        device,
        dtype,
        requires_grad,
        components_require_grad,
    ):
        """
        Layer normalization on NestedTensor fails when trying to operate on the batch dimension
        """
        tensor_lists = self._get_example_tensor_lists(
            include_list_of_lists=False,
            include_requires_grad=components_require_grad,
            include_inner_dim_size_1=True,  # (B, *, 1)
            include_2d_tensor=True,  # (B, *)
        )

        for tensor_list in tensor_lists:
            nt = torch.nested.nested_tensor(
                tensor_list,
                device=device,
                dtype=dtype,
                layout=torch.jagged,
                requires_grad=requires_grad,
            )

            if nt.dim() > 2:  # cannot perform layer normalization on 2D tensors
                with self.assertRaisesRegex(
                    RuntimeError,
                    "not supported when normalizing over the batch dimension for NestedTensor",
                ):
                    out = torch.nn.functional.layer_norm(nt, normalized_shape=nt.shape)

    @dtypes(torch.float32)
    @parametrize(
        "func",
        [torch.ops.aten.sum.dim_IntList, torch.ops.aten.mean.dim],
        name_fn=get_op_name,
    )
    @parametrize(
        "transpose_offset", [1, 2]
    )  # [transpose consecutive dimensions, transpose nonconsecutive dimensions]
    @parametrize("keepdim", [False, True])
    @parametrize("requires_grad", [False, True])
    @parametrize("components_require_grad", [False, True])
    def test_op_dim_reduce_ragged_idx_greater_than_1_different_output_shape(
        self,
        device,
        dtype,
        keepdim,
        requires_grad,
        components_require_grad,
        func,
        transpose_offset,
    ):
        """
        Operator on NestedTensor passes when trying to reduce across a transposed ragged dimension, i.e. ragged_idx > 1
        This test is for operators which return an output tensor with a shape different from the input tensor.
        """
        if get_op_name(func) == "mean" and not keepdim:
            return

        op_name = get_op_name(func)

        tensor_lists = self._get_example_tensor_lists(
            include_list_of_lists=False,
            include_requires_grad=components_require_grad,
            include_inner_dim_size_1=True,  # (B, *, 1)
            include_2d_tensor=True,  # (B, *)
        )

        for tensor_list in tensor_lists:
            nt = torch.nested.nested_tensor(
                tensor_list,
                device=device,
                dtype=dtype,
                layout=torch.jagged,
                requires_grad=requires_grad,
            )

            if nt.dim() > nt._ragged_idx + transpose_offset:
                nt_transposed = nt.transpose(
                    nt._ragged_idx, nt._ragged_idx + transpose_offset
                )
                reduce_dim = (nt_transposed._ragged_idx,)  # ragged

                out_actual = func(nt_transposed, dim=reduce_dim, keepdim=keepdim)
                out_expected = torch.cat(
                    [
                        func(t, dim=(reduce_dim[0] - 1)).unsqueeze(0)
                        for t in nt_transposed.unbind()
                    ]
                )
                if keepdim:
                    out_expected = out_expected.unsqueeze(reduce_dim[0])

                self.assertFalse(
                    out_actual.is_nested,
                    f"{op_name}(): the result of reducing a nested tensor along the ragged dimension is a dense tensor",
                )  # output is a dense tensor
                self.assertEqual(out_actual, out_expected)

    @dtypes(torch.float32)
    @parametrize(
        "transpose_offset", [1, 2]
    )  # [transpose consecutive dimensions, transpose nonconsecutive dimensions]
    @parametrize("requires_grad", [False, True])
    @parametrize("components_require_grad", [False, True])
    def test_softmax_dim_reduce_ragged_idx_greater_than_1_same_output_shape(
        self,
        device,
        dtype,
        requires_grad,
        components_require_grad,
        transpose_offset,
    ):
        """
        Softmax on NestedTensor fails when trying to reduce across a transposed ragged dimension, i.e. ragged_idx > 1
        This test is for operators which return an output tensor with the same shape as the input tensor.
        """
        tensor_lists = self._get_example_tensor_lists(
            include_list_of_lists=False,
            include_requires_grad=components_require_grad,
            include_inner_dim_size_1=True,  # (B, *, 1)
        )

        for tensor_list in tensor_lists:
            nt = torch.nested.nested_tensor(
                tensor_list,
                device=device,
                dtype=dtype,
                layout=torch.jagged,
                requires_grad=requires_grad,
            )

            if nt.dim() > nt._ragged_idx + transpose_offset:
                nt_transposed = nt.transpose(
                    nt._ragged_idx, nt._ragged_idx + transpose_offset
                )
                reduce_dim = nt_transposed._ragged_idx  # ragged

                with self.assertRaisesRegex(
                    RuntimeError,
                    "not supported when reducing along the ragged dimension for ragged_idx > 1 for NestedTensor",
                ):
                    out = torch.nn.functional.softmax(nt_transposed, dim=reduce_dim)

    @dtypes(torch.float32)
    @parametrize(
        "func",
        [torch.ops.aten.sum.dim_IntList, torch.ops.aten.mean.dim],
        name_fn=get_op_name,
    )
    @parametrize("keepdim", [False, True])
    @parametrize("requires_grad", [False, True])
    @parametrize("components_require_grad", [False, True])
    def test_op_dim_transpose_non_ragged_dim_different_output_shape(
        self, device, dtype, keepdim, requires_grad, components_require_grad, func
    ):
        """
        Operator passes when reducing transposed nested tensors on valid reduction dimensions.
        This test is for operators which return an output tensor with a shape different from the input tensor.
        """
        if get_op_name(func) == "mean" and not keepdim:
            return

        # verify correctness of shapes (assuming that ragged_idx == 1)
        if get_op_name(func) == "sum":
            reduce_dims = (
                ((0, 1), (3, 4), (1, 1, 3, 4), (0,)),  # batch, ragged
                ((2, 3), (3, None), (3, None, 1, 1), (1, 2)),  # non-batch, non-batch
                ((0, 1, 3), (3,), (1, 1, 3, 1), (0, 2)),  # batch, ragged, non-batch
                ((0, 1, 2), (4,), (1, 1, 1, 4), (0, 1)),  # batch, ragged, non-batch
                (
                    (0, 1, 2, 3),
                    (),
                    (1, 1, 1, 1),
                    (0, 1, 2),
                ),  # batch, ragged, non-batch, non-batch
                ((2,), (3, None, 4), (3, None, 1, 4), (1,)),  # non-batch
            )  # (dims, expected shape, expected keepdim shape, reduce_dim_expected), where j0 is represented as None
        elif get_op_name(func) == "mean":
            reduce_dims = (
                ((2,), (3, None, 4), (3, None, 1, 4), (1,)),
                ((3,), (3, None, 3), (3, None, 3, 1), (2,)),
            )

        # verify correctness of values
        tensor_lists = self._get_example_tensor_lists(
            include_list_of_lists=False,
            include_requires_grad=components_require_grad,
        )
        for tensor_list, reduce_dim_tuple in itertools.product(
            tensor_lists, reduce_dims
        ):
            nt = torch.nested.nested_tensor(
                tensor_list,
                device=device,
                dtype=dtype,
                layout=torch.jagged,
                requires_grad=requires_grad,
            ).transpose(-1, -2)

            reduce_dim, _, _, reduce_dim_expected = reduce_dim_tuple

            if nt.dim() > max(
                reduce_dim[-1], nt._ragged_idx + 2
            ):  # ensure that transposed dimensions are non-batch, non-ragged dimensions
                out_actual = func(nt, dim=reduce_dim, keepdim=keepdim)
                if nt._ragged_idx in reduce_dim:  # raggedness reduced away
                    out_expected = func(
                        nt.values(), dim=reduce_dim_expected, keepdim=keepdim
                    )
                    self.assertTrue(torch.allclose(out_actual, out_expected))
                else:  # raggedness preserved
                    out_expected = func(nt.values(), dim=reduce_dim_expected)
                    self.assertTrue(
                        torch.allclose(
                            out_actual.values().view(-1), out_expected.view(-1)
                        )
                    )

    @dtypes(torch.float32)
    @parametrize("requires_grad", [False, True])
    @parametrize("components_require_grad", [False, True])
    def test_softmax_dim_transpose_non_ragged_dim(
        self,
        device,
        dtype,
        requires_grad,
        components_require_grad,
    ):
        """
        Softmax passes when reducing transposed nested tensors on valid reduction dimensions.
        This test is for operators which return an output tensor with the same shape as the input tensor.
        """
        # verify correctness of shapes (assuming that ragged_idx == 1)
        reduce_dims = (
            (2, 1),
            (3, 2),
        )  # (reduction dimension, effective reduction dimension for baseline)

        # verify correctness of values
        tensor_lists = self._get_example_tensor_lists(
            include_list_of_lists=False,
            include_requires_grad=components_require_grad,
            include_inner_dim_size_1=True,  # (B, *, 1)
        )
        for tensor_list, reduce_dim_tuple in itertools.product(
            tensor_lists, reduce_dims
        ):
            nt = torch.nested.nested_tensor(
                tensor_list,
                device=device,
                dtype=dtype,
                layout=torch.jagged,
                requires_grad=requires_grad,
            ).transpose(-1, -2)

            reduce_dim, reduce_dim_expected = reduce_dim_tuple

            if nt.dim() > max(reduce_dim, nt._ragged_idx + 2):
                out_actual = torch.nn.functional.softmax(
                    nt, dim=reduce_dim
                )  # nested tensor
                out_expected = torch.nn.functional.softmax(
                    nt.values(), dim=reduce_dim_expected
                )  # dense tensor of dimensions 1 less than out_actual

                self.assertTrue(
                    torch.allclose(out_actual.values().view(-1), out_expected.view(-1))
                )

    @dtypes(torch.float32)
    @parametrize("keepdim", [False, True])
    @parametrize("requires_grad", [False, True])
    @parametrize("components_require_grad", [False, True])
    def test_sum_dim_reduce_ragged_and_non_batch(
        self,
        device,
        dtype,
        keepdim,
        requires_grad,
        components_require_grad,
    ):
        """
        Sum on NestedTensor fails when trying to reduce across ragged and non-batch dimensions
        """
        tensor_lists = self._get_example_tensor_lists(
            include_list_of_lists=False, include_requires_grad=components_require_grad
        )
        reduce_dims = (
            (1, 2),  # ragged, non-batch
            (1, 3),  # ragged, non-batch
        )

        for tensor_list, reduce_dim in itertools.product(tensor_lists, reduce_dims):
            nt = torch.nested.nested_tensor(
                tensor_list,
                device=device,
                dtype=dtype,
                layout=torch.jagged,
                requires_grad=requires_grad,
            )

            if nt.dim() > reduce_dim[-1]:
                with self.assertRaisesRegex(
                    RuntimeError,
                    "not supported along a ragged and non-batch dimension for NestedTensor",
                ):
                    out = torch.sum(nt, dim=reduce_dim, keepdim=keepdim)

    @dtypes(torch.float32)
    @parametrize("keepdim", [False, True])
    @parametrize("requires_grad", [False, True])
    @parametrize("components_require_grad", [False, True])
    def test_sum_dim_reduce_batch_and_non_batch(
        self,
        device,
        dtype,
        keepdim,
        requires_grad,
        components_require_grad,
    ):
        """
        Sum on NestedTensor fails when trying to reduce across batch and non-batch dimensions
        """
        tensor_lists = self._get_example_tensor_lists(
            include_list_of_lists=False, include_requires_grad=components_require_grad
        )
        reduce_dims = (
            (0, 2),  # batch, non-batch
            (0, 3),  # batch, non-batch
        )

        for tensor_list, reduce_dim in itertools.product(tensor_lists, reduce_dims):
            nt = torch.nested.nested_tensor(
                tensor_list,
                device=device,
                dtype=dtype,
                layout=torch.jagged,
                requires_grad=requires_grad,
            )

            if nt.dim() > reduce_dim[-1]:
                with self.assertRaisesRegex(
                    RuntimeError,
                    "not supported along the batch dimension but not the ragged dimension for NestedTensor",
                ):
                    out = torch.sum(nt, dim=reduce_dim, keepdim=keepdim)

    @dtypes(torch.float32)
    @parametrize(
        "func",
        [torch.ops.aten.sum.dim_IntList, torch.ops.aten.mean.dim],
        name_fn=get_op_name,
    )
    @parametrize("keepdim", [False, True])
    @parametrize("requires_grad", [False, True])
    @parametrize("components_require_grad", [False, True])
    def test_op_dim_reduce_batch_only_different_output_shape(
        self, device, dtype, keepdim, requires_grad, components_require_grad, func
    ):
        """
        Operator on NestedTensor fails when trying to reduce across batch dimension
        """
        if get_op_name(func) == "mean" and not keepdim:
            return

        tensor_lists = self._get_example_tensor_lists(
            include_list_of_lists=False, include_requires_grad=components_require_grad
        )
        reduce_dim = (0,)  # batch

        for tensor_list in tensor_lists:
            nt = torch.nested.nested_tensor(
                tensor_list,
                device=device,
                dtype=dtype,
                layout=torch.jagged,
                requires_grad=requires_grad,
            )

            with self.assertRaisesRegex(
                RuntimeError,
                "not supported along the batch dimension but not the ragged dimension for NestedTensor",
            ):
                out = func(nt, dim=reduce_dim, keepdim=keepdim)

    @dtypes(torch.float32)
    @parametrize(
        "func",
        [torch.ops.aten.sum.dim_IntList, torch.ops.aten.mean.dim],
        name_fn=get_op_name,
    )
    @parametrize("keepdim", [False, True])
    @parametrize("requires_grad", [False, True])
    @parametrize("components_require_grad", [False, True])
    def test_op_dim_with_lengths_different_output_shape(
        self,
        device,
        dtype,
        keepdim,
        requires_grad,
        components_require_grad,
        func,
    ):
        """
        Operator on NestedTensor fails when trying to reduce a nested tensor with lengths,
        i.e. a nested tensor with holes, if reducing on the ragged dimension.
        This test is for operators which return an output tensor with different shape than the input tensor.
        """
        if get_op_name(func) == "mean" and not keepdim:
            return

        reduce_dims = ((1,), (2,), (2, 3))

        lengths = torch.randint(5, 10, (20,), device=device)
        offsets = torch.zeros((21,), device=device, dtype=torch.int)
        torch.cumsum(lengths, dim=0, out=offsets[1:])

        values = torch.randn(
            (offsets[-1].item(), 20),
            device=device,
            dtype=dtype,
            requires_grad=requires_grad,
        )

        nt_with_holes = torch.nested.nested_tensor_from_jagged(
            values,
            offsets,
            lengths=offsets.diff() - 2,  # arbitrary subtraction to create holes
        )

        for reduce_dim in reduce_dims:
            if nt_with_holes.dim() > reduce_dim[-1]:
                if nt_with_holes._ragged_idx in reduce_dim:
                    with self.assertRaisesRegex(
                        RuntimeError,
                        "not supported where lengths is not None "
                        + "if reducing across the ragged dimension for NestedTensor",
                    ):
                        out = func(nt_with_holes, dim=reduce_dim, keepdim=keepdim)
                else:
                    out = func(nt_with_holes, dim=reduce_dim, keepdim=keepdim)

    @dtypes(torch.float32)
    @parametrize("requires_grad", [False, True])
    @parametrize("components_require_grad", [False, True])
    def test_softmax_dim_with_lengths(
        self,
        device,
        dtype,
        requires_grad,
        components_require_grad,
    ):
        """
        Softmax on NestedTensor fails when trying to reduce a nested tensor with lengths,
        i.e. a nested tensor with holes, if reducing on the ragged dimension.
        """
        reduce_dims = (1, 2, 3)

        lengths = torch.randint(5, 10, (20,), device=device)
        offsets = torch.zeros((21,), device=device, dtype=torch.int)
        torch.cumsum(lengths, dim=0, out=offsets[1:])

        values = torch.randn(
            (offsets[-1].item(), 20),
            device=device,
            dtype=dtype,
            requires_grad=requires_grad,
        )

        nt_with_holes = torch.nested.nested_tensor_from_jagged(
            values,
            offsets,
            lengths=offsets.diff() - 2,  # arbitrary subtraction to create holes
        )

        for reduce_dim in reduce_dims:
            if nt_with_holes.dim() > reduce_dim:
                if nt_with_holes._ragged_idx == reduce_dim:
                    with self.assertRaisesRegex(
                        RuntimeError,
                        "not supported where lengths is not None "
                        + "if reducing across the ragged dimension for NestedTensor",
                    ):
                        out = torch.nn.functional.softmax(nt_with_holes, dim=reduce_dim)
                else:
                    out = torch.nn.functional.softmax(nt_with_holes, dim=reduce_dim)

    @skipIfTorchDynamo(
        "ragged_size = nt_with_holes.shape[nt_with_holes._ragged_idx] does not currently work "
        + "with dynamo tests and throws this error: `AssertionError: SymInts must use SymNodeVariable. "
        + "If the underlying value is static, we will create a ConstantVariable and specialize.`"
    )
    @dtypes(torch.float32)
    @parametrize("requires_grad", [False, True])
    @parametrize("components_require_grad", [False, True])
    def test_layer_norm_with_lengths(
        self,
        device,
        dtype,
        requires_grad,
        components_require_grad,
    ):
        """
        Layer normalization on NestedTensor fails when trying to operate on a nested tensor with lengths,
        i.e. a nested tensor with holes, if operating on the ragged dimension.
        """

        # create components for nested tensor
        lengths = torch.randint(5, 10, (20,), device=device)
        offsets = torch.zeros((21,), device=device, dtype=torch.int)
        torch.cumsum(lengths, dim=0, out=offsets[1:])
        values = torch.randn(
            (offsets[-1].item(), 10, 30),
            device=device,
            dtype=dtype,
            requires_grad=requires_grad,
        )

        nt_with_holes = torch.nested.nested_tensor_from_jagged(
            values,
            offsets,
            lengths=offsets.diff() - 2,  # arbitrary subtraction to create holes
        )

        ragged_size = nt_with_holes.shape[nt_with_holes._ragged_idx]

        normalized_shapes = (
            (10, 30),  # normalization on non-ragged dimension passes
            (ragged_size, 10, 30),  # normalization on ragged dimension fails
        )

        for normalized_shape in normalized_shapes:
            if ragged_size in normalized_shape:
                with self.assertRaisesRegex(
                    RuntimeError,
                    "not supported where lengths is not None if operating on the ragged dimension for NestedTensor",
                ):
                    out = torch.nn.functional.layer_norm(
                        nt_with_holes, normalized_shape=normalized_shape
                    )
            else:
                out = torch.nn.functional.layer_norm(
                    nt_with_holes, normalized_shape=normalized_shape
                )

    @dtypes(torch.float32)
    @parametrize("keepdim", [True])
    @parametrize("requires_grad", [False, True])
    @parametrize("components_require_grad", [False, True])
    def test_mean_dim_reduce_multiple_dims(
        self,
        device,
        dtype,
        keepdim,
        requires_grad,
        components_require_grad,
    ):
        """
        Mean on NestedTensor fails when trying to reduce across multiple dimensions
        only if the batch or ragged dims are included
        """
        tensor_lists = self._get_example_tensor_lists(
            include_list_of_lists=False, include_requires_grad=components_require_grad
        )
        reduce_dims = ((0, 1), (2, 3), (2, 3, 4), (0, 3), (1, 2))

        for tensor_list, reduce_dim in itertools.product(tensor_lists, reduce_dims):
            nt = torch.nested.nested_tensor(
                tensor_list,
                device=device,
                dtype=dtype,
                layout=torch.jagged,
                requires_grad=requires_grad,
            )

            if nt.dim() > reduce_dim[-1]:
                ragged_or_batch_included = (
                    nt._ragged_idx in reduce_dim or 0 in reduce_dim
                )

                context = (
                    self.assertRaisesRegex(
                        RuntimeError,
                        "not supported across multiple dimensions for NestedTensor",
                    )
                    if ragged_or_batch_included
                    else nullcontext()
                )

                with context:
                    out = torch.mean(nt, dim=reduce_dim, keepdim=keepdim)

    @dtypes(torch.float32)
    @parametrize("keepdim", [False, True])
    @parametrize("requires_grad", [False, True])
    @parametrize("components_require_grad", [False, True])
    def test_mean_dim_keepdim_False(
        self,
        device,
        dtype,
        keepdim,
        requires_grad,
        components_require_grad,
    ):
        """
        Mean on NestedTensor fails when keepdim=False
        """
        tensor_lists = self._get_example_tensor_lists(
            include_list_of_lists=False, include_requires_grad=components_require_grad
        )
        reduce_dims = ((1,), (2,), (3,))

        for tensor_list, reduce_dim in itertools.product(tensor_lists, reduce_dims):
            nt = torch.nested.nested_tensor(
                tensor_list,
                device=device,
                dtype=dtype,
                layout=torch.jagged,
                requires_grad=requires_grad,
            )

            if nt.dim() > reduce_dim[-1]:
                if not keepdim:
                    with self.assertRaisesRegex(
                        RuntimeError,
                        "not supported when keepdim=False for NestedTensor",
                    ):
                        out = torch.mean(nt, dim=reduce_dim, keepdim=keepdim)
                else:
                    out = torch.mean(nt, dim=reduce_dim, keepdim=keepdim)

    @unittest.skipIf(
        PYTORCH_CUDA_MEMCHECK, "is_pinned uses failure to detect pointer property"
    )
    @onlyCUDA
    def test_pin_memory(self, device):
        nt_contiguous, nt_noncontiguous = random_nt_noncontiguous_pair((2, 3, 6, 7))
        for nt in [nt_contiguous, nt_noncontiguous]:
            self.assertFalse(nt.is_pinned())
            pinned = nt.pin_memory(device)
            self.assertTrue(pinned.is_pinned())
            self.assertEqual(nt, pinned)
            self.assertNotEqual(nt.data_ptr(), pinned.data_ptr())
            # test that pin_memory on already pinned tensor has no effect
            self.assertIs(pinned, pinned.pin_memory())
            self.assertEqual(pinned.data_ptr(), pinned.pin_memory().data_ptr())

    @torch.compiler.disable
    def _validate_nt(
        self,
        nt,
        device,
        dtype,
        layout,
        requires_grad,
        dim,
        batch_size,
        contiguous,
        cached_min_seqlen=None,
        cached_max_seqlen=None,
        base=None,
        ref_nt=None,
    ):
        # Validate a bunch of properties after NT construction.
        device = torch.device(device)
        self.assertEqual(nt.dim(), dim)
        self.assertEqual(nt.device, device)
        self.assertEqual(nt.dtype, dtype)
        self.assertEqual(nt.layout, layout)
        self.assertEqual(nt.requires_grad, requires_grad)
        self.assertEqual(nt.is_contiguous(), contiguous)

        if layout == torch.jagged:
            self.assertEqual(nt._values.device, device)
            self.assertEqual(nt._offsets.device, device)
            self.assertEqual(nt.shape[0], batch_size)
            self.assertTrue(isinstance(nt.shape[1], torch.SymInt))

            if base is not None:
                self.assertTrue(nt._is_view() and nt._base is base)
                replay_cache = nt._view_func(torch.randn_like(nt._base))._metadata_cache
                self.assertEqual(
                    "min_seqlen" in replay_cache, cached_min_seqlen is not None
                )
                self.assertEqual(
                    "max_seqlen" in replay_cache, cached_max_seqlen is not None
                )

            self.assertEqual(
                "min_seqlen" in nt._metadata_cache, cached_min_seqlen is not None
            )
            self.assertEqual(
                "max_seqlen" in nt._metadata_cache, cached_max_seqlen is not None
            )

            if cached_min_seqlen is not None:
                self.assertEqual(nt._min_seqlen, cached_min_seqlen)

            if cached_max_seqlen is not None:
                self.assertEqual(nt._max_seqlen, cached_max_seqlen)

        if ref_nt is not None:
            self.assertEqual(nt.size(0), ref_nt.size(0))
            for n1, n2 in zip(nt.unbind(), ref_nt.unbind()):
                self.assertEqual(n1, n2)

    @dtypes(torch.float, torch.double, torch.half)
    @parametrize("requires_grad", [False, True])
    @parametrize("components_require_grad", [False, True])
    def test_jagged_layout_construction_nested_tensor(
        self, device, dtype, requires_grad, components_require_grad
    ):
        for tensor_list in self._get_example_tensor_lists(
            include_list_of_lists=True, include_requires_grad=components_require_grad
        ):
            nt = torch.nested.nested_tensor(
                tensor_list,
                device=device,
                dtype=dtype,
                layout=torch.jagged,
                requires_grad=requires_grad,
            )

            expected_dim = torch.as_tensor(tensor_list[0]).dim() + 1
            expected_batch_size = len(tensor_list)
            expected_contiguous = True
            expected_min_seqlen = min(
                (torch.tensor(t) if isinstance(t, list) else t).shape[0]
                for t in tensor_list
            )
            expected_max_seqlen = max(
                (torch.tensor(t) if isinstance(t, list) else t).shape[0]
                for t in tensor_list
            )
            self._validate_nt(
                nt,
                device,
                dtype,
                torch.jagged,
                requires_grad,
                expected_dim,
                expected_batch_size,
                expected_contiguous,
                expected_min_seqlen,
                expected_max_seqlen,
            )

            # Make sure grads -don't- flow back into original tensors for nested_tensor()
            if requires_grad:
                (nt * 2).backward(torch.ones_like(nt))
            for t in tensor_list:
                t = t if isinstance(t, torch.Tensor) else torch.as_tensor(t)
                self.assertTrue(t.grad is None)

    @dtypes(torch.float, torch.double, torch.half)
    @parametrize("components_require_grad", [False, True])
    def test_jagged_layout_construction_as_nested_tensor(
        self, device, dtype, components_require_grad
    ):
        # NB: as_nested_tensor(tensor_list) doesn't support lists of lists for tensor_list
        for tensor_list in self._get_example_tensor_lists(
            include_list_of_lists=False, include_requires_grad=components_require_grad
        ):
            nt = torch.nested.as_nested_tensor(
                tensor_list, device=device, dtype=dtype, layout=torch.jagged
            )

            # nt.requires_grad=True should be set if at least one component requires grad
            expected_dim = tensor_list[0].dim() + 1
            expected_batch_size = len(tensor_list)
            expected_contiguous = True
            expected_min_seqlen = min(
                (torch.tensor(t) if isinstance(t, list) else t).shape[0]
                for t in tensor_list
            )
            expected_max_seqlen = max(
                (torch.tensor(t) if isinstance(t, list) else t).shape[0]
                for t in tensor_list
            )
            self._validate_nt(
                nt,
                device,
                dtype,
                torch.jagged,
                components_require_grad,
                expected_dim,
                expected_batch_size,
                expected_contiguous,
                expected_min_seqlen,
                expected_max_seqlen,
            )

            # Make sure grads flow back into original tensors for as_nested_tensor()
            if components_require_grad:
                (nt * 2).backward(torch.ones_like(nt))
                for t in tensor_list:
                    if t.requires_grad:
                        self.assertEqual(t.grad, torch.ones_like(t) * 2)
                    else:
                        self.assertTrue(t.grad is None)

    @xfailIfTorchDynamo
    @unittest.skipIf(
        PYTORCH_CUDA_MEMCHECK, "is_pinned uses failure to detect pointer property"
    )
    @onlyCUDA
    def test_jagged_layout_construction_with_pinned_memory(self, device):
        for tensor_list in self._get_example_tensor_lists():
            nt = torch.nested.nested_tensor(
                tensor_list, layout=torch.jagged, device="cpu", pin_memory=True
            )

            expected_dim = torch.as_tensor(tensor_list[0]).dim() + 1
            expected_batch_size = len(tensor_list)
            expected_min_seqlen = min(
                (torch.tensor(t) if isinstance(t, list) else t).shape[0]
                for t in tensor_list
            )
            expected_max_seqlen = max(
                (torch.tensor(t) if isinstance(t, list) else t).shape[0]
                for t in tensor_list
            )
            self._validate_nt(
                nt,
                device="cpu",
                dtype=torch.float32,
                layout=torch.jagged,
                requires_grad=False,
                dim=expected_dim,
                batch_size=expected_batch_size,
                contiguous=True,
                cached_min_seqlen=expected_min_seqlen,
                cached_max_seqlen=expected_max_seqlen,
            )
            self.assertTrue(nt.is_pinned())

    @dtypes(torch.float, torch.double, torch.half)
    @parametrize("requires_grad", [False, True])
    @parametrize("values_is_view", [False, True])
    def test_jagged_view_from_values_offsets(
        self, device, dtype, requires_grad, values_is_view
    ):
        if values_is_view:
            # make values a view of base
            base = torch.randn(
                2, 3, 4, 5, 6, device=device, dtype=dtype, requires_grad=requires_grad
            )
            values = base.flatten(0, -2)
        else:
            values = torch.randn(
                10, 5, device=device, dtype=dtype, requires_grad=requires_grad
            )
        offsets = torch.tensor([0, 2, 4, 6, 10], device=device, dtype=torch.int64)

        nt = nested_view_from_values_offsets(values, offsets)

        expected_dim = values.dim() + 1
        expected_batch_size = offsets.shape[0] - 1
        expected_base = base if values_is_view else values
        lengths = offsets.diff()
        self._validate_nt(
            nt,
            device,
            dtype,
            torch.jagged,
            requires_grad,
            expected_dim,
            expected_batch_size,
            # ensure NT is a proper view
            base=expected_base,
            contiguous=True,
            # if no min / max are passed, expect the metadata cache to be empty
            cached_min_seqlen=None,
            cached_max_seqlen=None,
        )

        if requires_grad:
            # Make sure grads flow back
            (nt * 2).backward(torch.ones_like(nt))

            @torch.compiler.disable
            def _check_grad(t):
                self.assertTrue(t.grad is not None)
                self.assertEqual(t.grad, torch.ones_like(t) * 2)

            _check_grad(base if values_is_view else values)

    @dtypes(torch.float)
    @parametrize("pass_min_max", [False, True])
    def test_nested_tensor_from_jagged(self, device, dtype, pass_min_max):
        # === construct from (values, offsets) ===
        values = torch.randn(10, 5, device=device, dtype=dtype)
        offsets = torch.tensor([0, 2, 4, 6, 10], device=device, dtype=torch.int64)

        # compute min / max seqlen
        lengths = offsets.diff()
        min_seqlen = lengths.min().item()
        max_seqlen = lengths.max().item()

        if pass_min_max:
            nt = torch.nested.nested_tensor_from_jagged(
                values, offsets=offsets, min_seqlen=min_seqlen, max_seqlen=max_seqlen
            )
        else:
            nt = torch.nested.nested_tensor_from_jagged(values, offsets=offsets)
        self._validate_nt(
            nt,
            device,
            dtype,
            torch.jagged,
            requires_grad=False,
            dim=3,
            batch_size=4,
            contiguous=True,
            cached_min_seqlen=(min_seqlen if pass_min_max else None),
            cached_max_seqlen=(max_seqlen if pass_min_max else None),
            base=values,
        )

        # === construct from (values, offsets, lengths) ===
        lengths = torch.tensor([2, 1, 1, 2], device=device)

        # compute min / max seqlen
        min_seqlen = lengths.min().item()
        max_seqlen = lengths.max().item()

        if pass_min_max:
            nt = torch.nested.nested_tensor_from_jagged(
                values,
                offsets=offsets,
                lengths=lengths,
                min_seqlen=min_seqlen,
                max_seqlen=max_seqlen,
            )
        else:
            nt = torch.nested.nested_tensor_from_jagged(
                values, offsets=offsets, lengths=lengths
            )

        # when both offsets / lengths are specified, expect non-contiguous
        self._validate_nt(
            nt,
            device,
            dtype,
            torch.jagged,
            requires_grad=False,
            dim=3,
            batch_size=4,
            contiguous=False,
            cached_min_seqlen=(min_seqlen if pass_min_max else None),
            cached_max_seqlen=(max_seqlen if pass_min_max else None),
            base=values,
        )
        self.assertIs(nt.lengths(), lengths)

        # === construct from (values, lengths) ===
        values = torch.randn(14, 5, device=device, dtype=dtype)
        lengths = torch.tensor([2, 3, 4, 5], device=device)

        # compute min / max seqlen
        min_seqlen = lengths.min().item()
        max_seqlen = lengths.max().item()

        if pass_min_max:
            nt = torch.nested.nested_tensor_from_jagged(
                values, lengths=lengths, min_seqlen=min_seqlen, max_seqlen=max_seqlen
            )
        else:
            nt = torch.nested.nested_tensor_from_jagged(values, lengths=lengths)

        # for now, if only lengths is specified, convert to offsets to integrate best with the
        # existing kernels
        expected_offsets = torch.tensor([0, 2, 5, 9, 14], device=device)
        expected_nt = torch.nested.nested_tensor_from_jagged(
            values, offsets=expected_offsets
        )
        self._validate_nt(
            nt,
            device,
            dtype,
            torch.jagged,
            requires_grad=False,
            dim=3,
            batch_size=4,
            contiguous=True,
            cached_min_seqlen=(min_seqlen if pass_min_max else None),
            cached_max_seqlen=(max_seqlen if pass_min_max else None),
            base=values,
            ref_nt=expected_nt,
        )

        # error case: no offsets or lengths
        with self.assertRaisesRegex(
            RuntimeError, "At least one of offsets or lengths is required"
        ):
            torch.nested.nested_tensor_from_jagged(values, offsets=None, lengths=None)

    @onlyCPU
    def test_nested_tensor_from_jagged_fx_trace(self, device):
        def fn(x, y):
            return torch.nested.nested_tensor_from_jagged(x, y)

        def user_unwrapped(x, y):
            return fn(x, y)

        with self.assertRaisesRegex(
            RuntimeError,
            "torch.nested.nested_tensor_from_jagged does not support tracing with fx.symbolic_trace",
        ):
            torch.fx.symbolic_trace(user_unwrapped)

    @dtypes(torch.float, torch.double, torch.half)
    @parametrize("dim", range(5))
    @parametrize(
        "layout",
        [torch.strided, torch.jagged],
        name_fn=lambda l: f"layout_{str(l).split('.')[1]}",
    )
    @parametrize("requires_grad", [False, True])
    @parametrize("contiguous", [False, True])
    def test_as_nested_tensor_from_tensor(
        self, device, dtype, dim, layout, requires_grad, contiguous
    ):
        if dim == 0:
            t = torch.tensor(3.0, requires_grad=requires_grad)
        else:
            t = torch.randn(*(3 for _ in range(dim)), requires_grad=requires_grad)
        assert t.dim() == dim

        if dim < 2:
            # 0-1 dim tensors can't be converted to NTs
            with self.assertRaisesRegex(
                RuntimeError, "Expected tensor argument to have dim"
            ):
                nt = torch.nested.as_nested_tensor(
                    t, device=device, dtype=dtype, layout=layout
                )
            return

        orig_t = t
        if not contiguous:
            t = t.transpose(0, 1)

        nt = torch.nested.as_nested_tensor(t, device=device, dtype=dtype, layout=layout)
        expected_dim = t.dim()
        expected_batch_size = t.size(0)
        expected_seqlen = t.size(1) if layout == torch.jagged else None
        self._validate_nt(
            nt,
            device,
            dtype,
            layout,
            requires_grad=requires_grad,
            dim=dim,
            batch_size=expected_batch_size,
            contiguous=True,
            cached_min_seqlen=expected_seqlen,
            cached_max_seqlen=expected_seqlen,
        )

        if torch.device(device) == t.device and dtype == t.dtype and contiguous:
            # should be the non-copying (view) case
            self.assertTrue(nt._is_view() and nt._base is t)

        # should have equivalent components to construction from unbound tensor list
        nt_from_unbind = torch.nested.as_nested_tensor(
            list(t.unbind(0)), device=device, dtype=dtype, layout=layout
        )
        self.assertEqualIgnoringNestedInts(nt, nt_from_unbind)

        # ensure call on a NT with the same properties returns the NT directly
        nt2 = torch.nested.as_nested_tensor(
            nt, device=device, dtype=dtype, layout=layout
        )
        self.assertTrue(nt is nt2)

        # ensure call with device=None uses input tensor device
        nt3 = torch.nested.as_nested_tensor(
            t.to(device=device, dtype=dtype),
            device=None,
            dtype=None,
            layout=layout,
        )
        self._validate_nt(
            nt3,
            device,
            dtype,
            layout,
            requires_grad=requires_grad,
            dim=dim,
            batch_size=expected_batch_size,
            contiguous=True,
            cached_min_seqlen=expected_seqlen,
            cached_max_seqlen=expected_seqlen,
        )

        # we don't support conversion between layouts this way atm
        other_layout = torch.strided if layout == torch.jagged else torch.jagged
        with self.assertRaisesRegex(
            RuntimeError, "Converting between nested tensor layouts is not supported"
        ):
            torch.nested.as_nested_tensor(
                nt, device=device, dtype=dtype, layout=other_layout
            )

        if requires_grad:
            # make sure gradients flow back into inputs
            (nt * 2).backward(torch.ones_like(nt))
            self.assertEqual(orig_t.grad, torch.ones_like(orig_t) * 2)

    @dtypes(torch.double, torch.half)
    @onlyCUDA
    def test_device_dtype_transfer_updates_offsets(self, device, dtype):
        for tensor_list in self._get_example_tensor_lists():
            orig_device = torch.device("cpu")
            orig_dtype = torch.float32
            nt = torch.nested.nested_tensor(
                tensor_list, layout=torch.jagged, device=orig_device, dtype=orig_dtype
            )

            self.assertEqual(torch.int64, nt.offsets().dtype)
            nt = nt.to(device=device).to(dtype=dtype)

            # offsets should still be int64 on the new device
            self.assertEqual(nt.values().device, nt.offsets().device)
            self.assertEqual(torch.int64, nt.offsets().dtype)

    def test_unbind(self, device):
        for tensor_list in self._get_example_tensor_lists():
            nt = torch.nested.nested_tensor(
                tensor_list, layout=torch.jagged, device=device
            )  # ragged_idx = 1
            out = nt.unbind()
            self.assertEqual(len(out), len(tensor_list))
            for i, t in enumerate(out):
                self.assertEqual(t, tensor_list[i])

    @parametrize("ragged_idx", [2, 3])
    def test_unbind_transpose(self, device, ragged_idx):
        for tensor_list in self._get_example_tensor_lists():
            nt = torch.nested.nested_tensor(
                tensor_list, layout=torch.jagged, device=device
            )
            if ragged_idx < nt.dim():
                nt = nt.transpose(1, ragged_idx)  # set ragged_idx
                out = nt.unbind()
                self.assertEqual(len(out), len(tensor_list))
                for i, t in enumerate(out):
                    self.assertEqual(
                        t.transpose(0, ragged_idx - 1), tensor_list[i]
                    )  # transpose back each element of result

    def test_unbind_transpose_ragged_idx_last_dim(self, device):
        for tensor_list in self._get_example_tensor_lists():
            nt = torch.nested.nested_tensor(
                tensor_list, layout=torch.jagged, device=device
            ).transpose(1, -1)  # set ragged_idx = last dimension
            out = nt.unbind()
            self.assertEqual(len(out), len(tensor_list))
            for i, t in enumerate(out):
                self.assertEqual(
                    t.transpose(0, -1), tensor_list[i]
                )  # transpose back each element of result

    def test_unbind_lengths(self, device):
        values = torch.randn(16, 128, device=device)
        offsets = torch.tensor([0, 8, 12, 13, 16], device=device)
        lengths = torch.tensor([6, 2, 1, 2], device=device)
        nt = torch.nested.nested_tensor_from_jagged(
            values, offsets=offsets, lengths=lengths
        )  # 3D nested tensor

        tensor_list = []
        for i in range(offsets.shape[0] - 1):
            tensor_list.append(values[offsets[i] : (offsets[i] + lengths[i])])

        out = nt.unbind()
        self.assertEqual(len(out), len(tensor_list))
        for i, t in enumerate(out):
            self.assertEqual(t, tensor_list[i])

    def test_unbind_lengths_ragged_idx_1(self, device):
        values = torch.randn(16, 8, 128, device=device)
        offsets = torch.tensor([0, 8, 12, 13, 16], device=device)
        lengths = torch.tensor([6, 2, 1, 2], device=device)
        ragged_idx = 1
        nt = torch.nested._internal.nested_tensor.NestedTensor(
            values, offsets=offsets, lengths=lengths, _ragged_idx=ragged_idx
        )  # 4D nested tensor

        tensor_list = []
        for i in range(offsets.shape[0] - 1):
            tensor_list.append(values[offsets[i] : (offsets[i] + lengths[i]), :, :])

        out = nt.unbind()

        self.assertEqual(len(out), len(tensor_list))
        for i, t in enumerate(out):
            self.assertEqual(t, tensor_list[i])

    def test_unbind_lengths_ragged_idx_equals_2_bad_dim(self, device):
        values = torch.randn(16, 8, 128, device=device)
        offsets = torch.tensor([0, 8, 12, 13, 16], device=device)
        lengths = torch.tensor([6, 2, 1, 2], device=device)
        ragged_idx = 2
        nt = torch.nested._internal.nested_tensor.NestedTensor(
            values, offsets=offsets, lengths=lengths, _ragged_idx=ragged_idx
        )  # 4D nested tensor

        self.assertRaisesRegex(
            RuntimeError,
            r"unbind\(\): nested tensor offsets and lengths.*",
            lambda: nt.unbind(),
        )

    def test_unbind_lengths_ragged_idx_2(self, device):
        values = torch.randn(16, 8, 128, device=device)
        offsets = torch.tensor([0, 2, 4, 8], device=device)
        lengths = torch.tensor([2, 1, 3], device=device)
        ragged_idx = 2
        nt = torch.nested._internal.nested_tensor.NestedTensor(
            values, offsets=offsets, lengths=lengths, _ragged_idx=ragged_idx
        )  # 4D nested tensor

        tensor_list = []
        for i in range(offsets.shape[0] - 1):
            tensor_list.append(values[:, offsets[i] : (offsets[i] + lengths[i]), :])

        out = nt.unbind()

        self.assertEqual(len(out), len(tensor_list))
        for i, t in enumerate(out):
            self.assertEqual(t, tensor_list[i])

    def test_unbind_lengths_ragged_idx_3(self, device):
        values = torch.randn(16, 8, 128, device=device)
        offsets = torch.tensor([0, 100, 128], device=device)
        lengths = torch.tensor([50, 28], device=device)
        ragged_idx = 3
        nt = torch.nested._internal.nested_tensor.NestedTensor(
            values, offsets=offsets, lengths=lengths, _ragged_idx=ragged_idx
        )  # 4D nested tensor

        tensor_list = []
        for i in range(offsets.shape[0] - 1):
            tensor_list.append(values[:, :, offsets[i] : (offsets[i] + lengths[i])])

        out = nt.unbind()

        self.assertEqual(len(out), len(tensor_list))
        for i, t in enumerate(out):
            self.assertEqual(t, tensor_list[i])

    @skipIfTorchDynamo(
        "TorchDynamo raises an error for ragged_idx == 0 earlier than Torch"
    )
    def test_unbind_lengths_ragged_idx_0(self, device):
        values = torch.randn(16, 8, 128, device=device)
        offsets = torch.tensor([0, 100, 128], device=device)
        lengths = torch.tensor([50, 28], device=device)
        ragged_idx = 0
        nt = torch.nested._internal.nested_tensor.NestedTensor(
            values, offsets=offsets, lengths=lengths, _ragged_idx=ragged_idx
        )  # 4D nested tensor

        tensor_list = []
        for i in range(offsets.shape[0] - 1):
            tensor_list.append(values[:, :, offsets[i] : (offsets[i] + lengths[i])])

        self.assertRaisesRegex(
            RuntimeError,
            r"unbind\(\): nested tensor.*out of bounds",
            lambda: nt.unbind(),
        )

    def test_narrow(self, device):
        starts = torch.tensor([0, 1, 2, 3, 4], device=device, dtype=torch.int64)
        lengths = torch.tensor([3, 2, 2, 1, 5], device=device, dtype=torch.int64)
        buffer = (
            torch.arange(0, 10, device=device, dtype=torch.int64)
            .unsqueeze(0)
            .expand(5, -1)
            .clone()
            .detach()
        )
        nt = torch.nested.narrow(buffer, 1, starts, lengths, layout=torch.jagged)

        self.assertTrue(nt._is_view() and nt._base is buffer)

        # TODO: Use this approach when unbind is functional
        # unbinded_nt = nt.unbind()
        # for i in range(starts.shape[0]):
        #     self.assertEqual(torch.arange(starts[i], starts[i] + lengths[i], device=device, dtype=torch.int64), unbinded_nt[i])
        for i in range(starts.shape[0]):
            self.assertEqual(
                torch.arange(
                    starts[i], starts[i] + lengths[i], device=device, dtype=torch.int64
                ),
                nt.values()[nt.offsets()[i] : (nt.offsets()[i] + nt.lengths()[i])],
            )

    def test_njt_cat(self, device):
        offsets = torch.tensor([0, 2, 3], device=device, dtype=torch.int64)
        values_1 = torch.randn(
            3, 2, dtype=torch.float64, device=device, requires_grad=True
        )
        values_2 = torch.randn(
            3, 4, dtype=torch.float64, device=device, requires_grad=True
        )

        def grad_test_func(values_1, values_2, offsets):
            nt_1 = torch.nested.nested_tensor_from_jagged(values_1, offsets)
            nt_2 = torch.nested.nested_tensor_from_jagged(values_2, offsets)
            nt_3 = torch.cat([nt_1, nt_2], dim=-1)
            return nt_3.values()

        assert gradcheck(
            grad_test_func,
            inputs=(values_1, values_2, offsets),
            check_batched_grad=False,
        )

    def test_is_contiguous(self, device):
        a = torch.randn(2, 3, requires_grad=True, dtype=torch.float64, device=device)
        b = torch.randn(3, 3, requires_grad=True, dtype=torch.float64, device=device)
        c = torch.randn(4, 3, requires_grad=True, dtype=torch.float64, device=device)
        nt_contiguous = torch.nested.as_nested_tensor([a, b, c], layout=torch.jagged)

        starts_nc = torch.tensor([0, 1, 2, 3, 4], device=device, dtype=torch.int64)
        lengths_nc = torch.tensor([3, 2, 2, 1, 5], device=device, dtype=torch.int64)
        narrow_base = (
            torch.arange(0, 10, device=device, dtype=torch.int64)
            .unsqueeze(0)
            .expand(5, -1)
            .clone()
        )
        nt_noncontiguous = torch.nested.narrow(
            narrow_base, 1, starts_nc, lengths_nc, layout=torch.jagged
        )

        starts_c = torch.tensor([1, 0, 0, 0, 0], device=device, dtype=torch.int64)
        lengths_c = torch.tensor([9, 10, 10, 10, 8], device=device, dtype=torch.int64)
        nt_contiguous_narrow = torch.nested.narrow(
            narrow_base, 1, starts_c, lengths_c, layout=torch.jagged
        )

        # Test contiguous case
        assert nt_contiguous.is_contiguous()

        # Test narrow case
        assert not nt_noncontiguous.is_contiguous()
        assert nt_contiguous_narrow.is_contiguous()

        # Test querying by memory_format
        self.assertTrue(
            nt_contiguous.is_contiguous(memory_format=torch.contiguous_format)
        )
        self.assertTrue(
            not nt_noncontiguous.is_contiguous(memory_format=torch.contiguous_format)
        )
        self.assertTrue(
            nt_contiguous_narrow.is_contiguous(memory_format=torch.contiguous_format)
        )

    def test_layout_under_torch_dispatch_mode(self):
        from torch.testing._internal.logging_tensor import (
            capture_logs_with_logging_tensor_mode,
        )

        nt = random_nt_from_dims(
            [2, None, 3], torch.device("cpu"), torch.float32, layout=torch.jagged
        )

        with capture_logs_with_logging_tensor_mode():
            self.assertEqual(nt.layout, torch.jagged)

    @skipIfTorchDynamo("Not a suitable test for TorchDynamo")
    @parametrize(
        "func", [torch.empty_like, torch.randn_like], name_fn=lambda f: f.__name__
    )
    def test_like_shape(self, func):
        nt = random_nt_from_dims(
            [2, None, 3], torch.device("cpu"), torch.float32, layout=torch.jagged
        )
        nt_like = func(nt)

        for nt_ub in nt_like.unbind():
            t_like = func(nt_ub)
            self.assertEqual(nt_ub.shape, t_like.shape)

    @skipIfTorchDynamo("Not a suitable test for TorchDynamo")
    @parametrize(
        "func", [torch.ones_like, torch.zeros_like], name_fn=lambda f: f.__name__
    )
    def test_like_value(self, func):
        nt = random_nt_from_dims(
            [2, None, 3], torch.device("cpu"), torch.float32, layout=torch.jagged
        )
        nt_like = func(nt)

        for nt_ub in nt_like.unbind():
            t_like = func(nt_ub)
            self.assertEqual(nt_ub, t_like)

    def test_noncontiguous_pointwise(self, device):
        a = torch.randn(2, 3, 4, requires_grad=True, dtype=torch.float64, device=device)
        b = torch.randn(3, 3, 4, requires_grad=True, dtype=torch.float64, device=device)
        c = torch.randn(4, 3, 4, requires_grad=True, dtype=torch.float64, device=device)
        nt = torch.nested.nested_tensor([a, b, c], layout=torch.jagged)
        # transpose ragged dim
        transposed = nt.transpose(1, 2)
        self.assertFalse(transposed.is_contiguous())
        clone = transposed.clone()

        def check_nt_equality(x, y):
            self.assertEqual(x.values(), y.values())
            self.assertEqual(x.offsets(), y.offsets())
            self.assertEqual(x._ragged_idx, y._ragged_idx)
            self.assertEqual(x.shape, y.shape)

        self.assertFalse(clone.is_contiguous())
        check_nt_equality(clone, transposed)

        clone_contig = transposed.clone(memory_format=torch.contiguous_format)
        self.assertTrue(clone_contig.is_contiguous())
        check_nt_equality(clone_contig, transposed)

        detached = transposed.detach()
        self.assertFalse(clone.is_contiguous())
        check_nt_equality(detached, transposed)

    def test_permute(self, device):
        nt = random_nt_from_dims(
            [2, None, 3, 5], device, torch.float32, layout=torch.jagged
        )
        nt_shape = nt.shape
        nt_inner_shape = nt.values().shape
        with self.assertRaisesRegex(
            ValueError,
            r"permute\(\): number of dimensions in the tensor input \(4\) "
            + r"does not match the length of the desired ordering of dimensions \(3\).",
        ):
            nt.permute(0, 2, 1)
        with self.assertRaisesRegex(
            ValueError, r"permute\(\): duplicate dims are not allowed."
        ):
            nt.permute(0, 2, -2, 3)
        with self.assertRaisesRegex(
            ValueError, "Permute is not supported on the batch dimension for jagged NT"
        ):
            nt.permute(1, 0, 2, 3)
        nt_permute = nt.permute(0, 2, 1, -1)
        self.assertEqual(
            nt_permute.shape, (nt_shape[0], nt_shape[2], nt_shape[1], nt_shape[3])
        )
        self.assertEqual(
            nt_permute.values().shape,
            (nt_inner_shape[1], nt_inner_shape[0], nt_inner_shape[2]),
        )
        self.assertEqual(nt_permute._ragged_idx, 2)
        self.assertEqual(nt_permute.permute(0, 2, 1, 3), nt)

    def test_to_dtype(self, device):
        nt = random_nt_from_dims(
            [2, None, 3], device, torch.float32, layout=torch.jagged
        )
        nt_after = nt.to(torch.float64)
        self.assertEqual(torch.float32, nt.dtype)
        self.assertEqual(torch.float64, nt_after.dtype)
        self.assertEqual(torch.float64, nt_after.values().dtype)
        self.assertEqual(torch.int64, nt_after.offsets().dtype)

        noncontiguous_nt = nt.transpose(1, 2)
        noncontiguous_nt_after = noncontiguous_nt.to(torch.bfloat16)
        self.assertEqual(torch.bfloat16, noncontiguous_nt_after.dtype)
        self.assertEqual(torch.bfloat16, noncontiguous_nt_after.values().dtype)
        self.assertEqual(torch.int64, noncontiguous_nt_after.offsets().dtype)

    def test_to_copy(self, device):
        nt = torch.nested.nested_tensor(
            [
                torch.randn(
                    i + 2, 3, 4, requires_grad=True, dtype=torch.float64, device=device
                )
                for i in range(3)
            ],
            layout=torch.jagged,
        )

        nt_copy_dtype = torch.ops.aten._to_copy(nt, dtype=torch.float16)
        self.assertEqual(torch.float16, nt_copy_dtype.dtype)

        nt_t = nt.transpose(1, 2)
        nt_t_copy_dtype = torch.ops.aten._to_copy(nt_t, dtype=torch.float16)
        self.assertEqual(torch.float16, nt_t_copy_dtype.dtype)

    def test_copy_(self, device):
        offsets = torch.tensor([0, 2, 4], device=device)
        a = torch.nested.nested_tensor_from_jagged(
            torch.zeros(4, 3, device=device), offsets
        )
        b = torch.nested.nested_tensor_from_jagged(
            torch.ones(4, 3, device=device), offsets
        )
        a.copy_(b)
        torch._dynamo.disable(self.assertEqual)(a, b)

        offsets_2 = torch.tensor([0, 2, 4], device=device)
        c = torch.nested.nested_tensor_from_jagged(
            torch.ones(4, 3, device=device), offsets_2
        )
        # fail when tensors have the same size but not the exact same offset tensor.
        with self.assertRaisesRegex(
            RuntimeError,
            "copy_ only supports Nested Tensors that have same size and the exact same offset tensor.",
        ):
            a.copy_(c)

        # fail when tensors have different sizes
        a = a.transpose(1, 2)
        with self.assertRaisesRegex(
            RuntimeError,
            "copy_ only supports Nested Tensors that have same size and the exact same offset tensor.",
        ):
            a.copy_(b)

    @skipIfTorchDynamo("Dynamo doesn't know how to trace prof.events()")
    def test_profiler_sequence_nr(self):
        with torch.profiler.profile() as prof:
            values = torch.randn(4, 6, requires_grad=True)
            offsets = torch.tensor([0, 2, 4])
            values = values * 2
            l = torch.nn.Linear(6, 8)
            nt = torch.nested.nested_tensor_from_jagged(values, offsets)

            nt = l(nt)
            val = nt.values()

            loss = val.sum()
            loss.backward()

        fwd_seq_nrs = []
        for evt in prof.events():
            if (
                "linear" in evt.name.lower()
                and "backward" not in evt.name.lower()
                and evt.sequence_nr != -1
            ):
                fwd_seq_nrs.append(evt.sequence_nr)

        bwd_seq_nrs = []
        for evt in prof.events():
            if (
                "linear" in evt.name.lower()
                and "backward" in evt.name.lower()
                and "evaluate_function" not in evt.name.lower()
                and evt.sequence_nr != -1
            ):
                bwd_seq_nrs.append(evt.sequence_nr)

        # There should only be one such event with a sequence number:
        # the PythonTLSSnapshot event - but, note that it's not terrible if
        # we end up with multiple events with the same sequence number - so we
        # could relax this check if it becomes inconvenient to maintain this
        # property.
        self.assertEqual(len(fwd_seq_nrs), 1)
        self.assertEqual(len(bwd_seq_nrs), 1)
        self.assertEqual(fwd_seq_nrs[0], bwd_seq_nrs[0])

    def test_is_same_size(self, device):
        def get_3_tensors():
            return [
                torch.randn(
                    i + 2, 3, 4, requires_grad=True, dtype=torch.float64, device=device
                )
                for i in range(3)
            ]

        nt1, offsets1 = jagged_from_list(get_3_tensors(), None)
        nt2, offsets1 = jagged_from_list(get_3_tensors(), offsets1)

        nt3, offsets2 = jagged_from_list(get_3_tensors(), None)
        nt4, offsets2 = jagged_from_list(get_3_tensors(), offsets2)

        def check_size(nt1, nt2, nt3, nt4):
            self.assertTrue(torch.ops.aten.is_same_size(nt1, nt2))
            self.assertTrue(torch.ops.aten.is_same_size(nt3, nt4))
            self.assertFalse(torch.ops.aten.is_same_size(nt1, nt3))

        check_size(nt1, nt2, nt3, nt4)

        nt1_t, nt2_t, nt3_t, nt4_t = (x.transpose(1, 2) for x in (nt1, nt2, nt3, nt4))
        check_size(nt1_t, nt2_t, nt3_t, nt4_t)

    @skipIfTorchDynamo("compiles internally")
    @unittest.skipIf(IS_WINDOWS, reason="Windows not yet supported for torch.compile")
    @skipCUDAIf(not SM70OrLater, "GPU capability is < SM70")
    def test_specialize_dynamic_shape(self, device):
        values = torch.randn((18, 16), device=device)
        offsets = torch.tensor([0, 2, 3, 6, 15, 18], device=device)
        like_values = torch.randn_like(values)

        # this marks values as dynamic
        nt = torch.nested.nested_tensor_from_jagged(values, offsets)

        def fn(values, same_size):
            # here, the dynamic shape is specialized by same_size's shape
            # https://github.com/pytorch/pytorch/issues/127097
            # make sure this doesn't error out in torch.compile
            return values + same_size

        self.assertEqual(
            fn(values, like_values),
            torch.compile(fn)(values, like_values),
        )

    @skipIfTorchDynamo("compiles internally")
    @unittest.skipIf(IS_WINDOWS, reason="Windows not yet supported for torch.compile")
    @skipCUDAIf(not SM70OrLater, "GPU capability is < SM70")
    def test_specialize_dynamic_shape_recompile(self, device):
        def generate_inp(total_len):
            values = torch.randn((total_len, 16), device=device)
            offsets = torch.tensor([0, 2, 3, 6, 15, total_len], device=device)
            like_values = torch.randn_like(values)
            return values, offsets, like_values

        def check_results(ref_fn, res_fn, args):
            values, offsets, like_values = args
            # this may add dynamic shape markings
            # goal of this test is to make sure that whatever markings are there,
            # we eventually stop recompiling as shape changes.
            nt = torch.nested.nested_tensor_from_jagged(values, offsets)

            self.assertEqual(ref_fn(values, like_values), res_fn(values, like_values))

        def fn(values, same_size):
            return values + same_size

        compile_counter = torch._dynamo.testing.CompileCounter()

        compiled_fn = torch._dynamo.optimize(compile_counter, nopython=True)(fn)
        check_results(fn, compiled_fn, generate_inp(18))
        self.assertEqual(compile_counter.frame_count, 1)

        check_results(fn, compiled_fn, generate_inp(19))
        # we'll probably recompile here with dynamic shapes - it's okay if not though.
        frame_count_2 = compile_counter.frame_count
        self.assertIn(frame_count_2, [1, 2])

        # make sure that by now we've already compiled with dynamic shapes, so additional
        # shapes should not trigger additional recompiles.
        check_results(fn, compiled_fn, generate_inp(20))
        self.assertEqual(compile_counter.frame_count, frame_count_2)

    # Note 1: Math fallback doesn't work with bfloat16 on CUDA
    # Note 2: ROCm doesn't support flash attention or mem_efficient attention for NT
    @unittest.skipIf(
        TEST_WITH_ROCM,
        "ROCm doesn't support flash attention or mem_efficient attention for NT",
    )
    @dtypes(
        *(
            [torch.float16, torch.bfloat16, torch.float32]
            if SM80OrLater
            else [torch.float16, torch.float32]
        )
    )
    def test_sdpa(self, device, dtype):
        batch_size = 1
        emb_dims = 128
        n_heads = 8
        head_dims = emb_dims // n_heads

        sen1 = torch.randn(11, emb_dims, dtype=dtype, device=device)
        sen2 = torch.randn(13, emb_dims, dtype=dtype, device=device)

        query = torch.nn.Linear(
            emb_dims, emb_dims, bias=False, device=device, dtype=dtype
        )
        key = torch.nn.Linear(
            emb_dims, emb_dims, bias=False, device=device, dtype=dtype
        )
        value = torch.nn.Linear(
            emb_dims, emb_dims, bias=False, device=device, dtype=dtype
        )

        # Simplest case: 1 sentence, no batching
        x_d1 = sen1.unsqueeze(0)
        x_nt = torch.nested.as_nested_tensor([sen1], layout=torch.jagged)

        # See note below for why we detach here.
        q_d1 = (
            query(x_d1)
            .view(batch_size, -1, n_heads, head_dims)
            .detach()
            .requires_grad_(True)
        )
        q_d1_t = q_d1.transpose(1, 2)
        k_d1 = (
            key(x_d1)
            .view(batch_size, -1, n_heads, head_dims)
            .detach()
            .requires_grad_(True)
        )
        k_d1_t = k_d1.transpose(1, 2)
        v_d1 = (
            value(x_d1)
            .view(batch_size, -1, n_heads, head_dims)
            .detach()
            .requires_grad_(True)
        )
        v_d1_t = v_d1.transpose(1, 2)

        q_nt = (
            query(x_nt)
            .view(*x_nt.size()[0:2], n_heads, head_dims)
            .detach()
            .requires_grad_(True)
        )
        q_nt_t = q_nt.transpose(1, 2)
        k_nt = (
            key(x_nt)
            .view(*x_nt.size()[0:2], n_heads, head_dims)
            .detach()
            .requires_grad_(True)
        )
        k_nt_t = k_nt.transpose(1, 2)
        v_nt = (
            value(x_nt)
            .view(*x_nt.size()[0:2], n_heads, head_dims)
            .detach()
            .requires_grad_(True)
        )
        v_nt_t = v_nt.transpose(1, 2)

        # High Precision Math Reference
        q_d1_f32 = q_d1.to(torch.float32)
        k_d1_f32 = k_d1.to(torch.float32)
        v_d1_f32 = v_d1.to(torch.float32)
        q_d1_f32_t = q_d1_f32.transpose(1, 2)
        k_d1_f32_t = k_d1_f32.transpose(1, 2)
        v_d1_f32_t = v_d1_f32.transpose(1, 2)
        out_ref = torch.ops.aten._scaled_dot_product_attention_math(
            q_d1_f32_t, k_d1_f32_t, v_d1_f32_t
        )[0]
        grads_ref = torch.autograd.grad(out_ref.sum(), (q_d1_f32, k_d1_f32, v_d1_f32))

        # Low Precision Math Reference
        out_lp_ref = torch.ops.aten._scaled_dot_product_attention_math(
            q_d1_t, k_d1_t, v_d1_t
        )[0]
        grads_lp_ref = torch.autograd.grad(out_lp_ref.sum(), (q_d1, k_d1, v_d1))

        # Compute tolerances
        output_ref_atol, output_ref_rtol = get_tolerances(out_ref, out_lp_ref)
        # fudge factor of 1.7 for smaller GPUs e.g., A2, A16
        grad_q_ref_atol, grad_q_ref_rtol = get_tolerances(
            grads_ref[0], grads_lp_ref[0], 1.7
        )
        grad_k_ref_atol, grad_k_ref_rtol = get_tolerances(grads_ref[1], grads_lp_ref[1])
        grad_v_ref_atol, grad_v_ref_rtol = get_tolerances(grads_ref[2], grads_lp_ref[2])
        grad_atols = [grad_q_ref_atol, grad_k_ref_atol, grad_v_ref_atol]
        grad_rtols = [grad_q_ref_rtol, grad_k_ref_rtol, grad_v_ref_rtol]

        attn_d1 = torch.nn.functional.scaled_dot_product_attention(
            q_d1_t, k_d1_t, v_d1_t
        ).transpose(1, 2)
        attn_nt = torch.nn.functional.scaled_dot_product_attention(
            q_nt_t, k_nt_t, v_nt_t
        ).transpose(1, 2)

        self.assertEqual(
            attn_d1,
            attn_nt.unbind()[0].unsqueeze(0),
            atol=output_ref_atol,
            rtol=output_ref_rtol,
        )

        # Simple case: 2 sentences, no extra params
        x_d2 = sen2.unsqueeze(0)
        x_nt = torch.nested.as_nested_tensor([sen1, sen2], layout=torch.jagged)

        # NB: we make sure the leaf tensor we compute gradients for is the view-ed tensor before
        # it is transposed. This is because today we cannot backward through view or unbind a
        # transposed tensor.
        q_d2 = (
            query(x_d2)
            .view(batch_size, -1, n_heads, head_dims)
            .detach()
            .requires_grad_(True)
        )
        q_d2_t = q_d2.transpose(1, 2)
        k_d2 = (
            key(x_d2)
            .view(batch_size, -1, n_heads, head_dims)
            .detach()
            .requires_grad_(True)
        )
        k_d2_t = k_d2.transpose(1, 2)
        v_d2 = (
            value(x_d2)
            .view(batch_size, -1, n_heads, head_dims)
            .detach()
            .requires_grad_(True)
        )
        v_d2_t = v_d2.transpose(1, 2)

        q_nt = (
            query(x_nt)
            .view(*x_nt.size()[0:2], n_heads, head_dims)
            .detach()
            .requires_grad_(True)
        )
        q_nt_t = q_nt.transpose(1, 2)
        k_nt = (
            key(x_nt)
            .view(*x_nt.size()[0:2], n_heads, head_dims)
            .detach()
            .requires_grad_(True)
        )
        k_nt_t = k_nt.transpose(1, 2)
        v_nt = (
            value(x_nt)
            .view(*x_nt.size()[0:2], n_heads, head_dims)
            .detach()
            .requires_grad_(True)
        )
        v_nt_t = v_nt.transpose(1, 2)

        attn_d2 = torch.nn.functional.scaled_dot_product_attention(
            q_d2_t, k_d2_t, v_d2_t
        ).transpose(1, 2)
        d1_grads = torch.autograd.grad(attn_d1.sum(), (q_d1, k_d1, v_d1))
        d2_grads = torch.autograd.grad(attn_d2.sum(), (q_d2, k_d2, v_d2))

        # Simple case 3: batch_size = 1, seq_len = 1
        q_3 = torch.randn(1, 8, 16, dtype=dtype, device=device)
        q_nt_3 = torch.nested.as_nested_tensor([q_3], layout=torch.jagged)
        q_nt_3 = q_nt_3.transpose(1, 2)
        attn_out = torch.nn.functional.scaled_dot_product_attention(
            q_nt_3, q_nt_3, q_nt_3
        )
        self.assertEqual(attn_out.shape, q_nt_3.shape)

        def check_forward_backward():
            attn_nt = torch.nn.functional.scaled_dot_product_attention(
                q_nt_t, k_nt_t, v_nt_t
            ).transpose(1, 2)

            attn_nts = attn_nt.unbind()
            self.assertEqual(
                attn_d1,
                attn_nts[0].unsqueeze(0),
                atol=output_ref_atol,
                rtol=output_ref_rtol,
            )
            self.assertEqual(
                attn_d2,
                attn_nts[1].unsqueeze(0),
                atol=output_ref_atol,
                rtol=output_ref_rtol,
            )

            nt_grads = torch.autograd.grad(attn_nt.values().sum(), (q_nt, k_nt, v_nt))
            for nt_grad, d1_grad, d2_grad, grad_atol, grad_rtol in zip(
                nt_grads, d1_grads, d2_grads, grad_atols, grad_rtols
            ):
                unbound_nt_grads = nt_grad.unbind()
                self.assertEqual(
                    d1_grad,
                    unbound_nt_grads[0].unsqueeze(0),
                    atol=grad_atol,
                    rtol=grad_rtol,
                )
                self.assertEqual(
                    d2_grad,
                    unbound_nt_grads[1].unsqueeze(0),
                    atol=grad_atol,
                    rtol=grad_rtol,
                )

        # Default
        check_forward_backward()

        # Test dispatcher works by calling only mem-effn and math (as they are safe for all devices)
        with torch.backends.cuda.sdp_kernel(
            enable_flash=False, enable_mem_efficient=True, enable_math=True
        ):
            check_forward_backward()

        # Test math fallback
        with torch.backends.cuda.sdp_kernel(
            enable_flash=False, enable_mem_efficient=False, enable_math=True
        ):
            # Math fallback doesn't work with bfloat16 on CUDA because
            # "group_gemm_dispatch" not implemented for 'BFloat16'
            if not (str(device).startswith("cuda") and dtype == torch.bfloat16):
                check_forward_backward()

    @skipIfTorchDynamo("SDPA test compiles internally")
    @unittest.skipIf(IS_WINDOWS, reason="Windows not yet supported for torch.compile")
    @skipCUDAIf(not SM70OrLater, "GPU capability is < SM70")
    # Guarding with sqrt() doesn't work on ROCm?
    @skipCUDAIfRocm
    @onlyCUDA
    @dtypes(
        *(
            [torch.float16, torch.bfloat16, torch.float32]
            if SM80OrLater
            else [torch.float16, torch.float32]
        )
    )
    def test_sdpa_compile(self, device, dtype):
        batch_size = 1
        emb_dims = 1024
        n_heads = 8
        head_dims = emb_dims // n_heads

        sen1 = torch.randn(11, emb_dims, dtype=dtype, device=device)
        sen2 = torch.randn(13, emb_dims, dtype=dtype, device=device)

        query = torch.nn.Linear(
            emb_dims, emb_dims, bias=False, device=device, dtype=dtype
        )
        key = torch.nn.Linear(
            emb_dims, emb_dims, bias=False, device=device, dtype=dtype
        )
        value = torch.nn.Linear(
            emb_dims, emb_dims, bias=False, device=device, dtype=dtype
        )

        # Simplest case: 1 sentence, no batching
        x_d1 = sen1.unsqueeze(0)
        x_d2 = sen2.unsqueeze(0)
        x_nt = torch.nested.as_nested_tensor([sen1, sen2], layout=torch.jagged)

        q_d1 = query(x_d1).view(batch_size, -1, n_heads, head_dims).transpose(1, 2)
        k_d1 = key(x_d1).view(batch_size, -1, n_heads, head_dims).transpose(1, 2)
        v_d1 = value(x_d1).view(batch_size, -1, n_heads, head_dims).transpose(1, 2)
        q_d2 = query(x_d2).view(batch_size, -1, n_heads, head_dims).transpose(1, 2)
        k_d2 = key(x_d2).view(batch_size, -1, n_heads, head_dims).transpose(1, 2)
        v_d2 = value(x_d2).view(batch_size, -1, n_heads, head_dims).transpose(1, 2)

        q_nt = (
            query(x_nt)
            .view(*x_nt.size()[0:2], n_heads, head_dims)
            .detach()
            .transpose(1, 2)
        )
        k_nt = (
            key(x_nt)
            .view(*x_nt.size()[0:2], n_heads, head_dims)
            .detach()
            .transpose(1, 2)
        )
        v_nt = (
            value(x_nt)
            .view(*x_nt.size()[0:2], n_heads, head_dims)
            .detach()
            .transpose(1, 2)
        )

        # High Precision Math Reference
        q_d1_f32 = q_d1.to(torch.float32)
        k_d1_f32 = k_d1.to(torch.float32)
        v_d1_f32 = v_d1.to(torch.float32)
        out_ref = torch.ops.aten._scaled_dot_product_attention_math(
            q_d1_f32, k_d1_f32, v_d1_f32
        )[0]
        # Low Precision Math Reference
        out_lp_ref = torch.ops.aten._scaled_dot_product_attention_math(
            q_d1, k_d1, v_d1
        )[0]
        output_ref_atol, output_ref_rtol = get_tolerances(out_ref, out_lp_ref)

        attn_d1 = torch.nn.functional.scaled_dot_product_attention(
            q_d1, k_d1, v_d1
        ).transpose(1, 2)
        attn_d2 = torch.nn.functional.scaled_dot_product_attention(
            q_d2, k_d2, v_d2
        ).transpose(1, 2)

        compiled_sdpa = torch.compile(torch.nn.functional.scaled_dot_product_attention)
        attn_nt = compiled_sdpa(q_nt, k_nt, v_nt).transpose(1, 2)

        attn_nts = attn_nt.unbind()
        self.assertEqual(
            attn_d1,
            attn_nts[0].unsqueeze(0),
            atol=output_ref_atol,
            rtol=output_ref_rtol,
        )
        self.assertEqual(
            attn_d2,
            attn_nts[1].unsqueeze(0),
            atol=output_ref_atol,
            rtol=output_ref_rtol,
        )

    @dtypes(torch.float32, torch.double, torch.half)
    def test_sdpa_with_constant_sequence_length(self, device, dtype):
        # shape (B, P*, S, D)
        # B: batch size
        # P*: ragged number of prompts
        # S: (constant) sequence length
        # D: embedding size
        query = random_nt_from_dims(
            [4, None, 8, 10],
            device=device,
            dtype=dtype,
            layout=torch.jagged,
            requires_grad=True,
        )
        key = random_nt_from_similar(query)
        value = random_nt_from_similar(query)
        output = F.scaled_dot_product_attention(query, key, value)
        self.assertTrue(isinstance(output, NestedTensor))
        output.values().sum().backward()

        query_dense = query.clone().detach().requires_grad_(True)
        # should be equivalent to just running the buffers through
        output_dense = F.scaled_dot_product_attention(
            query_dense.values(), key.values(), value.values()
        )
        torch._dynamo.disable(self.assertEqual)(output._values, output_dense)
        output_dense.sum().backward()
        torch._dynamo.disable(self.assertEqual)(query.grad, query_dense.grad)

    @onlyCUDA
    @unittest.skipIf(
        not PLATFORM_SUPPORTS_FUSED_ATTENTION,
        "Platform doesn't support flash or mem-efficient attention",
    )
    @dtypes(
        *(
            [torch.float16, torch.bfloat16, torch.float32]
            if SM80OrLater
            else [torch.float16, torch.float32]
        )
    )
    def test_sdpa_with_packed_in_proj(self, device, dtype):
        # shape (B, *, D)
        input_packed = random_nt_from_dims(
            [5, None, 10], device=device, dtype=dtype, layout=torch.jagged
        )

        # Do input projection.
        num_heads = 2
        # should be multiple of 4 for efficient kernels (e.g. flash / mem-efficient)
        head_dim = 8
        qkv_linear = torch.nn.Linear(10, num_heads * head_dim * 3).to(
            device=device, dtype=dtype
        )

        def in_proj(input_packed, qkv_linear=qkv_linear):
            qkv_post_proj = qkv_linear(input_packed)
            # these are non-contiguous to trigger _is_safe_to_get_storage_as_tensor()
            q, k, v = qkv_post_proj.chunk(3, dim=-1)
            q = q.unflatten(-1, [num_heads, head_dim]).transpose(-2, -3)
            k = k.unflatten(-1, [num_heads, head_dim]).transpose(-2, -3)
            v = v.unflatten(-1, [num_heads, head_dim]).transpose(-2, -3)
            return q, k, v

        q, k, v = in_proj(input_packed)
        output = F.scaled_dot_product_attention(q, k, v, attn_mask=None)

        # compare to individually running unbound components through
        for in_component, out_component in zip(
            input_packed.unbind(), output.transpose(-2, -3).unbind()
        ):
            q, k, v = in_proj(in_component)
            out = F.scaled_dot_product_attention(q, k, v).transpose(-2, -3)

            # Low Precision Math Reference
            out_lp_ref = torch.ops.aten._scaled_dot_product_attention_math(q, k, v)[
                0
            ].transpose(-2, -3)
            output_ref_atol, output_ref_rtol = get_tolerances(
                out, out_lp_ref, fudge_factor=2
            )

            self.assertEqual(
                out, out_component, atol=output_ref_atol, rtol=output_ref_rtol
            )

    @skipIfTorchDynamo("SDPA test compiles internally")
    @unittest.skipIf(IS_WINDOWS, reason="Windows not yet supported for torch.compile")
    @skipCUDAIf(not SM70OrLater, "GPU capability is < SM70")
    # mha_varlen_fwd not supported on ROCm
    @skipCUDAIfRocm
    @onlyCUDA
    @dtypes(
        *(
            [torch.float16, torch.bfloat16, torch.float32]
            if SM80OrLater
            else [torch.float16, torch.float32]
        )
    )
    def test_sdpa_backwards(self, device, dtype):
        values = torch.randn(9, 3, 256, requires_grad=True, device=device, dtype=dtype)
        offsets = torch.tensor([0, 1, 3, 5, 9], device=device, dtype=torch.int64)

        @torch.compile
        def f(values, offsets):
            nt = convert_jagged_to_nested_tensor(values, offsets, max_length=4)
            nt = nt.transpose(-2, -3)
            # purposefully graph break to trigger view replay for subclass view input
            torch.tensor(1).item()
            output = F.scaled_dot_product_attention(nt, nt, nt).transpose(-2, -3)
            return convert_nt_to_jagged(output)

        output = f(values, offsets)
        output.sum().backward()
        self.assertEqual(values.grad, torch.ones_like(values))

    @unittest.skipIf(
        not PLATFORM_SUPPORTS_FUSED_ATTENTION,
        "Platform doesn't support flash or mem-efficient attention",
    )
    @skipCUDAIf(not SM70OrLater, "GPU capability is < SM70")
    @skipCUDAIfRocm
    @onlyCUDA
    @skipIfTorchDynamo()
    @unittest.skipIf(IS_WINDOWS, reason="Windows not yet supported for torch.compile")
    def test_sdpa_autocast(self, device):
        def fn_nt(values32, values16, offsets):
            nt32 = convert_jagged_to_nested_tensor(values32, offsets, max_length=16)
            nt16 = convert_jagged_to_nested_tensor(values16, offsets, max_length=16)
            nt32 = nt32.transpose(1, 2)
            nt16 = nt16.transpose(1, 2)
            return F.scaled_dot_product_attention(nt32, nt16, nt32)

        def fn_dense(x32, x16):
            x32 = x32.view(8, 16, 4, 16).transpose(1, 2)
            x16 = x16.view(8, 16, 4, 16).transpose(1, 2)
            return F.scaled_dot_product_attention(x32, x16, x32)

        values32 = torch.randn((8 * 16, 4, 16), device=device, dtype=torch.float32)
        values16 = torch.randn((8 * 16, 4, 16), device=device, dtype=torch.float16)
        offsets = torch.arange(0, 8 * 16 + 1, 16, device=device, dtype=torch.int32)

        x32 = values32.clone()
        x16 = values16.clone()

        with torch.autocast(device_type="cuda", dtype=torch.float16):
            out_dense_eager = fn_dense(x32, x16)
            out_dense_compiled = torch.compile(fn_dense)(x32, x16)
            out_nt_eager = fn_nt(values32, values16, offsets)
            out_nt_compiled = torch.compile(fn_nt)(values32, values16, offsets)

        self.assertEqual(out_dense_eager, out_dense_compiled)
        self.assertEqual(
            out_dense_eager.transpose(1, 2),
            out_nt_eager.values().transpose(0, 1).view(8, 16, 4, 16),
        )
        self.assertEqual(
            out_dense_eager.transpose(1, 2),
            out_nt_compiled.values().transpose(0, 1).view(8, 16, 4, 16),
        )

        def get_values():
            return tuple(
                x.clone().detach().requires_grad_(True) for x in (values32, values16)
            )

        v32_dense_eager, v16_dense_eager = get_values()
        v32_dense_compile, v16_dense_compile = get_values()
        v32_nt_eager, v16_nt_eager = get_values()
        v32_nt_compile, v16_nt_compile = get_values()

        with torch.autocast(device_type="cuda", dtype=torch.float16):
            loss_dense_eager = fn_dense(v32_dense_eager, v16_dense_eager).sum()
            loss_dense_compile = torch.compile(fn_dense)(
                v32_dense_compile, v16_dense_compile
            ).sum()
            loss_nt_eager = fn_nt(v32_nt_eager, v16_nt_eager, offsets).values().sum()
            loss_nt_compile = (
                torch.compile(fn_nt)(v32_nt_compile, v16_nt_compile, offsets)
                .values()
                .sum()
            )

        loss_dense_eager.backward()
        loss_dense_compile.backward()
        loss_nt_eager.backward()
        loss_nt_compile.backward()

        self.assertEqual(v32_dense_eager.grad, v32_dense_compile.grad)
        self.assertEqual(v32_dense_eager.grad, v32_nt_eager.grad, atol=1e-4, rtol=1e-4)
        self.assertEqual(
            v32_dense_eager.grad, v32_nt_compile.grad, atol=1e-4, rtol=1e-4
        )

        self.assertEqual(v16_dense_eager.grad, v16_dense_compile.grad)
        self.assertEqual(v16_dense_eager.grad, v16_nt_eager.grad, atol=1e-5, rtol=5e-3)
        self.assertEqual(
            v16_dense_eager.grad, v16_nt_compile.grad, atol=1e-5, rtol=5e-3
        )

    @unittest.skipIf(
        not PLATFORM_SUPPORTS_FUSED_ATTENTION,
        "Platform doesn't support flash or mem-efficient attention",
    )
    @skipCUDAIf(not SM70OrLater, "GPU capability is < SM70")
    @skipCUDAIfRocm
    @onlyCUDA
    @skipIfTorchDynamo()
    def test_sdpa_flop_counter(self, device):
        from torch.utils.flop_counter import FlopCounterMode

        def get_flops(nt):
            flop_counter = FlopCounterMode(display=False)
            with flop_counter:
                ret = torch.nn.functional.scaled_dot_product_attention(nt, nt, nt)
                ret.values().sum().backward()
            return flop_counter.get_total_flops()

        values = torch.randn(
            (8 * 16, 4, 16), requires_grad=True, device=device, dtype=torch.float16
        )
        offsets = torch.arange(0, 8 * 16 + 1, 16, device=device, dtype=torch.int32)
        nt = convert_jagged_to_nested_tensor(values, offsets, max_length=16)

        values_meta = torch.randn(
            (8 * 16, 4, 16), requires_grad=True, device="meta", dtype=torch.float16
        )
        offsets_meta = torch.arange(0, 8 * 16 + 1, 16, device="meta", dtype=torch.int32)
        nt_meta = convert_jagged_to_nested_tensor(values, offsets, max_length=16)

        self.assertEqual(get_flops(nt), get_flops(nt_meta))

    @skipIfTorchDynamo()
    def test_nested_tensor_activation_checkpoint(self, device):
        values = torch.randn(
            9, 3, 256, requires_grad=True, device=device, dtype=torch.float32
        )
        lengths = torch.tensor([1, 2, 3, 3], device=device, dtype=torch.int64)
        offsets = F.pad(lengths, pad=(1, 0)).cumsum(dim=0)

        def fn(values, offsets):
            nt = convert_jagged_to_nested_tensor(values, offsets, max_length=4)
            return convert_nt_to_jagged(nt).sum()

        checkpoint(fn, values, offsets, use_reentrant=False).backward()
        self.assertIsNotNone(values.grad)

        context_fn = partial(
            create_selective_checkpoint_contexts, [torch.ops.aten.cumsum.default]
        )

        values.grad = None

        def fn(values, lengths):
            offsets = F.pad(lengths, pad=(1, 0)).cumsum(dim=0)
            nt = convert_jagged_to_nested_tensor(values, offsets, max_length=4)
            return convert_nt_to_jagged(nt).sum()

        checkpoint(
            fn, values, lengths, use_reentrant=False, context_fn=context_fn
        ).backward()
        self.assertIsNotNone(values.grad)

    # Internally-defined NT use cases are lifted to here for maximum test realism.
    # TODO: Remove these when ViewNestedFromBuffer, etc. are deprecated.
    @skipCUDAIfRocm  # not needed
    @skipIfTorchDynamo("compiles internally")
    @unittest.skipIf(IS_WINDOWS, reason="Windows not yet supported for torch.compile")
    @skipCUDAIf(not SM70OrLater, "GPU capability is < SM70")
    @parametrize("use_legacy_api", [True, False])
    @skipCPUIf(True, "SPDA Math NT fallback causes failure: see issue #133644")
    def test_dummy_mha_with_nt(self, device, use_legacy_api):
        bs = 3
        d1 = 2
        d2 = 4
        d3 = 16
        n_heads = 2
        d_head = d3 // n_heads
        max_length_1 = 10
        max_length_2 = 20
        torch.manual_seed(0)

        class mha(torch.nn.Module):
            def __init__(self, use_legacy_api) -> None:
                super().__init__()
                torch.manual_seed(0)
                self.linear = torch.nn.Linear(d2, d3, device=device)
                self.use_legacy_api = use_legacy_api

            def forward(self, query, value, offsets):
                value = self.linear(value)
                if self.use_legacy_api:
                    key = convert_jagged_to_nested_tensor_legacy(
                        value, offsets, max_length_1
                    )
                    value = convert_jagged_to_nested_tensor_legacy(
                        value, offsets, max_length_2
                    )
                    query = convert_dense_to_nested_tensor_legacy(query)
                else:
                    key = convert_jagged_to_nested_tensor(value, offsets, max_length_1)
                    value = convert_jagged_to_nested_tensor(
                        value, offsets, max_length_2
                    )
                    query = convert_dense_to_nested_tensor(query)
                q = query.view(bs, -1, n_heads, d_head).transpose(1, 2)
                k = key.view(bs, -1, n_heads, d_head).transpose(1, 2)
                v = value.view(bs, -1, n_heads, d_head).transpose(1, 2)

                with torch.nn.attention.sdpa_kernel(
                    [
                        torch.nn.attention.SDPBackend.FLASH_ATTENTION,
                        torch.nn.attention.SDPBackend.EFFICIENT_ATTENTION,
                    ]
                ):
                    attn_output = torch.nn.functional.scaled_dot_product_attention(
                        q,
                        k,
                        v,
                        attn_mask=None,
                        dropout_p=0.0,
                        is_causal=False,
                    )
                attn_output = attn_output.transpose(1, 2)
                if self.use_legacy_api:
                    attn_output = convert_nt_to_jagged_legacy(attn_output)
                else:
                    attn_output = convert_nt_to_jagged(attn_output)
                return attn_output, key._max_seqlen, value._max_seqlen

        query = torch.rand(bs, d1, d3, device=device)
        value = torch.rand(30, d2, requires_grad=True, device=device)
        # total_length must > than max_length otherwise flash_attn backwark will fail
        offsets = torch.tensor([0, 2, 3, 30], device=device)

        m = mha(use_legacy_api)
        symbolic_traced: torch.fx.GraphModule = torch.fx.symbolic_trace(m)
        m = torch.compile(symbolic_traced)
        attn_output, cached_key_max_seqlen, cached_value_max_seqlen = m(
            query, value, offsets
        )
        loss = attn_output.sum()
        # Check that NT can be fx traced and torch.compile, and backward works
        loss.backward()

        # Check that value.requires_grad is not lost after tracing and compiling
        value_grad = value.grad  # save for comparison later
        self.assertIsNotNone(value_grad)
        # check that max_seqlen is cached properly
        self.assertEqual(cached_key_max_seqlen, max_length_1)
        self.assertEqual(cached_value_max_seqlen, max_length_2)

        # check if the output is numerically equivalent with the eager mode
        m_eager = mha(use_legacy_api)

        value.grad = None
        attn_output_eager, _, _ = m_eager(query, value, offsets)
        attn_output_eager.sum().backward()
        self.assertTrue(torch.allclose(attn_output_eager, attn_output))
        self.assertTrue(torch.allclose(value_grad, value.grad))

    @dtypes(torch.float32)
    def test_apply_(self, device, dtype):
        nt = random_nt_from_dims(
            [5, None, 10],
            device=device,
            dtype=dtype,
            layout=torch.jagged,
            requires_grad=True,
        )

        def f(x):
            return x * 2

        if device != "cpu":
            with self.assertRaisesRegex(
                TypeError, "apply_ is only implemented on CPU tensors"
            ):
                nt.apply_(f)
            return

        before = nt._values.clone().detach()

        nt.apply_(f)
        expected = f(before)
        self.assertEqual(expected, nt._values)
        # apply_ should swap values in-place without appending to autograd graph
        self.assertIsNone(nt.grad)
        self.assertIsNone(nt._values.grad_fn)

<<<<<<< HEAD
    @dtypes(torch.float32)
    def test_autograd_function_with_None_grad(self, device, dtype):
        class MyFunction(torch.autograd.Function):
            @staticmethod
            def forward(ctx, inp):
                ctx.save_for_backward(inp)
                out1 = inp + 1
                out2 = inp * 2
                return out1, out2

            @staticmethod
            def backward(ctx, grad_out1, grad_out2):
                (inp,) = ctx.saved_tensors
                return grad_out1 + grad_out2

        f = MyFunction.apply
        nt = random_nt_from_dims(
            [5, None, 10],
            device=device,
            dtype=dtype,
            layout=torch.jagged,
            requires_grad=True,
        )

        # Only use one of the autograd.Function outputs downstream so that the grad
        # for the other output is None. We're testing that the engine can allocate
        # correctly-shaped (NJT) zeros for the grad of the other output in this case.
        (out1, _) = f(nt)
        out1.backward(torch.ones_like(out1))
=======
    @onlyCUDA
    @dtypes(torch.float64, torch.float32, torch.half)
    @parametrize(
        "contiguity",
        ["noncontig_transposed", "noncontig_with_holes"],
        name_fn=lambda c: c,
    )
    def test_noncontiguous_to(self, device, dtype, contiguity):
        # Dense tensors preserve non-contiguity through to() calls (i.e. strides are
        # preserved). Test for the analogous behavior for NJTs:
        # 1. non-contiguous transposed
        # 2. non-contiguous with holes
        if contiguity == "noncontig_transposed":
            nt = random_nt_from_dims(
                [3, None, 5, 2],
                device=device,
                dtype=dtype,
                layout=torch.jagged,
            ).transpose(-3, -2)
        elif contiguity == "noncontig_with_holes":
            nt = torch.nested.nested_tensor_from_jagged(
                values=torch.randn(10, 3, device=device, dtype=dtype),
                offsets=torch.tensor([0, 3, 7, 10], device=device, dtype=torch.int64),
                # these lengths specify holes
                lengths=torch.tensor([1, 2, 3], device=device, dtype=torch.int64),
            )
        else:
            raise ValueError("invalid contiguity specified for test_noncontiguous_to()")

        # test dtype conversion
        dtype_conversions = {
            torch.float32: torch.half,
            torch.float64: torch.float32,
            torch.half: torch.float32,
        }
        other_dtype = dtype_conversions[dtype]
        nt2 = nt.to(dtype=other_dtype)
        self.assertEqual(nt2.dtype, other_dtype)
        self.assertEqual(nt.is_contiguous(), nt2.is_contiguous())
        self.assertEqual(nt._values.is_contiguous(), nt2._values.is_contiguous())
        self.assertEqual(nt.shape, nt2.shape)
        # expect no change for offsets / lengths
        self.assertEqual(nt._offsets, nt2._offsets)
        self.assertEqual(nt._lengths, nt2._lengths)

        # test device conversion
        other_device = torch.device("cpu")
        nt3 = nt.to(device=other_device)
        self.assertEqual(nt3.device, other_device)
        self.assertEqual(nt.is_contiguous(), nt3.is_contiguous())
        self.assertEqual(nt._values.is_contiguous(), nt3._values.is_contiguous())
        self.assertEqual(nt.shape, nt3.shape)
        # expect device change for offsets / lengths
        self.assertEqual(nt3._offsets.device, other_device)
        if nt._lengths is not None:
            self.assertEqual(nt3._lengths.device, other_device)
>>>>>>> e02062fc

    @dtypes(torch.float64, torch.float32, torch.half)
    def test_jagged_padded_dense_conversion_kernels(self, device, dtype):
        values = torch.randn(10, 5, device=device, dtype=dtype)
        offsets = torch.tensor([0, 1, 3, 8, 10], device=device, dtype=torch.int64)
        max_length = offsets.diff().max().item()
        padding_value = 1.3

        # convert jagged -> padded dense
        padded = torch.ops.aten._jagged_to_padded_dense_forward(
            values, [offsets], [max_length], padding_value
        )

        batch_size = offsets.shape[0] - 1
        expected_padded_shape = (batch_size, max_length, values.shape[-1])
        self.assertEqual(padded.shape, expected_padded_shape)

        # convert padded dense -> jagged
        total_L = values.shape[0]
        output_jagged = torch.ops.aten._padded_dense_to_jagged_forward(
            padded, [offsets], total_L
        )

        # should be equivalent to the original values
        self.assertEqual(values, output_jagged)

        # success case: truncate to max length as needed
        trunc_max_length = max_length - 1
        trunc_padded = torch.ops.aten._jagged_to_padded_dense_forward(
            values, [offsets], [trunc_max_length], padding_value
        )
        self.assertEqual(padded[:, :trunc_max_length, :], trunc_padded)

        # specific to CPU impls
        if device == "cpu":
            # error case: multiple offsets on cpu since CPU kernels don't support more now
            with self.assertRaisesRegex(
                RuntimeError, "only a single jagged dim is supported"
            ):
                torch.ops.aten._jagged_to_padded_dense_forward(
                    values, [offsets, offsets], [max_length, max_length], padding_value
                )

            with self.assertRaisesRegex(
                RuntimeError, "only a single jagged dim is supported"
            ):
                torch.ops.aten._padded_dense_to_jagged_forward(
                    padded, [offsets, offsets], total_L
                )

            # error case: > 1D offsets
            offsets2d = offsets.unsqueeze(-1)
            with self.assertRaisesRegex(RuntimeError, "expected 1D offsets"):
                torch.ops.aten._jagged_to_padded_dense_forward(
                    values, [offsets2d], [max_length], padding_value
                )

            with self.assertRaisesRegex(RuntimeError, "expected 1D offsets"):
                torch.ops.aten._padded_dense_to_jagged_forward(
                    padded, [offsets2d], total_L
                )

            # error case: final offset != total_L
            offsets_wrong = offsets.clone().detach()
            offsets_wrong[-1] = total_L + 1
            with self.assertRaisesRegex(
                RuntimeError, "final offset should match total_L value"
            ):
                torch.ops.aten._padded_dense_to_jagged_forward(
                    padded, [offsets_wrong], total_L
                )

            # error case: 1D padded input
            padded_wrong = padded.flatten().clone().detach()
            with self.assertRaisesRegex(RuntimeError, "expected padded dim >= 2"):
                torch.ops.aten._padded_dense_to_jagged_forward(
                    padded_wrong, [offsets], total_L
                )

            # error case: batch item has length > max length
            # max_length is 5 above; 7 here
            offsets_wrong = torch.tensor(
                [0, 1, 8, 9, 10], device=device, dtype=torch.int64
            )
            with self.assertRaisesRegex(RuntimeError, "found batch item of length"):
                torch.ops.aten._padded_dense_to_jagged_forward(
                    padded, [offsets_wrong], total_L
                )

    @dtypes(torch.float32)
    @skipIfTorchDynamo("Test compiles internally")
    @unittest.skipIf(
        sys.version_info >= (3, 12), "torch.compile is not supported on python 3.12+"
    )
    @unittest.skipIf(IS_WINDOWS, reason="Windows not yet supported for torch.compile")
    @skipCUDAIf(not SM70OrLater, "GPU capability is < SM70")
    @skipCUDAIfRocm
    def test_compile_preserves_metadata_cache(self, device, dtype):
        # shape (B, *, D)
        nt = random_nt_from_dims(
            [4, None, 3, 16],
            device=device,
            dtype=dtype,
            layout=torch.jagged,
            requires_grad=True,
        )

        # expect min / max seqlen to be stored here
        cache = dict(nt._metadata_cache)

        @torch.compile
        def f(nt):
            q = nt.transpose(-3, -2)
            output = F.scaled_dot_product_attention(q, q, q).transpose(-3, -2)
            return output

        output = f(nt)
        output.backward(torch.ones_like(output))
        self.assertEqual(output._metadata_cache, cache)

    @dtypes(torch.float32)
    @skipIfTorchDynamo("Test compiles internally")
    @unittest.skipIf(
        sys.version_info >= (3, 12), "torch.compile is not supported on python 3.12+"
    )
    @unittest.skipIf(IS_WINDOWS, reason="Windows not yet supported for torch.compile")
    @skipCUDAIf(not SM70OrLater, "GPU capability is < SM70")
    @skipCUDAIfRocm
    def test_compile_with_dynamic_max_seq_len(self, device, dtype):
        # shape (B, *, D)
        # max seq len: 18
        nt = torch.nested.nested_tensor(
            [
                torch.randn(2, 5),
                torch.randn(3, 5),
                torch.randn(18, 5),
            ],
            layout=torch.jagged,
        )

        # max seq len: 19
        nt2 = torch.nested.nested_tensor(
            [
                torch.randn(2, 5),
                torch.randn(3, 5),
                torch.randn(19, 5),
            ],
            layout=torch.jagged,
        )

        def f(nt):
            # TODO: Replace with public API when we can use @properties
            return torch.ones_like(nt) * nt._get_max_seqlen()

        for dynamic in [False, True, None]:
            self.assertFalse(_recompiles_for_inputs(f, (nt,), (nt2,), dynamic=dynamic))

    @dtypes(torch.float32)
    @skipIfTorchDynamo("Test compiles internally")
    @unittest.skipIf(
        sys.version_info >= (3, 12), "torch.compile is not supported on python 3.12+"
    )
    @unittest.skipIf(IS_WINDOWS, reason="Windows not yet supported for torch.compile")
    @skipCUDAIf(not SM70OrLater, "GPU capability is < SM70")
    @skipCUDAIfRocm
    def test_compile_with_dynamic_min_seq_len(self, device, dtype):
        # shape (B, *, D)
        # min seq len: 7
        nt = torch.nested.nested_tensor(
            [
                torch.randn(7, 5),
                torch.randn(8, 5),
                torch.randn(9, 5),
            ],
            layout=torch.jagged,
        )

        # min seq len: 8
        nt2 = torch.nested.nested_tensor(
            [
                torch.randn(8, 5),
                torch.randn(9, 5),
                torch.randn(10, 5),
            ],
            layout=torch.jagged,
        )

        def f(nt):
            # TODO: Replace with public API when we can use @properties
            return torch.ones_like(nt) * nt._get_min_seqlen()

        for dynamic in [False, True, None]:
            self.assertFalse(_recompiles_for_inputs(f, (nt,), (nt2,), dynamic=dynamic))

    @dtypes(torch.float32)
    @skipIfTorchDynamo("Test compiles internally")
    @unittest.skipIf(
        sys.version_info >= (3, 12), "torch.compile is not supported on python 3.12+"
    )
    @unittest.skipIf(IS_WINDOWS, reason="Windows not yet supported for torch.compile")
    @skipCUDAIf(not SM70OrLater, "GPU capability is < SM70")
    @skipCUDAIfRocm
    def test_compile_with_propagated_dynamic_max_seq_len(self, device, dtype):
        # shape (B, *, D)
        # max seq len: 18
        nt = torch.nested.nested_tensor(
            [
                torch.randn(2, 5),
                torch.randn(3, 5),
                torch.randn(18, 5),
            ],
            layout=torch.jagged,
        )

        # max seq len: 19
        nt2 = torch.nested.nested_tensor(
            [
                torch.randn(2, 5),
                torch.randn(3, 5),
                torch.randn(19, 5),
            ],
            layout=torch.jagged,
        )

        def f(nt):
            nt2 = nt.sin() + 1
            # TODO: Replace with public API when we can use @properties
            return torch.ones_like(nt2) * nt2._get_max_seqlen()

        ref = f(nt)
        output = torch.compile(f, fullgraph=True, dynamic=False)(nt)
        self.assertEqual(ref, output)

        for dynamic in [False, True, None]:
            self.assertFalse(_recompiles_for_inputs(f, (nt,), (nt2,), dynamic=dynamic))

    @dtypes(torch.float32, torch.double, torch.half)
    def test_unbind_backward(self, device, dtype):
        nt = torch.nested.nested_tensor(
            [
                torch.randn(2, 4, device=device),
                torch.randn(5, 4, device=device),
                torch.randn(3, 4, device=device),
            ],
            layout=torch.jagged,
            requires_grad=True,
        )

        a, b, c = nt.unbind()
        b.sum().backward()

        @torch._dynamo.disable
        def check(nt):
            expected_grad = torch.zeros_like(nt)
            expected_grad.unbind()[1].add_(1.0)
            self.assertEqual(nt.grad, expected_grad)

        check(nt)

    @dtypes(torch.float32, torch.double, torch.half, torch.bool)
    @parametrize("nt_dim", [2, 3, 4])
    @parametrize("requires_grad", [False, True])
    def test_to_padded_tensor(self, device, dtype, nt_dim, requires_grad):
        if dtype is torch.bool and requires_grad:
            # grads not supported for bool
            return

        if nt_dim == 2:
            post_seq_len_shape = ()
        elif nt_dim == 3:
            post_seq_len_shape = (10,)
        elif nt_dim == 4:
            post_seq_len_shape = (9, 10)

        nt = torch.nested.nested_tensor(
            [
                torch.randint(2, (n, *post_seq_len_shape), device=device, dtype=dtype)
                if dtype is torch.bool
                else torch.randn(n, *post_seq_len_shape, device=device, dtype=dtype)
                for n in range(2, 9)
            ],
            layout=torch.jagged,
            requires_grad=requires_grad,
        )

        PADDING_VAL = 4.2
        expected_padded = nt._values.new_full((7, 8, *post_seq_len_shape), PADDING_VAL)
        for i, component in enumerate(nt.unbind()):
            expected_padded[i, : component.shape[0]].copy_(component)

        padded = nt.to_padded_tensor(PADDING_VAL)
        self.assertEqual(expected_padded, padded)

        # convert padded dense -> NJT
        from torch.nested._internal.nested_tensor import nested_from_padded

        nt2 = nested_from_padded(padded, nt.offsets())
        self.assertEqual(nt, nt2)

        if requires_grad and dtype is not torch.bool:
            # ensure gradients flow through conversions
            nt2.backward(torch.ones_like(nt2))
            self.assertEqual(nt.grad, torch.ones_like(nt))

    # blows up due to test parametrization otherwise
    @torch._dynamo.utils.disable_cache_limit()
    @skipIfTorchDynamo("SDPA test compiles internally")
    @unittest.skipIf(IS_WINDOWS, reason="Windows not yet supported for torch.compile")
    @skipCUDAIf(not SM70OrLater, "GPU capability is < SM70")
    @skipCUDAIfRocm
    @dtypes(torch.float32, torch.double, torch.half)
    @parametrize("nt_dim", [2, 3, 4])
    @parametrize("requires_grad", [False, True])
    def test_to_padded_tensor_compile(self, device, dtype, nt_dim, requires_grad):
        if dtype is torch.bool and requires_grad:
            # grads not supported for bool
            return

        if nt_dim == 2:
            post_seq_len_shape = ()
        elif nt_dim == 3:
            post_seq_len_shape = (10,)
        elif nt_dim == 4:
            post_seq_len_shape = (9, 10)

        nt = torch.nested.nested_tensor(
            [
                torch.randint(2, (n, *post_seq_len_shape), device=device, dtype=dtype)
                if dtype is torch.bool
                else torch.randn(n, *post_seq_len_shape, device=device, dtype=dtype)
                for n in range(2, 9)
            ],
            layout=torch.jagged,
            requires_grad=requires_grad,
        )

        def f(x):
            return x.sin() + 1

        from torch.nested._internal.nested_tensor import nested_from_padded

        @torch.compile(fullgraph=True)
        def g(nt):
            def _g(nt):
                PADDING_VAL = 4.2
                padded = nt.to_padded_tensor(PADDING_VAL)
                padded = f(padded)
                # NB: sum_S must be specified to use the lowering for dense -> jagged
                # and get full fusion
                return nested_from_padded(
                    padded, nt.offsets(), sum_S=nt.values().shape[0]
                )

            # NB: use checkpointing to force fusion
            return torch.utils.checkpoint.checkpoint(_g, nt, use_reentrant=False)

        expected_output = f(nt)
        if requires_grad:
            expected_output.backward(torch.ones_like(expected_output))
            expected_grad = nt.grad.clone().detach()
            nt.grad = None

        from torch._inductor.utils import run_and_get_code

        compiled_output, generated_code = run_and_get_code(g, nt)
        if requires_grad:
            compiled_output.backward(torch.ones_like(compiled_output))
            compiled_grad = nt.grad.clone().detach()
            self.assertEqual(compiled_grad, expected_grad, rtol=1e-3, atol=1e-3)

        self.assertEqual(compiled_output, expected_output, rtol=1e-3, atol=1e-3)

        # === Verify that computation fusion happens. ===
        # Fallback op call -> fusion didn't happen.
        fallback_op_calls_present = any(
            "torch.ops.aten._padded_dense_to_jagged_forward.default("
            in generated_code[i]
            or "torch.ops.aten._jagged_to_padded_dense_forward.default("
            in generated_code[i]
            for i in range(len(generated_code))
        )

        # NB: Fusion isn't supported on CPU.
        self.assertEqual("cuda" in device, not fallback_op_calls_present)

        for i in range(len(generated_code)):
            # Examine buffer construction lines in the generated code to determine
            # whether fusion occurred. If fusion happens, a 3D buffer with shape
            # (B, max_seqlen, D) should never be materialized.
            buffer_constructions = [
                line.strip()
                for line in generated_code[i].split("\n")
                if "empty_strided_cuda(" in line
            ]

            buffer_dims = [
                # buffer dim == number of elements in the tensor size tuple arg
                len(ast.parse(t).body[0].value.args[0].elts)
                for t in buffer_constructions
            ]

            if "cuda" in device:
                self.assertFalse(any(d == 3 for d in buffer_dims))

    @dtypes(torch.float32)
    @skipIfTorchDynamo("Test compiles internally")
    @unittest.skipIf(
        sys.version_info >= (3, 12), "torch.compile is not supported on python 3.12+"
    )
    @unittest.skipIf(IS_WINDOWS, reason="Windows not yet supported for torch.compile")
    @skipCUDAIf(not SM70OrLater, "GPU capability is < SM70")
    @skipCUDAIfRocm
    def test_compile_padded_dense_conversion_preserves_metadata_cache(
        self, device, dtype
    ):
        # shape (B, *, D)
        nt = random_nt_from_dims(
            [4, None, 3, 16],
            device=device,
            dtype=dtype,
            layout=torch.jagged,
            requires_grad=True,
        )

        # expect min / max seqlen to be stored here
        cache = dict(nt._metadata_cache)

        @torch.compile
        def g(nt):
            padded = nt.to_padded_tensor(0.3)
            intermediate = padded.sin() + 1

            from torch.nested._internal.nested_tensor import nested_from_padded

            return nested_from_padded(
                intermediate,
                nt.offsets(),
                min_seqlen=nt._min_seqlen,
                max_seqlen=nt._max_seqlen,
                sum_S=nt.values().shape[0],
            )

        output = g(nt)
        output.backward(torch.ones_like(output))
        self.assertEqual(output._metadata_cache, cache)

    # See https://github.com/pytorch/pytorch/issues/128649
    @xfailIfTorchDynamo
    @dtypes(torch.float32)
    def test_composite_op_in_inference_mode(self, device, dtype):
        # expect view
        nt = random_nt_from_dims(
            [4, None, 48],
            device=device,
            dtype=dtype,
            layout=torch.jagged,
            requires_grad=True,
        )

        with torch.inference_mode():
            output = nt.reshape([4, -1, 3, 16])
            self.assertEqual(output.shape, (4, nt.shape[1], 3, 16))
            self.assertTrue(output._is_view())

        # expect copy
        nt = random_nt_from_dims(
            [4, None, 3, 16],
            device=device,
            dtype=dtype,
            layout=torch.jagged,
            requires_grad=True,
        ).transpose(-1, -2)

        with torch.inference_mode():
            output = nt.reshape([4, -1, 48])
            self.assertEqual(output.shape, (4, nt.shape[1], 48))
            self.assertFalse(output._is_view())

    @dtypes(torch.float32)
    def test_composite_op_with_custom_mode(self, device, dtype):
        from torch.utils._python_dispatch import TorchDispatchMode

        # simple passthrough TorchDispatchMode
        class CustomDispatchMode(TorchDispatchMode):
            def __torch_dispatch__(self, func, types, args=..., kwargs=None):
                return func(*args, **kwargs)

        nt = random_nt_from_dims(
            [4, None, 2, 3],
            device=device,
            dtype=dtype,
            layout=torch.jagged,
            requires_grad=True,
        )
        with CustomDispatchMode():
            res = nt.reshape(4, -1, 6)

        self.assertEqual(res.shape, (4, nt.shape[1], 6))


FORWARD_FAILURES = {
    # === BEGIN NotImplementedError SECTION ===
    # unary
    "nn.functional.celu",
    "nn.functional.elu",
    "nn.functional.hardshrink",
    "nn.functional.hardsigmoid",
    "nn.functional.hardtanh",
    "nn.functional.logsigmoid",
    "nn.functional.mish",
    "nn.functional.relu6",
    "nn.functional.rrelu",
    "nn.functional.selu",
    "nn.functional.softplus",
    "nn.functional.softshrink",
    "nn.functional.threshold",
    "rad2deg",
    # binary
    "__rsub__",
    "complex",
    "floor_divide",
    "polar",
    "rsub",
    # reduction
    "all",
    "amax",
    "amin",
    "any",
    "argmax",
    "argmin",
    "count_nonzero",
    "linalg.vector_norm",
    "nansum",
    "std",
    "std.unbiased",
    "var",
    "var.unbiased",
    # === BEGIN UNSUPPORTED SECTION ===
    # RuntimeError: mean(): not supported for NestedTensor on dim=1
    "mean",
    # ValueError: expects strided tensor (got torch.jagged tensor)
    "masked.amax",
    "masked.amin",
    "masked.argmax",
    "masked.argmin",
    "masked.logsumexp",
    "masked.mean",
    "masked.norm",
    "masked.prod",
    "masked.std",
    "masked.sum",
    "masked.var",
    # === BEGIN BUG SECTION ===
    # Returns a tuple of Tensors so it doesn't work with NJT's unary pointwise logic
    "frexp",
    # Need to adjust sample input func to pass the right thing
    "nn.functional.prelu",
    # TypeError: fill() received an invalid combination of arguments
    # got (NestedTensor), but expected one of:
    # * (Tensor input, Tensor value)
    # * (Tensor input, Number value)
    "fill",
    # RuntimeError: unsupported tensor layout: Jagged
    "jiterator_binary",
    "jiterator_binary_return_by_ref",
    "jiterator_unary",
    # RuntimeError: prod(): keepdim=True must be set for NestedTensor
    "prod",
    # RuntimeError: "jagged_to_padded_dense" not implemented for 'Bool'
    "nanmean",
}

BACKWARD_FAILURES = {
    *FORWARD_FAILURES,
    # TODO: categorize these
    "__rpow__",
    "atanh",
    "cdouble",
    "cfloat",
    "chalf",
    "clamp_max",
    "clamp_min",
    "copysign",
    "float_power",
    "max.binary",
    "maximum",
    "min.binary",
    "minimum",
    "pow",
    "sgn",
    "sinc",
    "special.i1",
    "special.i1e",
    # clone() on a "non-contiguous with holes" NJT allocates a new offsets -> new nested int
    # RuntimeError: Function CloneBackward0 returned an invalid gradient at index 0 -
    # got [3, j29, 5] but expected shape compatible with [3, j28, 5]
    "clone",
    # Calling into torch.ops.aten.size directly
    "masked_select",
    # NotImplementedError: aten._nested_sum_backward.default. Need to fix the backward pass.
    "sum",
}

COMPILE_FORWARD_FAILURES = {
    *FORWARD_FAILURES,
    # clone() on non-contiguous with holes NJTs currently use unbind(), leading to
    # data-dependent error in torch.compile
    "clone",
    # to(device) allocates a new nested int in compile only.
    # AssertionError: The values for attribute 'shape' do not match:
    # torch.Size([7, j2]) != torch.Size([7, j1]).
    ("to", "cuda"),
}

COMPILE_BACKWARD_FAILURES = {
    *COMPILE_FORWARD_FAILURES,
    *BACKWARD_FAILURES,
}

COMPARE_TENSOR_COMPONENT_EQUALITY = {
    # masked_select is expected to output a different shape
    "masked_select",
}


def withXFails(failure_list):
    return decorateIf(
        unittest.expectedFailure,
        lambda params: (
            params["op"].full_name in failure_list
            or
            # allow for e.g. (op_name, "cuda") to skip on CUDA only
            (params["op"].full_name, params["device"].split(":")[0]) in failure_list
        ),
    )


# OpInfo-based NJT tests. These tests utilize an NJT-specific op_db generated from the standard
# op_db. Note that certain tradeoffs were made wrt coverage vs. time spent running tests:
#   * All tests run with dtype=torch.float32 only
class TestNestedTensorOpInfo(NestedTensorTestCase):
    # TODO: move this
    def _gen_grad_outputs(self, out_val):
        if isinstance(out_val, (list, tuple)):
            return tuple(torch.ones_like(c) for c in out_val)
        else:
            return (torch.ones_like(out_val),)

    @withXFails(FORWARD_FAILURES)
    @ops([op for op in njt_op_db if op.supports_njt], allowed_dtypes=(torch.float32,))
    def test_forward(self, device, dtype, op):
        for sample in op.sample_inputs(device=device, dtype=dtype, requires_grad=False):
            # compare to reference, but expect different nested int
            out = op.op(sample.input, *sample.args, **sample.kwargs)
            out_ref = op.ref(op, sample)
            self.assertEqualIgnoringNestedInts(out, out_ref)

    @withXFails(BACKWARD_FAILURES)
    @ops(
        [op for op in njt_op_db if op.supports_njt and op.supports_autograd],
        allowed_dtypes=(torch.float32,),
    )
    def test_backward(self, device, dtype, op):
        for sample in op.sample_inputs(device=device, dtype=dtype, requires_grad=True):
            # compare to reference, but expect different nested int
            out = op.op(sample.input, *sample.args, **sample.kwargs)
            out_ref = op.ref(op, sample)
            self.assertEqualIgnoringNestedInts(out, out_ref)

            inps, _ = tree_flatten((sample.input, sample.args, sample.kwargs))
            g_inps = [
                inp
                for inp in inps
                if isinstance(inp, torch.Tensor) and inp.requires_grad
            ]
            if len(g_inps) > 0:
                grads = torch.autograd.grad(
                    out, inputs=g_inps, grad_outputs=self._gen_grad_outputs(out)
                )

                grads_ref = torch.autograd.grad(
                    out_ref,
                    inputs=g_inps,
                    grad_outputs=self._gen_grad_outputs(out_ref),
                )

                self.assertEqual(grads, grads_ref)

    @withXFails(COMPILE_FORWARD_FAILURES)
    @torch._dynamo.config.patch(capture_dynamic_output_shape_ops=True)
    @ops([op for op in njt_op_db if op.supports_njt], allowed_dtypes=(torch.float32,))
    def test_compile_forward(self, device, dtype, op):
        for sample in op.sample_inputs(device=device, dtype=dtype, requires_grad=False):
            torch.compiler.reset()

            op_fn = op.op

            def f(*args, **kwargs):
                return op_fn(*args, **kwargs)

            compiled_f = torch.compile(
                f, fullgraph=True, backend="aot_eager_decomp_partition"
            )

            out_ref = f(sample.input, *sample.args, **sample.kwargs)
            out_compile = compiled_f(sample.input, *sample.args, **sample.kwargs)

            if op.full_name in COMPARE_TENSOR_COMPONENT_EQUALITY:
                self.assertEqualIgnoringNestedInts(out_compile, out_ref)
            else:
                self.assertEqual(out_compile, out_ref)

    @withXFails(COMPILE_BACKWARD_FAILURES)
    @ops(
        [op for op in njt_op_db if op.supports_njt and op.supports_autograd],
        allowed_dtypes=(torch.float32,),
    )
    @torch._dynamo.config.patch(capture_dynamic_output_shape_ops=True)
    def test_compile_backward(self, device, dtype, op):
        for sample in op.sample_inputs(device=device, dtype=dtype, requires_grad=True):
            torch.compiler.reset()

            op_fn = op.op

            def f(*args, **kwargs):
                return op_fn(*args, **kwargs)

            compiled_f = torch.compile(
                f, fullgraph=True, backend="aot_eager_decomp_partition"
            )

            out_ref = f(sample.input, *sample.args, **sample.kwargs)
            out_compile = compiled_f(sample.input, *sample.args, **sample.kwargs)

            self.assertEqual(out_compile, out_ref)

            inps, _ = tree_flatten((sample.input, sample.args, sample.kwargs))
            g_inps = [
                inp
                for inp in inps
                if isinstance(inp, torch.Tensor) and inp.requires_grad
            ]
            if len(g_inps) > 0:
                grads_compile = torch.autograd.grad(
                    out_compile,
                    inputs=g_inps,
                    grad_outputs=self._gen_grad_outputs(out_compile),
                )

                grads_ref = torch.autograd.grad(
                    out_ref, inputs=g_inps, grad_outputs=self._gen_grad_outputs(out_ref)
                )

                self.assertEqual(grads_compile, grads_ref)


instantiate_parametrized_tests(TestNestedTensor)
instantiate_device_type_tests(TestNestedTensorDeviceType, globals())
instantiate_device_type_tests(TestNestedTensorAutograd, globals())
instantiate_device_type_tests(TestNestedTensorSubclass, globals())
instantiate_device_type_tests(TestNestedTensorOpInfo, globals())

if __name__ == "__main__":
    run_tests()<|MERGE_RESOLUTION|>--- conflicted
+++ resolved
@@ -6998,37 +6998,6 @@
         self.assertIsNone(nt.grad)
         self.assertIsNone(nt._values.grad_fn)
 
-<<<<<<< HEAD
-    @dtypes(torch.float32)
-    def test_autograd_function_with_None_grad(self, device, dtype):
-        class MyFunction(torch.autograd.Function):
-            @staticmethod
-            def forward(ctx, inp):
-                ctx.save_for_backward(inp)
-                out1 = inp + 1
-                out2 = inp * 2
-                return out1, out2
-
-            @staticmethod
-            def backward(ctx, grad_out1, grad_out2):
-                (inp,) = ctx.saved_tensors
-                return grad_out1 + grad_out2
-
-        f = MyFunction.apply
-        nt = random_nt_from_dims(
-            [5, None, 10],
-            device=device,
-            dtype=dtype,
-            layout=torch.jagged,
-            requires_grad=True,
-        )
-
-        # Only use one of the autograd.Function outputs downstream so that the grad
-        # for the other output is None. We're testing that the engine can allocate
-        # correctly-shaped (NJT) zeros for the grad of the other output in this case.
-        (out1, _) = f(nt)
-        out1.backward(torch.ones_like(out1))
-=======
     @onlyCUDA
     @dtypes(torch.float64, torch.float32, torch.half)
     @parametrize(
@@ -7085,7 +7054,36 @@
         self.assertEqual(nt3._offsets.device, other_device)
         if nt._lengths is not None:
             self.assertEqual(nt3._lengths.device, other_device)
->>>>>>> e02062fc
+
+    @dtypes(torch.float32)
+    def test_autograd_function_with_None_grad(self, device, dtype):
+        class MyFunction(torch.autograd.Function):
+            @staticmethod
+            def forward(ctx, inp):
+                ctx.save_for_backward(inp)
+                out1 = inp + 1
+                out2 = inp * 2
+                return out1, out2
+
+            @staticmethod
+            def backward(ctx, grad_out1, grad_out2):
+                (inp,) = ctx.saved_tensors
+                return grad_out1 + grad_out2
+
+        f = MyFunction.apply
+        nt = random_nt_from_dims(
+            [5, None, 10],
+            device=device,
+            dtype=dtype,
+            layout=torch.jagged,
+            requires_grad=True,
+        )
+
+        # Only use one of the autograd.Function outputs downstream so that the grad
+        # for the other output is None. We're testing that the engine can allocate
+        # correctly-shaped (NJT) zeros for the grad of the other output in this case.
+        (out1, _) = f(nt)
+        out1.backward(torch.ones_like(out1))
 
     @dtypes(torch.float64, torch.float32, torch.half)
     def test_jagged_padded_dense_conversion_kernels(self, device, dtype):
