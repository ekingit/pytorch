--- conflicted
+++ resolved
@@ -285,14 +285,8 @@
                 importlib.import_module(modname)
             except Exception as e:
                 # Some current failures are not ImportError
-<<<<<<< HEAD
-
-                print("###############", modname, type(e))
-                failures.append((modname, type(e)))
-=======
                 log.exception("import_module failed")
                 failures.append((modname, e))
->>>>>>> c0ef4228
 
         # It is ok to add new entries here but please be careful that these modules
         # do not get imported by public code.
