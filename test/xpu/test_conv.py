# Owner(s): ["module: intel"]

import itertools
import math
import unittest
from itertools import product

import torch
import torch.backends.cudnn as cudnn
import torch.nn as nn
import torch.nn.functional as F
from torch.testing import make_tensor
from torch.testing._internal.common_cuda import tf32_is_not_fp32
from torch.testing._internal.common_device_type import (
    dtypes,
    instantiate_device_type_tests,
    onlyXPU,
)
from torch.testing._internal.common_dtype import floating_types_and
from torch.testing._internal.common_nn import _test_module_empty_input, NNTestCase
from torch.testing._internal.common_utils import (
    dtype2prec_DONTUSE,
    gradcheck,
    gradgradcheck,
    parametrize as parametrize_test,
    run_tests,
    set_default_dtype,
    TEST_SCIPY,
    TEST_WITH_ROCM,
)

assert_size_stride = torch._C._dynamo.guards.assert_size_stride
AMPERE_OR_ROCM = TEST_WITH_ROCM or tf32_is_not_fp32()
if TEST_SCIPY:
    import scipy.ndimage
    import scipy.signal


class TestConvolutionNNDeviceType(NNTestCase):
    def run_conv_double_back_test(
        self,
        kern,
        stride,
        padding,
        chan_in,
        chan_out,
        batch_size,
        inp_size,
        dilation,
        no_weight,
        groups=1,
        use_xpu=False,
        use_bias=True,
        dtype=torch.double,
    ):
        device = torch.device("xpu" if use_xpu else "cpu")
        x = torch.randn(
            batch_size,
            chan_in,
            inp_size,
            inp_size,
            device=device,
            dtype=dtype,
            requires_grad=True,
        )
        weight = torch.randn(
            chan_out,
            chan_in // groups,
            kern,
            kern,
            device=device,
            dtype=dtype,
            requires_grad=not no_weight,
        )
        if use_bias:
            bias = torch.randn(chan_out, device=device, dtype=dtype, requires_grad=True)
        else:
            bias = None

        def func(*inputs):
            if use_bias:
                lx, lweight, lbias = inputs
            else:
                lx, lweight = inputs
                lbias = None
            out = F.conv2d(lx, lweight, lbias, stride, padding, dilation, groups)
            return out

        if use_bias:
            inputs = x, weight, bias
        else:
            inputs = x, weight

        dummy_out = func(*inputs)
        grad_y = torch.randn_like(
            dummy_out, device=device, dtype=dtype, requires_grad=True
        )

        if dtype == torch.float:
            (g,) = torch.autograd.grad(dummy_out.sum(), x, create_graph=True)
            return g.requires_grad

        return gradgradcheck(func, inputs, (grad_y,))

    @dtypes(*floating_types_and(torch.half, torch.bfloat16))
    def test_Conv2d_large_workspace(self, device, dtype):
        sizes = [
            (1, 256, 109, 175),
            (1, 256, 80, 128),
            (1, 256, 120, 192),
        ]

        def run_test(benchmark):
            conv = torch.nn.Conv2d(256, 256, kernel_size=3, padding=1).to(device, dtype)
            for size in sizes:
                x = torch.randn(size, device=device, dtype=dtype)
                out = conv(x.detach().clone().requires_grad_())
                out.backward(torch.ones_like(out))

        run_test(benchmark=False)
        run_test(benchmark=True)

    @dtypes(torch.half, torch.float)
    def test_ConvTranspose2d_large_output_padding(self, device, dtype):
        net1 = torch.nn.ConvTranspose2d(
            128, 64, kernel_size=3, stride=2, padding=1, output_padding=1
        ).to(device=device, dtype=dtype)
        net2 = torch.nn.ConvTranspose2d(
            64, 32, kernel_size=3, stride=2, padding=1, output_padding=1
        ).to(device=device, dtype=dtype)
        net3 = torch.nn.ConvTranspose2d(
            32, 3, kernel_size=3, stride=2, padding=1, output_padding=1
        ).to(device=device, dtype=dtype)
        x = torch.rand(1, 128, 6, 6, device=device, dtype=dtype, requires_grad=True)
        x = net1(x)
        x = net2(x)
        x = net3(x)
        x.backward(torch.randn_like(x))

    @dtypes(torch.float, torch.double, torch.half)
    def test_Conv2d_depthwise_naive_groups(self, device, dtype):
        if dtype == torch.half and "xpu" in device:
            self.skipTest(
                "The accuracy issue of dtype fp16 would be fixed in oneDNN v3.4"
            )
        for depth_multiplier in [1, 2]:
            m = nn.Conv2d(2, 2 * depth_multiplier, kernel_size=3, groups=2).to(
                device, dtype
            )
            i = (
                torch.randn(2, 2, 6, 6, device=device, dtype=dtype)
                .div_(2)
                .requires_grad_()
            )
            output = m(i)
            grad_output = (
                torch.randn(2, 2 * depth_multiplier, 4, 4, device=device, dtype=dtype)
                / 2
            )
            output.backward(grad_output)

            offset = 1 * depth_multiplier

            m1 = nn.Conv2d(1, 1 * depth_multiplier, kernel_size=3).to(device, dtype)
            m1.weight.data = m.weight.data[:offset].clone()
            m1.bias.data = m.bias.data[:offset].clone()
            i1 = i.detach()[:, :1].clone().requires_grad_()
            output1 = m1(i1)
            output1.backward(grad_output[:, :offset].contiguous())

            m2 = nn.Conv2d(1, 1 * depth_multiplier, kernel_size=3).to(device, dtype)
            m2.weight.data.copy_(m.weight.data[offset:])
            m2.bias.data.copy_(m.bias.data[offset:])
            i2 = i.detach()[:, 1:].clone().requires_grad_()
            output2 = m2(i2)
            output2.backward(grad_output[:, offset:].contiguous())

            self.assertEqual(
                output,
                torch.cat([output1, output2], 1),
                atol=dtype2prec_DONTUSE[dtype],
                rtol=0,
            )
            self.assertEqual(
                i.grad.data,
                torch.cat([i1.grad.data, i2.grad.data], 1),
                atol=dtype2prec_DONTUSE[dtype],
                rtol=0,
            )
            self.assertEqual(
                m.bias.grad.data,
                torch.cat([m1.bias.grad.data, m2.bias.grad.data], 0),
                atol=dtype2prec_DONTUSE[dtype],
                rtol=0,
            )
            self.assertEqual(
                m.weight.grad.data,
                torch.cat([m1.weight.grad.data, m2.weight.grad.data], 0),
                atol=dtype2prec_DONTUSE[dtype],
                rtol=0,
            )

    @dtypes(torch.float, torch.double, torch.half)
    def test_Conv3d_depthwise_naive_groups(self, device, dtype):
        if dtype == torch.half and "xpu" in device:
            self.skipTest(
                "The accuracy issue of dtype fp16 would be fixed in oneDNN v3.4"
            )
        for depth_multiplier in [1, 2]:
            m = nn.Conv3d(2, 2 * depth_multiplier, kernel_size=3, groups=2).to(
                device, dtype
            )
            i = (
                torch.randn(2, 2, 6, 6, 6, device=device, dtype=dtype)
                .div_(2)
                .requires_grad_()
            )
            output = m(i)
            grad_output = (
                torch.randn(
                    2, 2 * depth_multiplier, 4, 4, 4, device=device, dtype=dtype
                )
                / 2
            )
            output.backward(grad_output)

            offset = 1 * depth_multiplier

            m1 = nn.Conv3d(1, 1 * depth_multiplier, kernel_size=3).to(device, dtype)
            m1.weight.data = m.weight.data[:offset].clone()
            m1.bias.data = m.bias.data[:offset].clone()
            i1 = i.detach()[:, :1].clone().requires_grad_()
            output1 = m1(i1)
            output1.backward(grad_output[:, :offset].contiguous())

            m2 = nn.Conv3d(1, 1 * depth_multiplier, kernel_size=3).to(device, dtype)
            m2.weight.data.copy_(m.weight.data[offset:])
            m2.bias.data.copy_(m.bias.data[offset:])
            i2 = i.detach()[:, 1:].clone().requires_grad_()
            output2 = m2(i2)
            output2.backward(grad_output[:, offset:].contiguous())
            atol, rtol = (3e-4, 3e-2)

            self.assertEqual(
                output, torch.cat([output1, output2], 1), atol=atol, rtol=rtol
            )
            self.assertEqual(
                i.grad.data,
                torch.cat([i1.grad.data, i2.grad.data], 1),
                atol=dtype2prec_DONTUSE[dtype],
                rtol=0,
            )
            self.assertEqual(
                m.bias.grad.data,
                torch.cat([m1.bias.grad.data, m2.bias.grad.data], 0),
                atol=dtype2prec_DONTUSE[dtype],
                rtol=0,
            )
            self.assertEqual(
                m.weight.grad.data,
                torch.cat([m1.weight.grad.data, m2.weight.grad.data], 0),
                atol=atol,
                rtol=rtol,
            )

    @dtypes(torch.float, torch.double, torch.half)
    def test_noncontig_conv_grad(self, device, dtype):
        module = nn.Conv2d(3, 5, kernel_size=3, padding=1).to(device, dtype)
        input = torch.randn(
            2, 3, 10, 10, dtype=dtype, device=device, requires_grad=True
        )
        output = module(input)

        grad = torch.randn(2, 2, 5, 10, 10, dtype=dtype, device=device)[:, 1]
        assert not grad.is_contiguous()
        output.backward(grad, retain_graph=True)
        self.assertIsNotNone(input.grad)
        result = input.grad.data.clone()
        input.grad.data.zero_()

        output.backward(grad.contiguous())
        self.assertEqual(
            result, input.grad.data, atol=dtype2prec_DONTUSE[dtype], rtol=0
        )

    @dtypes(torch.double)
    def test_conv_double_backward(self, device, dtype):
        with torch.backends.cudnn.flags(enabled=True, deterministic=True):
            batch_size = 1
            for kern, inp_size, dilations in [(3, 5, [1, 2]), (4, 9, [1])]:
                for stride, padding, chan_in, chan_out, dilation in product(
                    [1], [2], [2], [3], dilations
                ):
                    no_weight = stride == 2
                    result = self.run_conv_double_back_test(
                        kern,
                        stride,
                        padding,
                        chan_in,
                        chan_out,
                        batch_size,
                        inp_size,
                        dilation,
                        no_weight,
                        use_xpu=True,
                        dtype=dtype,
                    )
                    self.assertTrue(result, "Conv double backward test failed")

    def test_conv_double_backward_no_bias(self):
        kern, stride = 3, 2
        chan_in, chan_out = 2, 4
        batch_size, inp_size = 2, 5
        padding, dilation = 1, 1
        no_weight, use_bias = False, True
        result = self.run_conv_double_back_test(
            kern,
            stride,
            padding,
            chan_in,
            chan_out,
            batch_size,
            inp_size,
            dilation,
            no_weight,
            use_bias=use_bias,
        )
        self.assertTrue(result, "Conv double backward test failed")

    def test_conv_double_backward_groups(self):
        kern, stride, padding = 3, 1, 2
        chan_in, chan_out = 2, 4
        batch_size, inp_size, dilation = 2, 6, 1
        no_weight = False
        groups = 2
        result = self.run_conv_double_back_test(
            kern,
            stride,
            padding,
            chan_in * groups,
            chan_out * groups,
            batch_size,
            inp_size,
            dilation,
            no_weight,
            groups=groups,
        )
        self.assertTrue(result, "Conv double backward test failed")

    def test_conv_double_backward_stride(self):
        batch_size = 2
        for kern, inp_size, dilations in [(3, 5, [1, 2]), (3, 7, [1])]:
            for stride, padding, chan_in, chan_out, dilation in product(
                [2], [0, 1], [1], [2], dilations
            ):
                no_weight = False
                self.run_conv_double_back_test(
                    kern,
                    stride,
                    padding,
                    chan_in,
                    chan_out,
                    batch_size,
                    inp_size,
                    dilation,
                    no_weight,
                )

    @dtypes(torch.float)
    def test_conv1d_same_padding(self, device, dtype):
        test_args = [
            range(50, 55),
            [1, 2, 3, 8],
            range(1, 4),
            [1],
        ]
        for in_size, k_size, dilation, stride in itertools.product(*test_args):
            x = torch.rand(1, 1, in_size, device=device, dtype=dtype)
            y = torch.rand(1, 1, k_size, device=device, dtype=dtype)
            z = F.conv1d(x, y, padding="same", dilation=dilation, stride=stride)
            self.assertEqual(z.size(2), int(math.ceil(in_size / stride)))

        x = torch.rand(1, 1, 12, device=device, dtype=dtype)
        y = torch.rand(1, 1, 3, device=device, dtype=dtype)
        expect = F.conv1d(x, y, padding=1)
        actual = F.conv1d(x, y, padding="same")
        self.assertEqual(expect, actual)

        x = torch.rand(1, 1, 12, device=device, dtype=dtype)
        y = torch.rand(1, 1, 4, device=device, dtype=dtype)
        expect = F.conv1d(x, y, padding=3, dilation=2)
        actual = F.conv1d(x, y, padding="same", dilation=2)
        self.assertEqual(expect, actual)

        expect = F.conv1d(x, y, padding=5, dilation=3)[..., 1:]
        actual = F.conv1d(x, y, padding="same", dilation=3)
        self.assertEqual(expect, actual)

    @dtypes(torch.float)
    def test_conv3d_same_padding(self, device, dtype):
        rtol, atol = None, None
        x = torch.rand(1, 1, 10, 11, 12, device=device, dtype=dtype)
        y = torch.rand(1, 1, 1, 2, 5, device=device, dtype=dtype)
        expect = F.conv3d(x, y, padding=(0, 1, 2))[..., :, 1:, :]
        actual = F.conv3d(x, y, padding="same")
        self.assertEqual(expect, actual, rtol=rtol, atol=atol)

        expect = F.conv3d(x, y, padding=(0, 1, 4), dilation=2)
        actual = F.conv3d(x, y, padding="same", dilation=2)
        self.assertEqual(expect, actual, rtol=rtol, atol=atol)

        y = torch.rand(1, 1, 4, 4, 4, device=device, dtype=dtype)
        expect = F.conv3d(x, y, padding=5, dilation=3)[..., 1:, 1:, 1:]
        actual = F.conv3d(x, y, padding="same", dilation=3)
        self.assertEqual(expect, actual, rtol=rtol, atol=atol)

    @dtypes(torch.float)
    def test_conv1d_valid_padding(self, device, dtype):
        x = torch.rand(1, 1, 10, device=device, dtype=dtype)
        y = torch.rand(1, 1, 4, device=device, dtype=dtype)
        expect = F.conv1d(x, y)
        actual = F.conv1d(x, y, padding="valid")
        self.assertEqual(expect, actual)

    @dtypes(torch.float)
    def test_conv2d_valid_padding(self, device, dtype):
        x = torch.rand(1, 1, 1, 10, device=device, dtype=dtype)
        y = torch.rand(1, 1, 1, 4, device=device, dtype=dtype)
        expect = F.conv2d(x, y)
        actual = F.conv2d(x, y, padding="valid")
        self.assertEqual(expect, actual)

    @dtypes(torch.float)
    def test_conv3d_valid_padding(self, device, dtype):
        x = torch.rand(1, 1, 1, 1, 10, dtype=dtype, device=device)
        y = torch.rand(1, 1, 1, 1, 4, dtype=dtype, device=device)
        expect = F.conv3d(x, y)
        actual = F.conv3d(x, y, padding="valid")
        self.assertEqual(expect, actual)

    @dtypes(torch.float)
    def test_conv1d_same_padding_backward(self, device, dtype):
        x = torch.rand(1, 1, 12, dtype=dtype, device=device, requires_grad=True)
        y = torch.rand(1, 1, 4, dtype=dtype, device=device, requires_grad=True)

        z = F.conv1d(x, y, padding=3, dilation=2)
        z.sum().abs().backward()
        gx_expect, gy_expect = x.grad, y.grad
        x.grad, y.grad = None, None

        z = F.conv1d(x, y, padding="same", dilation=2)
        z.sum().abs().backward()
        self.assertEqual(gx_expect, x.grad)
        self.assertEqual(gy_expect, y.grad)
        x.grad, y.grad = None, None

        z = F.conv1d(x, y, padding=2)[..., 1:]
        z.sum().abs().backward()
        gx_expect, gy_expect = x.grad, y.grad
        x.grad, y.grad = None, None

        z = F.conv1d(x, y, padding="same")
        z.sum().abs().backward()
        self.assertEqual(gx_expect, x.grad)
        self.assertEqual(gy_expect, y.grad)

    @dtypes(torch.float)
    def test_conv2d_same_padding_backward(self, device, dtype):
        x = torch.rand(1, 1, 10, 11, device=device, dtype=dtype, requires_grad=True)
        y = torch.rand(1, 1, 4, 5, device=device, dtype=dtype, requires_grad=True)

        z = F.conv2d(x, y, padding=(3, 4), dilation=2)
        z.sum().abs().backward()
        gx_expect, gy_expect = x.grad, y.grad
        x.grad, y.grad = None, None

        z = F.conv2d(x, y, padding="same", dilation=2)
        z.sum().abs().backward()
        self.assertEqual(gx_expect, x.grad)
        self.assertEqual(gy_expect, y.grad)
        x.grad, y.grad = None, None

        y = torch.rand(1, 1, 4, 4, device=device, dtype=dtype, requires_grad=True)
        z = F.conv2d(x, y, padding=2)[..., 1:, 1:]
        z.sum().abs().backward()
        gx_expect, gy_expect = x.grad, y.grad
        x.grad, y.grad = None, None

        z = F.conv2d(x, y, padding="same")
        z.sum().abs().backward()
        self.assertEqual(gx_expect, x.grad)
        self.assertEqual(gy_expect, y.grad)

    @dtypes(torch.double)
    def test_conv3d_same_padding_backward(self, device, dtype):
        x = torch.rand(1, 1, 1, 11, 12, dtype=dtype, device=device, requires_grad=True)
        y = torch.rand(1, 1, 1, 2, 5, dtype=dtype, device=device, requires_grad=True)
        z = F.conv3d(x, y, padding=(0, 1, 4), dilation=2)
        z.sum().abs().backward()
        gx_expect, gy_expect = x.grad, y.grad
        x.grad, y.grad = None, None

        z = F.conv3d(x, y, padding="same", dilation=2)
        z.sum().abs().backward()
        self.assertEqual(gx_expect, x.grad)
        self.assertEqual(gy_expect, y.grad)
        x.grad, y.grad = None, None
        gradcheck(
            lambda x, y: F.conv3d(x, y, padding="same", dilation=2),
            (x, y),
            check_forward_ad=True,
            nondet_tol=1e-5,
        )
        gradgradcheck(
            lambda x, y: F.conv3d(x, y, padding="same", dilation=2),
            (x, y),
            check_fwd_over_rev=True,
        )

        y = torch.rand(1, 1, 1, 4, 4, dtype=dtype, device=device, requires_grad=True)
        z = F.conv3d(x, y, padding=2)[..., 1:, 1:]
        z.sum().abs().backward()
        gx_expect, gy_expect = x.grad, y.grad
        x.grad, y.grad = None, None

        z = F.conv3d(x, y, padding="same")
        z.sum().abs().backward()
        self.assertEqual(gx_expect, x.grad)
        self.assertEqual(gy_expect, y.grad)
        gradcheck(
            lambda x, y: F.conv3d(x, y, padding="same"),
            (x, y),
            check_forward_ad=True,
            nondet_tol=1e-5,
        )
        gradgradcheck(
            lambda x, y: F.conv3d(x, y, padding="same"),
            (x, y),
            check_fwd_over_rev=True,
        )

    @dtypes(torch.float)
    def test_conv1d_valid_padding_backward(self, device, dtype):
        x = torch.rand(1, 1, 10, dtype=dtype, device=device, requires_grad=True)
        y = torch.rand(1, 1, 4, dtype=dtype, device=device, requires_grad=True)
        F.conv1d(x, y, padding=0).sum().abs().backward()
        gx_expect, gy_expect = x.grad, y.grad
        x.grad, y.grad = None, None
        F.conv1d(x, y, padding="valid").sum().abs().backward()
        gx_actual, gy_actual = x.grad, y.grad
        self.assertEqual(gx_expect, gx_actual)
        self.assertEqual(gy_expect, gy_actual)

    @unittest.skipIf(not TEST_SCIPY, "Scipy required for the test.")
    @dtypes(torch.float)
    @parametrize_test("mode", ("valid", "same"))
    def test_conv1d_vs_scipy(self, device, dtype, mode):
        t = make_tensor((1, 10), device=device, dtype=dtype)
        feat_dim = t.shape[1]
        weight_even = make_tensor((1, 1, 4), device=device, dtype=dtype)
        weight_odd = make_tensor((1, 1, 5), device=device, dtype=dtype)

        def _test(t, weight, mode):
            t_a = t.view(-1).cpu().numpy()
            w_a = weight.view(-1).cpu().numpy()
            expected = scipy.signal.convolve(t_a, w_a, mode=mode)

            kwargs = {"padding": mode}
            if mode == "same":
                p = weight.shape[2] // 2
                t = torch.nn.functional.pad(t, (p, p))
                kwargs.pop("padding")

            weight_flipped = torch.flip(weight, (2,))
            actual = torch.nn.functional.conv1d(t, weight_flipped, **kwargs).squeeze(0)
            if mode == "same":
                actual = actual[:feat_dim]

            self.assertEqual(actual, expected, atol=2e-5, rtol=2e-5)

        with set_default_dtype(torch.float):
            _test(t, weight_even, mode)
            _test(t, weight_odd, mode)

    @unittest.skipIf(not TEST_SCIPY, "Scipy required for the test.")
    @dtypes(torch.float)
    @parametrize_test("mode", ("valid", "same"))
    def test_conv2d_vs_scipy(self, device, dtype, mode):
        t = make_tensor((1, 5, 10), device=device, dtype=dtype)
        weight_even = make_tensor((1, 1, 2, 4), device=device, dtype=dtype)
        weight_odd = make_tensor((1, 1, 3, 5), device=device, dtype=dtype)

        def _test(t, weight, mode):
            t_a = t.squeeze(0).cpu().numpy()
            w_a = weight.squeeze(0).squeeze(0).cpu().numpy()
            expected = scipy.signal.convolve2d(t_a, w_a, mode=mode)

            kwargs = {"padding": mode}
            if mode == "same":
                left_right_pad = weight.shape[3] // 2
                top_bottom_pad = weight.shape[2] // 2
                p = (left_right_pad, left_right_pad, top_bottom_pad, top_bottom_pad)
                t = torch.nn.functional.pad(t, p)
                kwargs.pop("padding")

            weight_flipped = torch.flip(weight, (2, 3))
            actual = torch.nn.functional.conv2d(t, weight_flipped, **kwargs).squeeze(0)
            if mode == "same":
                actual = actual[:5, :10]

            self.assertEqual(actual, expected, rtol=2e-5, atol=5e-6)

        with set_default_dtype(torch.float):
            _test(t, weight_even, mode)
            _test(t, weight_odd, mode)

    @unittest.skipIf(not TEST_SCIPY, "Scipy required for the test.")
    @dtypes(torch.float)
    @parametrize_test("mode", ("valid", "same"))
    def test_conv3d_vs_scipy(self, device, dtype, mode):
        t = make_tensor((1, 5, 5, 10), device=device, dtype=dtype)
        weight_even = make_tensor((1, 1, 2, 2, 4), device=device, dtype=dtype)
        weight_odd = make_tensor((1, 1, 2, 3, 5), device=device, dtype=dtype)

        def _test(t, weight, mode):
            t_a = t.squeeze(0).cpu().numpy()
            w_a = weight.squeeze(0).squeeze(0).cpu().numpy()
            expected = scipy.signal.convolve(t_a, w_a, mode=mode)
            kwargs = {"padding": mode}
            if mode == "same":
                left_right_pad = weight.shape[4] // 2
                top_bottom_pad = weight.shape[3] // 2
                front_back_pad = weight.shape[2] // 2
                p = (
                    left_right_pad,
                    left_right_pad,
                    top_bottom_pad,
                    top_bottom_pad,
                    front_back_pad,
                    front_back_pad,
                )
                t = torch.nn.functional.pad(t, p)
                kwargs.pop("padding")
            weight_flipped = torch.flip(weight, (2, 3, 4))
            actual = torch.nn.functional.conv3d(t, weight_flipped, **kwargs).squeeze(0)
            if mode == "same":
                actual = actual[:5, :5, :10]
            self.assertEqual(actual, expected, rtol=2e-5, atol=5e-6)

        with set_default_dtype(torch.float):
            _test(t, weight_even, mode)
            _test(t, weight_odd, mode)

    @dtypes(torch.float)
    def test_conv2d_valid_padding_backward(self, device, dtype):
        x = torch.rand(1, 1, 1, 10, device=device, dtype=dtype, requires_grad=True)
        y = torch.rand(1, 1, 1, 4, device=device, dtype=dtype, requires_grad=True)
        F.conv2d(x, y, padding=0).sum().abs().backward()
        gx_expect, gy_expect = x.grad, y.grad
        x.grad, y.grad = None, None
        F.conv2d(x, y, padding="valid").sum().abs().backward()
        gx_actual, gy_actual = x.grad, y.grad
        self.assertEqual(gx_expect, gx_actual)
        self.assertEqual(gy_expect, gy_actual)

    @dtypes(torch.double)
    def test_conv3d_valid_padding_backward(self, device, dtype):
        x = torch.rand(1, 1, 1, 1, 10, dtype=dtype, device=device, requires_grad=True)
        y = torch.rand(1, 1, 1, 1, 4, dtype=dtype, device=device, requires_grad=True)
        F.conv3d(x, y, padding=0).sum().abs().backward()
        gx_expect, gy_expect = x.grad, y.grad
        x.grad, y.grad = None, None

        F.conv3d(x, y, padding="valid").sum().abs().backward()
        gx_actual, gy_actual = x.grad, y.grad
        self.assertEqual(gx_expect, gx_actual)
        self.assertEqual(gy_expect, gy_actual)
        gradcheck(
            lambda x, y: F.conv3d(x, y, padding="valid"),
            (x, y),
            check_forward_ad=True,
        )
        gradgradcheck(
            lambda x, y: F.conv3d(x, y, padding="valid"),
            (x, y),
            check_fwd_over_rev=True,
        )

    @parametrize_test("N", range(2, 4), name_fn=lambda N: f"ConvTranspose{N}d")
    def test_conv_transpose_with_output_size_and_no_batch_dim(self, device, N):
        inp = torch.randn((1, 15, 13) if N == 2 else (1, 15, 13, 13), device=device)
        output_size = (1, 240, 200) if N == 2 else (1, 240, 200, 200)
        ConvTransposeNd = getattr(nn, f"ConvTranspose{N}d")
        m = ConvTransposeNd(
            1, 1, kernel_size=16, stride=16, padding=7, bias=False, device=device
        )
        output = m(inp, output_size=output_size)
        self.assertEqual(output.shape, output_size)

    @dtypes(torch.float)
    def test_conv_empty_channel(self, device, dtype):
        in_channels = 0
        mod = torch.nn.Conv1d(in_channels, 8, 2, stride=2, dtype=dtype).to(device)
        inp = torch.randn(2, 0, 15, device=device, dtype=dtype)
        _test_module_empty_input(self, mod, inp, check_size=False)

        with self.assertRaisesRegex(RuntimeError, "Given groups=1, weight"):
            inp = torch.randn(2, 1, 0, device=device, dtype=dtype)
            mod(inp)

        mod = torch.nn.Conv2d(in_channels, 33, 3, stride=2, dtype=dtype).to(device)
        inp = torch.randn(2, 0, 50, 100, device=device, dtype=dtype)
        _test_module_empty_input(self, mod, inp, check_size=False)

        with self.assertRaisesRegex(RuntimeError, "Given groups=1, weight"):
            inp = torch.randn(2, 1, 40, 0, device=device, dtype=dtype)
            mod(inp)

        mod = torch.nn.Conv3d(in_channels, 33, 3, stride=2, dtype=dtype).to(device)
        inp = torch.randn(2, 0, 50, 20, 40, device=device, dtype=dtype)
        _test_module_empty_input(self, mod, inp, check_size=False)

        with self.assertRaisesRegex(RuntimeError, "Given groups=1, weight"):
            inp = torch.randn(2, 1, 50, 0, 40, device=device, dtype=dtype)
            mod(inp)

    def test_group_conv_empty(self, device):
        mod = torch.nn.Conv2d(4, 4, stride=2, kernel_size=3, padding=1, groups=4).to(
            device
        )
        inp = torch.randn(0, 4, 4, 4, device=device)
        _test_module_empty_input(self, mod, inp, check_size=False)

    def test_group_convTranspose_empty(self, device):
        mod = torch.nn.ConvTranspose2d(
            4, 4, stride=2, kernel_size=3, padding=1, groups=4
        ).to(device)
        inp = torch.randn(0, 4, 4, 4, device=device)
        _test_module_empty_input(self, mod, inp, check_size=False)

    def test_convTranspose_empty(self, device):
        mod = torch.nn.ConvTranspose2d(4, 4, stride=2, kernel_size=3, padding=1).to(
            device
        )
        inp = torch.randn(0, 4, 4, 4, device=device)
        _test_module_empty_input(self, mod, inp, check_size=False)

    def test_conv_large_nosplit(self, device):
        dtype = torch.half
        conv1 = nn.Conv2d(2, 2, 8, 8).to(device).to(dtype)
        input_large = torch.randn(1, 2, 1024, 1024 * 1024, dtype=dtype, device=device)
        conv1(input_large)
        conv2 = torch.nn.Conv2d(1, 1024, 1, 1).to(device).to(dtype)
        input_large = torch.randn(1, 1, 2048, 1024, dtype=dtype, device=device)
        conv2(input_large)

    def test_conv_noncontig_weights(self, device):
        for dim in (1, 2, 3):
            for grouped in (False, True):
                nc = 3
                groups = 3 if grouped else 1
                w = torch.randn([3] * dim, device=device)
                w = w.expand([nc, int(nc / groups)] + list(w.shape))
                w = w.detach().requires_grad_()
                x = torch.randn(
                    [1, nc] + ([5] * dim), device=device, requires_grad=True
                )
                y = getattr(F, f"conv{dim}d")(x, w, groups=groups)
                y.sum().backward()
                y = getattr(F, f"conv_transpose{dim}d")(x, w, groups=groups)
                y.sum().backward()

    def test_conv_noncontig_weights_and_bias(self, device):
        for bias in [True, False]:
            conv1 = nn.Conv2d(3, 64, kernel_size=7, stride=2, padding=3, bias=bias).to(
                device, torch.float
            )
            input_nc = torch.randn(
                (1, 3, 224, 224, 2), device=device, dtype=torch.float
            )[:, :, :, :, 1]
            input_c = input_nc.contiguous()
            weight_nc = torch.randn((64, 3, 7, 7, 2), device=device, dtype=torch.float)[
                :, :, :, :, 1
            ]
            conv1.weight = nn.Parameter(weight_nc)
            weight_c = conv1.weight.contiguous()
            if bias:
                bias_nc = torch.randn((64, 2), device=device, dtype=torch.float)[:, 1]
                conv1.bias = nn.Parameter(bias_nc)
                bias_c = conv1.bias.contiguous()
            out1 = conv1(input_nc)
            conv1.weight = nn.Parameter(weight_c)
            if bias:
                conv1.bias = nn.Parameter(bias_c)
            out2 = conv1(input_c)
            self.assertEqual(out1, out2)

    def test_conv_transposed_large(self, device):
        dtype = torch.half if self.device_type == "cuda" else torch.float
        conv = nn.ConvTranspose2d(1, 1, 1, 1, bias=False).to(device).to(dtype)
        input_large = torch.randn(4096, 1, 512, 1024, dtype=dtype, device=device)
        ret = conv(input_large)
        maxdiff0 = (
            (ret.narrow(0, 0, 1024) - conv(input_large.narrow(0, 0, 1024)))
            .abs_()
            .max()
            .item()
        )
        maxdiff1 = (
            (ret.narrow(0, 1024, 1024) - conv(input_large.narrow(0, 1024, 1024)))
            .abs_()
            .max()
            .item()
        )
        maxdiff2 = (
            (ret.narrow(0, 2048, 1024) - conv(input_large.narrow(0, 2048, 1024)))
            .abs_()
            .max()
            .item()
        )
        maxdiff3 = (
            (ret.narrow(0, 3072, 1024) - conv(input_large.narrow(0, 3072, 1024)))
            .abs_()
            .max()
            .item()
        )
        self.assertEqual(maxdiff0, 0)
        self.assertEqual(maxdiff1, 0)
        self.assertEqual(maxdiff2, 0)
        self.assertEqual(maxdiff3, 0)

    def test_conv_large(self, device):
        dtype = torch.half if self.device_type == "cuda" else torch.float
        conv = nn.Conv2d(2, 2, 8, 8, bias=False).to(device).to(dtype)
        input_large = torch.randn(4097, 2, 512, 512, dtype=dtype, device=device)
        ret = conv(input_large)
        self.assertEqual(ret[:2048], conv(input_large[:2048]))
        self.assertEqual(ret[2048:4096], conv(input_large[2048:4096]))
        self.assertEqual(ret[4096:], conv(input_large[4096:]))

        conv.zero_grad()
        ret.view(4097, -1).max(dim=1).values.sum().backward()
        del ret
        grad1 = conv.weight.grad.detach().clone()
        conv.zero_grad()
        conv(input_large[:2048]).view(2048, -1).max(dim=1).values.sum().backward()
        conv(input_large[2048:4096]).view(2048, -1).max(dim=1).values.sum().backward()
        conv(input_large[4096:]).view(1, -1).max(dim=1).values.sum().backward()
        grad2 = conv.weight.grad.detach().clone()
        scale = 1 / grad2.abs().mean()
        grad1 = grad1 * scale
        grad2 = grad2 * scale
        self.assertEqual(grad1, grad2, atol=5e-2, rtol=5e-3)

    def test_Conv2d_size_1_kernel(self, device):
        x_cpu = torch.randn(2, 3, 5, 5)
        conv_cpu = torch.nn.Conv2d(3, 3, kernel_size=1)
        y_cpu = conv_cpu(x_cpu)
        y = torch.rand_like(y_cpu)
        y_cpu.backward(y)

        with cudnn.flags(enabled=False):
            conv_cuda = torch.nn.Conv2d(3, 3, kernel_size=1).to(device)
            conv_cuda.bias.data.copy_(conv_cpu.bias.data)
            conv_cuda.weight.data.copy_(conv_cpu.weight.data)
            y_cuda = conv_cuda(x_cpu.to(device))
            y_cuda.backward(y.to(device))

        self.assertEqual(y_cpu, y_cuda, atol=1e-5, rtol=0, exact_device=False)
        self.assertEqual(
            conv_cpu.bias.grad.data,
            conv_cuda.bias.grad.data,
            atol=1e-5,
            rtol=0,
            exact_device=False,
        )
        self.assertEqual(
            conv_cpu.weight.grad.data,
            conv_cuda.weight.grad.data,
            atol=1e-5,
            rtol=0,
            exact_device=False,
        )

    def test_ConvTranspose2d_size_1_kernel(self, device):
        x_cpu = torch.randn(2, 3, 5, 5)
        conv_cpu = torch.nn.ConvTranspose2d(3, 3, kernel_size=1)
        y_cpu = conv_cpu(x_cpu)
        y = torch.rand_like(y_cpu)
        y_cpu.backward(y)
        conv_cuda = torch.nn.ConvTranspose2d(3, 3, kernel_size=1).to(device)
        conv_cuda.bias.data.copy_(conv_cpu.bias.data)
        conv_cuda.weight.data.copy_(conv_cpu.weight.data)
        y_cuda = conv_cuda(x_cpu.to(device))
        y_cuda.backward(y.to(device))

        self.assertEqual(y_cpu, y_cuda, atol=1e-5, rtol=0, exact_device=False)
        self.assertEqual(
            conv_cpu.bias.grad.data,
            conv_cuda.bias.grad.data,
            atol=1e-5,
            rtol=0,
            exact_device=False,
        )
        self.assertEqual(
            conv_cpu.weight.grad.data,
            conv_cuda.weight.grad.data,
            atol=1e-5,
            rtol=0,
            exact_device=False,
        )

    def test_ConvTranspose3d_size_1_kernel(self, device):
        with set_default_dtype(torch.double):
            x_cpu = torch.randn(2, 3, 3, 5, 5)
            conv_cpu = torch.nn.ConvTranspose3d(3, 3, kernel_size=1)
            y_cpu = conv_cpu(x_cpu)
            y = torch.rand_like(y_cpu)
            y_cpu.backward(y)
            conv_cuda = torch.nn.ConvTranspose3d(3, 3, kernel_size=1).to(device)
            conv_cuda.bias.data.copy_(conv_cpu.bias.data)
            conv_cuda.weight.data.copy_(conv_cpu.weight.data)
            y_cuda = conv_cuda(x_cpu.to(device))
            y_cuda.backward(y.to(device))

            self.assertEqual(y_cpu, y_cuda, atol=1e-5, rtol=0, exact_device=False)
            self.assertEqual(
                conv_cpu.bias.grad.data,
                conv_cuda.bias.grad.data,
                atol=1e-5,
                rtol=0,
                exact_device=False,
            )
            self.assertEqual(
                conv_cpu.weight.grad.data,
                conv_cuda.weight.grad.data,
                atol=1e-5,
                rtol=0,
                exact_device=False,
            )

    @dtypes(torch.float)
    def test_Conv2d_naive_groups(self, device, dtype):
        m = nn.Conv2d(4, 4, kernel_size=3, groups=2).to(device, dtype)
        i = torch.randn(2, 4, 6, 6, device=device, dtype=dtype, requires_grad=True)
        output = m(i)
        grad_output = torch.randn(2, 4, 4, 4, device=device, dtype=dtype)
        output.backward(grad_output)

        m1 = nn.Conv2d(2, 2, kernel_size=3).to(device, dtype)
        m1.weight.data.copy_(m.weight.data[:2])
        m1.bias.data.copy_(m.bias.data[:2])
        i1 = i.data[:, :2].contiguous().requires_grad_(True)
        output1 = m1(i1)
        output1.backward(grad_output[:, :2].contiguous())

        m2 = nn.Conv2d(2, 2, kernel_size=3).to(device, dtype)
        m2.weight.data.copy_(m.weight.data[2:])
        m2.bias.data.copy_(m.bias.data[2:])
        i2 = i.data[:, 2:].contiguous().requires_grad_(True)
        output2 = m2(i2)
        output2.backward(grad_output[:, 2:].contiguous())

        self.assertEqual(output, torch.cat([output1, output2], 1))
        self.assertEqual(
            i.grad.data,
            torch.cat([i1.grad.data, i2.grad.data], 1),
            atol=dtype2prec_DONTUSE[dtype],
            rtol=0,
        )
        self.assertEqual(
            m.bias.grad.data,
            torch.cat([m1.bias.grad.data, m2.bias.grad.data], 0),
            atol=dtype2prec_DONTUSE[dtype],
            rtol=0,
        )
        self.assertEqual(
            m.weight.grad.data,
            torch.cat([m1.weight.grad.data, m2.weight.grad.data], 0),
            atol=dtype2prec_DONTUSE[dtype],
            rtol=0,
        )

    @dtypes(torch.double)
    def test_Conv2d_backward_depthwise(self, device, dtype):
        x = torch.randn(2, 2, 4, 20, device=device, dtype=dtype, requires_grad=True)
        weight = torch.randn(2, 1, 3, 5, device=device, dtype=dtype, requires_grad=True)

        def conv2d_depthwise(x, weight):
            return torch.nn.functional.conv2d(
                x, weight, bias=None, stride=(1, 10), groups=2
            )

        torch.autograd.gradcheck(conv2d_depthwise, (x, weight))

    @dtypes(torch.half, torch.float)
    def test_conv_cudnn_nhwc(self, device, dtype):
        def helper(n, c, h, w, out_channels, kernel_size, groups):
            input = torch.randint(-3, 3, (n, c, h, w), dtype=dtype, device=device).to(
                memory_format=torch.channels_last
            )
            input.requires_grad_()
            conv = nn.Conv2d(c, out_channels, kernel_size, groups=groups).to(
                device=device, dtype=dtype, memory_format=torch.channels_last
            )
            for p in conv.parameters():
                p.data = torch.randint_like(p, -3, 3)

            ref_input = input.detach().clone().contiguous().double().requires_grad_()
            ref_conv = nn.Conv2d(c, out_channels, kernel_size, groups=groups)
            ref_conv.load_state_dict(conv.state_dict())
            ref_conv = ref_conv.to(
                device=device, dtype=torch.double, memory_format=torch.contiguous_format
            )

            out = conv(input)
            ref_out = ref_conv(ref_input)

            grad = torch.randint_like(out, -3, 3)
            ref_grad = grad.detach().clone().double().contiguous()

            out.backward(grad)
            ref_out.backward(ref_grad)

            self.assertTrue(out.is_contiguous(memory_format=torch.channels_last))
            self.assertTrue(input.grad.is_contiguous(memory_format=torch.channels_last))
            self.assertTrue(
                conv.weight.grad.is_contiguous(memory_format=torch.channels_last)
            )

            self.assertTrue(ref_out.is_contiguous())
            self.assertTrue(ref_input.grad.is_contiguous())
            self.assertTrue(ref_conv.weight.grad.is_contiguous())

            self.assertEqual(out, ref_out, exact_dtype=False)
            self.assertEqual(conv.weight.grad, ref_conv.weight.grad, exact_dtype=False)
            self.assertEqual(conv.bias.grad, ref_conv.bias.grad, exact_dtype=False)
            self.assertEqual(input.grad, ref_input.grad, exact_dtype=False)

        helper(2, 8, 4, 4, out_channels=4, kernel_size=3, groups=1)
        helper(2, 8, 4, 4, out_channels=8, kernel_size=3, groups=8)
        helper(1, 16, 56, 56, out_channels=16, kernel_size=3, groups=1)
        helper(1, 16, 56, 56, out_channels=16, kernel_size=3, groups=16)

    @dtypes(torch.half, torch.float)
    def test_conv_cudnn_ndhwc(self, device, dtype):
        def helper(n, c, d, h, w, out_channels, kernel_size, groups):
            input = torch.randint(
                -2, 2, (n, c, d, h, w), dtype=dtype, device=device
            ).to(memory_format=torch.channels_last_3d)
            input.requires_grad_()
            conv = nn.Conv3d(c, out_channels, kernel_size, groups=groups).to(
                device=device, dtype=dtype, memory_format=torch.channels_last_3d
            )
            for p in conv.parameters():
                p.data = torch.randint_like(p, -2, 2)

            ref_input = input.detach().clone().contiguous().double().requires_grad_()
            ref_conv = nn.Conv3d(c, out_channels, kernel_size, groups=groups)
            ref_conv.load_state_dict(conv.state_dict())
            ref_conv = ref_conv.to(
                device=device, dtype=torch.double, memory_format=torch.contiguous_format
            )

            out = conv(input)
            ref_out = ref_conv(ref_input)

            grad = torch.randint_like(out, -2, 2)
            ref_grad = grad.detach().clone().double().contiguous()

            out.backward(grad)
            ref_out.backward(ref_grad)

            self.assertTrue(out.is_contiguous(memory_format=torch.channels_last_3d))
            self.assertTrue(
                input.grad.is_contiguous(memory_format=torch.channels_last_3d)
            )
            self.assertTrue(
                conv.weight.grad.is_contiguous(memory_format=torch.channels_last_3d)
            )

            self.assertTrue(ref_out.is_contiguous())
            self.assertTrue(ref_input.grad.is_contiguous())
            self.assertTrue(ref_conv.weight.grad.is_contiguous())

            self.assertEqual(out, ref_out, exact_dtype=False)
            self.assertEqual(conv.weight.grad, ref_conv.weight.grad, exact_dtype=False)
            self.assertEqual(conv.bias.grad, ref_conv.bias.grad, exact_dtype=False)
            self.assertEqual(input.grad, ref_input.grad, exact_dtype=False)

        helper(2, 8, 4, 4, 4, out_channels=4, kernel_size=3, groups=1)
        helper(2, 8, 4, 4, 4, out_channels=8, kernel_size=3, groups=8)
        helper(1, 16, 18, 18, 18, out_channels=16, kernel_size=3, groups=1)
        helper(1, 16, 18, 18, 18, out_channels=16, kernel_size=3, groups=16)

    def _run_conv(
        self,
        layer,
        device,
        inp,
        grad,
        ref_conv,
        ref_input,
        ref_out,
        input_format,
        weight_format,
        grad_format,
        output_format,
    ):
        conv = (
            layer(inp.size(1), grad.size(1), ref_conv.weight.size(2)).float().to(device)
        )
        conv.load_state_dict(ref_conv.state_dict())
        weight_data = (
            conv.weight.detach().clone().contiguous(memory_format=weight_format)
        )
        conv.weight.data = weight_data.resize_(
            weight_data.size(), memory_format=weight_format
        )
        input = inp.clone().contiguous(memory_format=input_format)
        input.resize_(input.size(), memory_format=input_format)
        input = input.requires_grad_()
        grad = grad.contiguous(memory_format=grad_format)
        grad.resize_(grad.size(), memory_format=grad_format)
        out = conv(input)
        out.backward(grad)
        self.assertTrue(out.is_contiguous(memory_format=output_format))
        self.assertEqual(out, ref_out)
        self.assertEqual(conv.weight.grad, ref_conv.weight.grad)
        self.assertEqual(conv.bias.grad, ref_conv.bias.grad)
        self.assertEqual(input.grad, ref_input.grad)

    def _test_conv_cudnn_nhwc_nchw(self, layer, n, c, h, w, k, filter_size, device):
        data = torch.randint(1, 10, (n, c, h, w), dtype=torch.float32, device=device)
        ref_input = data.clone().contiguous().requires_grad_(True)
        ref_conv = layer(c, k, filter_size).float().to(device)
        ref_out = ref_conv(ref_input)
        grad = torch.randint(1, 10, ref_out.size(), dtype=torch.float32, device=device)
        ref_out.backward(grad)

        for w_f in [torch.contiguous_format, torch.channels_last]:
            for g_f in [torch.contiguous_format, torch.channels_last]:
                for input_format in [torch.contiguous_format, torch.channels_last]:
                    output_format = torch.contiguous_format
                    if input_format == torch.channels_last:
                        output_format = torch.channels_last
                    if w_f == torch.channels_last:
                        output_format = torch.channels_last
                    self._run_conv(
                        layer,
                        device,
                        data,
                        grad,
                        ref_conv,
                        ref_input,
                        ref_out,
                        input_format,
                        w_f,
                        g_f,
                        output_format,
                    )

    @dtypes(torch.float, torch.double)
    def test_conv_cudnn_nhwc_support(self, device, dtype):
        input = torch.randn(
            (1, 16, 1, 1), dtype=dtype, device=device, requires_grad=True
        )
        weight = torch.randn(
            (8, 16, 3, 3), dtype=dtype, device=device, requires_grad=True
        )
        weight = weight.to(memory_format=torch.channels_last)
        o = torch.conv2d(input, weight, None, (2, 1), (1, 1), (1, 1), 1)
        self.assertTrue(o.is_contiguous(memory_format=torch.channels_last))
        o.sum().backward()

    @dtypes(torch.float)
    def test_conv2d_no_grad(self, device, dtype):
        for batch in [1, 2, 3]:
            for groups in [1, 2, 4]:
                input = torch.rand(batch, groups, 8, 8, dtype=dtype, device=device)
                m = nn.Conv2d(
                    groups,
                    8,
                    kernel_size=(3, 3),
                    groups=groups,
                    dtype=dtype,
                    device=device,
                )
                with torch.no_grad():
                    output_ng = m(input)
                output = m(input)
                self.assertEqual(output, output_ng, rtol=1e-2, atol=1e-5)

    def test_conv_double_backward_strided_with_3D_input_and_weight(self, device):
        input = torch.randn(2, 3, 6, device=device)
        weight = torch.randn(3, 3, 3, device=device)
        bias = torch.randn(3, device=device)
        stride = (2,)
        padding = (1,)
        dilation = (1,)
        transposed = False
        output_padding = (0,)
        groups = 1
        output = torch.ops.aten.convolution(
            input,
            weight,
            bias,
            stride,
            padding,
            dilation,
            transposed,
            output_padding,
            groups,
        )

        ggI = torch.randn(input.shape, device=device)
        ggW = torch.randn(weight.shape, device=device)
        ggB = torch.randn(bias.shape, device=device)
        gO = torch.randn(output.shape, device=device)
        output_mask = [True, True, True]
        (
            grad_grad_output,
            grad_input,
            grad_weight,
        ) = torch.ops.aten._convolution_double_backward(
            ggI,
            ggW,
            ggB,
            gO,
            weight,
            input,
            stride,
            padding,
            dilation,
            transposed,
            output_padding,
            groups,
            output_mask,
        )

        self.assertEqual(grad_grad_output.shape, gO.shape)
        self.assertEqual(grad_input.shape, input.shape)
        self.assertEqual(grad_weight.shape, weight.shape)

    @onlyXPU
    @dtypes(torch.float16, torch.bfloat16, torch.float32, torch.float64)
    def test_channels_last_ouput_stride(self, device, dtype):
        input = torch.randn(
            (2, 3, 16, 16), device=device, dtype=dtype, requires_grad=True
        )
        weight = torch.randn(
            (512, 3, 3, 3), device=device, dtype=dtype, requires_grad=True
        )
        input = input.to(memory_format=torch.channels_last)
        weight = weight.to(memory_format=torch.channels_last)
        out = torch.conv2d(input, weight, None, (2, 2), (0, 0), (1, 1), 1)

        if dtype is torch.float64:
            # Like most conv backend, xpu does not support float64 for chanel last conv.
            # input NHWC, output NCHW
            assert_size_stride(out, (2, 512, 7, 7), (25088, 49, 7, 1))
        else:
            # input NHWC, output NHWC
            assert_size_stride(out, (2, 512, 7, 7), (25088, 1, 3584, 512))


<<<<<<< HEAD
instantiate_device_type_tests(TestConvolutionNNDeviceType, globals(), only_for="xpu", allow_xpu=True)
=======
instantiate_device_type_tests(
    TestConvolutionNNDeviceType, globals(), only_for="xpu", allow_xpu=True
)
>>>>>>> b556d315

if __name__ == "__main__":
    run_tests()<|MERGE_RESOLUTION|>--- conflicted
+++ resolved
@@ -1264,13 +1264,9 @@
             assert_size_stride(out, (2, 512, 7, 7), (25088, 1, 3584, 512))
 
 
-<<<<<<< HEAD
-instantiate_device_type_tests(TestConvolutionNNDeviceType, globals(), only_for="xpu", allow_xpu=True)
-=======
 instantiate_device_type_tests(
     TestConvolutionNNDeviceType, globals(), only_for="xpu", allow_xpu=True
 )
->>>>>>> b556d315
 
 if __name__ == "__main__":
     run_tests()