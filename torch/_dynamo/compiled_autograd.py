--- conflicted
+++ resolved
@@ -2,7 +2,9 @@
 import contextlib
 import functools
 import threading
-from typing import Any, Dict, List, Optional, Tuple, TYPE_CHECKING, Union
+from dataclasses import dataclass
+from logging import Logger
+from typing import Any, Callable, Dict, List, Optional, Tuple, TYPE_CHECKING, Union
 
 import torch
 from torch._dynamo.external_utils import (
@@ -39,56 +41,90 @@
 verbose_log = getArtifactLogger(__name__, "compiled_autograd_verbose")
 
 
+@dataclass
+class CompiledAutogradTLS:
+    next_ctx_id: int = 0
+    in_compiled_autograd_region: bool = False
+    compiler: Optional["AutogradCompilerInstance"] = None
+    vlogger: Optional[Logger] = None
+
+
 class TLSWrapper:
-    def __init__(self) -> None:
-        print(f"ca init from {threading.get_ident()}")
-        _local = threading.local()
-        _local.compiled_autograd_state = {
-            "next_ctx_id": 0,
-            "in_compiled_autograd_region": False,
-        }
-        # for threads created by autograd
-        torch._C._stash_obj_in_tls(
-            "compiled_autograd_state", _local.compiled_autograd_state
-        )
-        self._local = _local
-
-    def __getattr__(self, name: str) -> Any:
-        print(f"ca getattr from {threading.get_ident()}")
-        if hasattr(self._local, name):
-            return getattr(self._local, name)
+    tls_key = "compiled_autograd_state"
+
+    def __init__(self):
+        self._local = threading.local()
+
+    def _get_tls(self) -> CompiledAutogradTLS:
+        if hasattr(self._local, self.tls_key):
+            # first look in python
+            state = getattr(self._local, self.tls_key)
+        if torch._C._is_key_in_tls(self.tls_key):
+            # then look in cpp
+            state = torch._C._get_obj_in_tls(self.tls_key)
         else:
-            assert torch._C._is_key_in_tls(name), f"TLS missing key: {name}"
-            return torch._C._get_obj_in_tls(name)
-
-    def __setattr__(self, name: str, value: Any) -> None:
-        if name == "_local":
-            super().__setattr__(name, value)
-            return
-
-        obj = getattr(self, name)
-        setattr(obj, name, value)
-
-    @property
+            # init new thread created outside of autograd
+            # TODO: what if context manager wrapped outside of thread?
+            setattr(self._local, self.tls_key, CompiledAutogradTLS())
+            state = getattr(self._local, self.tls_key)
+            torch._C._stash_obj_in_tls(self.tls_key, state)
+        return state
+
+    # queries on the object stored in TLS
+    def get(self, name):
+        return getattr(self._get_tls(), name)
+
+    def set_tls(self, **kwargs) -> Callable[[], None]:
+        priors: Dict[str, Any] = {}
+        for k, v in kwargs.items():
+            state = self._get_tls()
+            priors[k] = getattr(state, k)
+            setattr(state, k, v)
+
+        torch._C._dynamo.compiled_autograd.notify_autograd_engine()
+
+        def revert():
+            self.set_tls(**priors)
+
+        return revert
+
     def enabled(self) -> bool:
-        name = "enabled"
-        if hasattr(self._local, name) or torch._C._is_key_in_tls(name):
-            return self.compiled_autograd_state.get("compiler") is not None
-        else:
-            return False
+        return self.get("compiler") is not None
+
+    def enter_ctx(self) -> Callable[[], None]:
+        state = self._get_tls()
+        state.next_ctx_id += 1
+        id = state.next_ctx_id
+
+        def exit():
+            assert (
+                state is self._get_tls()
+            ), "Runtime must begin and end on the same thread"
+            assert state.next_ctx_id == id, (
+                "Error nesting compiled autograd context managers: "
+                "inner context managers must have shorter lifetime than the outer context manager"
+            )
+            state.next_ctx_id -= 1
+
+        return exit
+
+    def enter_compiled_region(self) -> Callable[[], None]:
+        state = self._get_tls()
+        prior = state.in_compiled_autograd_region
+        state.in_compiled_autograd_region = True
+        assert prior is False, "Nested compiled autograd regions are not supported"
+
+        def exit():
+            assert (
+                state is self._get_tls()
+            ), "Runtime must begin and end on the same thread"
+            assert state.in_compiled_autograd_region is True
+            state.in_compiled_autograd_region = prior
+
+        return exit
 
 
 local = TLSWrapper()
-
-
-def set_tls(**kwargs):
-    priors: Dict[str, Any] = {}
-    for k, v in kwargs.items():
-        priors[k] = local.compiled_autograd_state.get(k)
-        local.compiled_autograd_state[k] = v
-
-    torch._C._dynamo.compiled_autograd.notify_autograd_engine()
-    return lambda: set_tls(**priors)
 
 
 def maybe_clone(x):
@@ -373,14 +409,14 @@
 
         def runtime_wrapper(compiled_fn, inputs, sizes, scalars, hooks):
             try:
-                local.in_compiled_autograd_region = True
+                exit_compiled_region = local.enter_compiled_region()
                 for i in runtime_inputs_to_move:
                     inputs[i] = inputs[i].pin_memory().cuda(non_blocking=True)
 
                 with disable():
                     return compiled_fn(inputs, sizes, scalars, hooks)
             finally:
-                local.in_compiled_autograd_region = False
+                exit_compiled_region()
 
         return runtime_wrapper, self.compiler_fn(graph)
 
@@ -558,68 +594,41 @@
     # it needs to be lazily imported because of circular dependencies
     import torch._inductor.cudagraph_trees
 
-    id = local.next_ctx_id
-    local.next_ctx_id += 1
-
-    revert_tls = set_tls(
+    exit_ctx = local.enter_ctx()
+    revert_tls = local.set_tls(
         compiler=functools.partial(AutogradCompilerInstance, compiler_fn),
-        logger=compiled_autograd_log,
         vlogger=verbose_log
         if torch._logging._internal.log_state.is_artifact_enabled(
             "compiled_autograd_verbose"
         )
         else None,
-        opaque_cpp_node=torch._dynamo.config.compiled_autograd_opaque_cpp_node,
     )
     try:
         with torch.autograd.set_multithreading_enabled(False):
             yield
     finally:
         revert_tls()
-
-        local.next_ctx_id -= 1
-        assert local.next_ctx_id == id, (
-            "Error nesting compiled autograd context managers: "
-            "inner context managers must have shorter lifetime than the outer context manager"
-        )
+        exit_ctx()
 
 
 @contextlib.contextmanager
 def disable():
-    id = local.next_ctx_id
-    local.next_ctx_id += 1
-
-    revert_tls = set_tls(
+    exit_ctx = local.enter_ctx()
+    revert_tls = local.set_tls(
         compiler=None,
     )
     try:
         yield
     finally:
         revert_tls()
-
-        local.next_ctx_id -= 1
-        assert local.next_ctx_id == id, (
-            "Error nesting compiled autograd context managers: "
-            "inner context managers must have shorter lifetime than the outer context manager"
-        )
+        exit_ctx()
 
 
 # return to starting state of a new process
 def reset() -> None:
-<<<<<<< HEAD
-    assert local.next_ctx_id == 0
-    assert not local.in_compiled_autograd_region
-    local.in_compiled_autograd_region = False
-    set_tls(
+    assert local.get("next_ctx_id") == 0
+    assert local.get("in_compiled_autograd_region") is False
+    local.set_tls(
         compiler=None,
-        logger=None,
         vlogger=None,
-        opaque_cpp_node=False,
-    )
-=======
-    global compiled_autograd_enabled
-    compiled_autograd_enabled = False
-    assert not in_compiled_autograd_region
-    torch._C._dynamo.compiled_autograd.set_autograd_compiler(None)
-    torch._C._dynamo.compiled_autograd.set_verbose_logger(None)
->>>>>>> febd5d9f
+    )