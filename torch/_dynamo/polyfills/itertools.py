"""
Python polyfills for itertools
"""

from __future__ import annotations

import itertools
from typing import Iterable, Iterator, TypeVar

from ..decorators import substitute_in_graph


__all__ = [
    "chain",
    "chain_from_iterable",
    "count",
    "islice",
    "tee",
]


_T = TypeVar("_T")


# Reference: https://docs.python.org/3/library/itertools.html#itertools.chain
@substitute_in_graph(itertools.chain, is_embedded_type=True)  # type: ignore[arg-type]
def chain(*iterables: Iterable[_T]) -> Iterator[_T]:
    for iterable in iterables:
        yield from iterable


@substitute_in_graph(itertools.chain.from_iterable)  # type: ignore[arg-type]
def chain_from_iterable(iterable: Iterable[Iterable[_T]], /) -> Iterator[_T]:
    return itertools.chain(*iterable)


chain.from_iterable = chain_from_iterable  # type: ignore[method-assign]


<<<<<<< HEAD
ITERTOOLS_POLYFILLED_TYPES.add(itertools.chain)


# Reference: https://docs.python.org/3/library/itertools.html#itertools.count
@substitute_in_graph(itertools.count, is_embedded_type=True)  # type: ignore[arg-type]
def count(start: _T = 0, step: _T = 1) -> Iterator[_T]:  # type: ignore[assignment]
    n = start
    while True:
        yield n
        n += step  # type: ignore[operator]


ITERTOOLS_POLYFILLED_TYPES.add(itertools.count)


=======
>>>>>>> 93bba15f
# Reference: https://docs.python.org/3/library/itertools.html#itertools.islice
@substitute_in_graph(itertools.islice, is_embedded_type=True)  # type: ignore[arg-type]
def islice(iterable: Iterable[_T], *args: int | None) -> Iterator[_T]:
    s = slice(*args)
    start = 0 if s.start is None else s.start
    stop = s.stop
    step = 1 if s.step is None else s.step
    if start < 0 or (stop is not None and stop < 0) or step <= 0:
        raise ValueError(
            "Indices for islice() must be None or an integer: 0 <= x <= sys.maxsize.",
        )

    if stop is None:
        # TODO: use indices = itertools.count() and merge implementation with the else branch
        #       when we support infinite iterators
        next_i = start
        for i, element in enumerate(iterable):
            if i == next_i:
                yield element
                next_i += step
    else:
        indices = range(max(start, stop))
        next_i = start
        for i, element in zip(indices, iterable):
            if i == next_i:
                yield element
                next_i += step


# Reference: https://docs.python.org/3/library/itertools.html#itertools.tee
@substitute_in_graph(itertools.tee)
def tee(iterable: Iterable[_T], n: int = 2, /) -> tuple[Iterator[_T], ...]:
    iterator = iter(iterable)
    shared_link = [None, None]

    def _tee(link) -> Iterator[_T]:  # type: ignore[no-untyped-def]
        try:
            while True:
                if link[1] is None:
                    link[0] = next(iterator)
                    link[1] = [None, None]
                value, link = link
                yield value
        except StopIteration:
            return

    return tuple(_tee(shared_link) for _ in range(n))<|MERGE_RESOLUTION|>--- conflicted
+++ resolved
@@ -37,10 +37,6 @@
 chain.from_iterable = chain_from_iterable  # type: ignore[method-assign]
 
 
-<<<<<<< HEAD
-ITERTOOLS_POLYFILLED_TYPES.add(itertools.chain)
-
-
 # Reference: https://docs.python.org/3/library/itertools.html#itertools.count
 @substitute_in_graph(itertools.count, is_embedded_type=True)  # type: ignore[arg-type]
 def count(start: _T = 0, step: _T = 1) -> Iterator[_T]:  # type: ignore[assignment]
@@ -50,11 +46,6 @@
         n += step  # type: ignore[operator]
 
 
-ITERTOOLS_POLYFILLED_TYPES.add(itertools.count)
-
-
-=======
->>>>>>> 93bba15f
 # Reference: https://docs.python.org/3/library/itertools.html#itertools.islice
 @substitute_in_graph(itertools.islice, is_embedded_type=True)  # type: ignore[arg-type]
 def islice(iterable: Iterable[_T], *args: int | None) -> Iterator[_T]:
