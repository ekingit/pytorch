import atexit
import collections
import contextlib
import copy
import cProfile
import dataclasses
import datetime
import dis
import enum
import functools
import gc
import inspect
import itertools
import linecache
import logging
import math
import operator
import os
import pstats
import re
import subprocess
import sys
import textwrap
import threading
import time
import types
import typing
import weakref
from contextlib import contextmanager
from functools import lru_cache, wraps
from pathlib import Path
from types import MethodWrapperType
from typing import (
    Any,
    Callable,
    cast,
    ClassVar,
    Counter,
    DefaultDict,
    Deque,
    Dict,
    Iterator,
    KeysView,
    List,
    Optional,
    Set,
    Tuple,
    Type,
    Union,
    ValuesView,
)

from ..utils.hooks import RemovableHandle

try:
    import numpy as np
except ModuleNotFoundError:
    np = None  # type: ignore[assignment]

try:
    import torch._logging
    import torch._numpy as tnp
    from torch._guards import detect_fake_mode  # noqa: F401n
    from torch._logging import LazyString
    from . import config

    # NOTE: Make sure `NP_SUPPORTED_MODULES` and `NP_TO_TNP_MODULE` are in sync.
    if np:
        NP_SUPPORTED_MODULES: Tuple[types.ModuleType, ...] = (
            np,
            np.fft,
            np.linalg,
            np.random,
        )

        NP_TO_TNP_MODULE = {
            np: tnp,
            np.fft: tnp.fft,
            np.linalg: tnp.linalg,
            np.random: tnp.random,
        }
    else:
        NP_SUPPORTED_MODULES = tuple()

        NP_TO_TNP_MODULE = {}
    from torch._subclasses.fake_tensor import FakeTensor, is_fake, maybe_get_fake_mode
except ImportError:
    pass

import importlib

import torch
import torch._functorch.config
import torch.fx.experimental.symbolic_shapes
import torch.utils._pytree as pytree
from torch import fx
from torch._dispatch.python import enable_python_dispatcher
from torch._guards import TracingContext
from torch._subclasses.meta_utils import is_sparse_compressed
from torch._utils_internal import log_compilation_event

from torch.fx._utils import _format_graph_code, lazy_format_graph_code
from torch.nn.modules.lazy import LazyModuleMixin
<<<<<<< HEAD
from torch.utils._pytree import tree_map_only
=======
>>>>>>> f34905f6
from torch.utils._triton import has_triton, has_triton_package


counters: DefaultDict[str, Counter[str]] = collections.defaultdict(collections.Counter)
optimus_scuba_log: Dict[str, Any] = {}
troubleshooting_url = (
    "https://pytorch.org/docs/main/torch.compiler_troubleshooting.html"
)
nnmodule_doc_url = "https://pytorch.org/docs/main/torch.compiler_nn_module.html"
nnmodule_doc_url_msg = f"See {nnmodule_doc_url} for more information and limitations."
log = logging.getLogger(__name__)

# profiling compilation time by function
compilation_time_metrics: Dict[str, List[float]] = {}

# profiling compilation time by frame phase
frame_phase_timing: Dict[str, Dict[str, float]] = {}

timer_counter = itertools.count()


def tabulate(rows, headers):
    try:
        import tabulate

        return tabulate.tabulate(rows, headers=headers)
    except ImportError:
        return "\n".join(
            ", ".join(map(str, row)) for row in itertools.chain([headers], rows)
        )


def maybe_cprofile(func):
    if config.cprofile:
        return cprofile_wrapper(func)
    return func


def cprofile_wrapper(func):
    @wraps(func)
    def profile_wrapper(*args, **kwargs):
        global timer_counter
        profile_cnt = next(timer_counter)
        profile_path = Path(func.__name__ + f"{profile_cnt}.profile")
        prof = cProfile.Profile()
        prof.enable()
        start_ts = time.time()
        retval = prof.runcall(func, *args, **kwargs)
        profile_latency = time.time() - start_ts
        prof.disable()
        print(
            f"### Cprofile for {func.__name__} iter {profile_cnt} took {profile_latency:.3f} seconds ###"
        )
        ps = pstats.Stats(prof)
        prof.dump_stats(profile_path)
        svg_path = profile_path.with_suffix(".svg")
        try:
            gprof2dot_process = subprocess.Popen(
                [
                    "gprof2dot",
                    "-f",
                    "pstats",
                    "--node-label=total-time-percentage",
                    "--node-label=self-time-percentage",
                    "--node-label=total-time",
                    str(profile_path),
                ],
                stdout=subprocess.PIPE,
            )
            subprocess.check_call(
                ["dot", "-Tsvg", "-o", str(svg_path)],
                stdin=gprof2dot_process.stdout,
            )
            print(f"Generated SVG from profile at {str(svg_path)}")
        except FileNotFoundError:
            print(
                "Failed to generate SVG from profile -- dumping stats instead."
                "Try installing gprof2dot and dot for a better visualization"
            )
            ps.sort_stats(pstats.SortKey.TIME).print_stats(20)
            ps.sort_stats(pstats.SortKey.CUMULATIVE).print_stats(20)
        return retval

    return profile_wrapper


curr_frame = 0


# Note: Called for you by dynamo - you almost never ever want to invoke this yourself.
def increment_frame():
    global curr_frame
    curr_frame = curr_frame + 1


# Note: Called for you by dynamo - you almost never ever want to invoke this yourself.
def reset_frame_count():
    global curr_frame
    frame_phase_timing.clear()
    compilation_time_metrics.clear()
    curr_frame = 0


op_count = 0


def increment_op_count(cnt):
    global op_count
    op_count += cnt


# Print a report of time spent so far
# Ex:
# TIMING:
# entire_frame_compile:8.574629999999999
# backend_compile:5.26806
def print_time_report():
    total = 0.0
    total_by_key = {}
    for timings in frame_phase_timing.values():
        for key, timing in timings.items():
            total += timing
            if key not in total_by_key:
                total_by_key[key] = timing
            else:
                total_by_key[key] += timing

    out = "TIMING:"
    for key, value in total_by_key.items():
        out = f"{out} {key}:{round(value, 5)}"

    print(out)


# dynamo_timed API works as a function decorator
# By wrapping a function in dynamo_timed, we can store a record in compilation_time_metrics
# where the key is the functions name.
# For example:
#
#  @dynamo_timed
#  def _foo(...):
#
# Would show up as an entry in our timing dict:
# OrderedDict([('bar.<locals>._foo', [0.083690, 0.23949, 3.1425e-05])])
# This is extremely useful for granular debugging.
#
# For a higher-level mode, pass a phase_name into dynamo_timed
# phase_names record an extra record into a separate compilation timing structure,
# one keyed on frame+name rather than function.
# The frame is incremented outside of this function, in def increment_frame() above.


def dynamo_timed(original_function=None, phase_name=None):
    def dynamo_timed_inner(func):
        if config.cprofile:
            return func

        @wraps(func)
        def time_wrapper(*args, **kwargs):
            key = func.__qualname__
            if key not in compilation_time_metrics:
                compilation_time_metrics[key] = []
            with torch.profiler.record_function(f"{key} (dynamo_timed)"):
                t0 = time.time()
                r = func(*args, **kwargs)
                time_spent = time.time() - t0
            compilation_time_metrics[key].append(time_spent)
            if phase_name:
                frame_key = str(curr_frame)
                if frame_key not in frame_phase_timing:
                    frame_phase_timing[frame_key] = {}
                if phase_name not in frame_phase_timing[frame_key]:
                    frame_phase_timing[frame_key][phase_name] = time_spent
                else:
                    frame_phase_timing[frame_key][phase_name] += time_spent
            return r

        return time_wrapper

    if original_function:
        return dynamo_timed_inner(original_function)
    return dynamo_timed_inner


def compile_times(repr="str", aggregate=False):
    """
    Get metrics about torchdynamo frontend/backend compilation times.

    Accumulates information from functions tagged with `@dynamo_timed`.

    repr='str' returns a printable string for user interaction, and 'csv'
    returns headers, rows which can be logged for output

    aggregate causes values from multiple compilations (e.g. split graphs)
    to be accumulated into one value.  If false, expect more than one value
    per metric.
    """

    def fmt_fn(values, item_fn=lambda x: x):
        if aggregate:
            return item_fn(sum(values))
        return ", ".join(map(item_fn, values))

    if repr == "str":
        rows = [
            (k, fmt_fn(compilation_time_metrics[k], item_fn=lambda x: f"{x:.4f}"))
            for k in compilation_time_metrics
        ]
        out = "TorchDynamo compilation metrics:\n"
        out += tabulate(rows, headers=("Function", "Runtimes (s)"))
        return out
    elif repr == "csv":
        values = [
            fmt_fn(v, item_fn=lambda x: f"{x:.6f}")
            for v in compilation_time_metrics.values()
        ]
        headers = list(compilation_time_metrics.keys())
        return headers, values


@atexit.register
def dump_compile_times():
    log.info(compile_times(repr="str", aggregate=True))


tensortype_to_dtype = {
    torch.FloatTensor: (torch.float32, torch.float),
    torch.DoubleTensor: (torch.float64, torch.double),
    torch.HalfTensor: (torch.float16, torch.half),
    torch.BFloat16Tensor: (torch.bfloat16,),
    torch.ByteTensor: (torch.uint8,),
    torch.CharTensor: (torch.int8,),
    torch.LongTensor: (torch.int64, torch.long),
    torch.IntTensor: (torch.int32, torch.int),
    torch.ShortTensor: (torch.int16, torch.short),
    torch.BoolTensor: (torch.bool,),
}


class DuplicateWarningChecker:
    def __init__(self, maxsize=4096):
        self.maxsize = maxsize
        self.reset()

    def reset(self):
        self.set = collections.OrderedDict()

    def add(self, key):
        if key in self.set:
            self.set.move_to_end(key, last=True)
            if not config.verbose:
                return False
        else:
            self.set[key] = None
            while len(self.set) > self.maxsize:
                self.set.popitem(last=False)
        return True


graph_break_dup_warning_checker = DuplicateWarningChecker()


def setup_compile_debug():
    compile_debug = os.environ.get("TORCH_COMPILE_DEBUG", "0") == "1"

    if compile_debug:
        return add_file_handler()

    return contextlib.ExitStack()


def reset_graph_break_dup_checker():
    graph_break_dup_warning_checker.reset()


def add_file_handler():
    log_path = os.path.join(get_debug_dir(), "torchdynamo")
    os.makedirs(log_path, exist_ok=True)

    log_file_handler = logging.FileHandler(os.path.join(log_path, "debug.log"))
    logger = logging.getLogger("torch._dynamo")
    logger.addHandler(log_file_handler)

    exitstack = contextlib.ExitStack()
    exitstack.callback(lambda: logger.removeHandler(log_file_handler))
    return exitstack


def setup_log_file():
    exitstack = contextlib.ExitStack()
    if config.log_file_name is not None:
        log_file_handler = logging.FileHandler(config.log_file_name)
        for logger in torch._logging._internal.get_loggers():
            logger.addHandler(log_file_handler)
            exitstack.callback(lambda: logger.removeHandler(log_file_handler))
        return exitstack

    return exitstack


def gen_record_file_name(exc, code):
    return f"{get_debug_dir()}/error_recordings/\
{code.co_name}_{type(exc).__name__}_{code.co_firstlineno}.rec"


def write_record_to_file(filename, exec_record):
    try:
        if os.path.exists(filename):
            log.warning(
                "Unable to write execution record %s; file already exists.", filename
            )
        else:
            os.makedirs(os.path.dirname(filename), exist_ok=True)
            with open(filename, "wb") as f:
                exec_record.dump(f)
    except Exception:
        log.exception("Unable to write execution record %s", filename)


def count_calls(g: fx.Graph):
    c = 0
    for n in g.nodes:
        if "call" in n.op:
            c += 1
    return c


def identity(x):
    return x


def hashable(x):
    try:
        hash(x)
        return True
    except TypeError:
        return False
    # cannot hash writable memoryview object
    except ValueError:
        return False


def nothing(*args, **kwargs):
    pass


class ExactWeakKeyDictionary:
    """Similar to weakref.WeakKeyDictionary, but use `is`/`id` rather than `==` to compare equality"""

    def __init__(self):
        self.values = dict()
        self.refs = dict()

    def __getitem__(self, key):
        return self.values[id(key)]

    def get(self, key, default=None):
        return self.values.get(id(key), default)

    def __contains__(self, key):
        return id(key) in self.values

    def __setitem__(self, key, value):
        idx = id(key)
        if idx not in self.refs:
            self.refs[idx] = weakref.ref(key, lambda ref: self._remove_id(idx))
        self.values[idx] = value

    def _remove_id(self, idx):
        if idx in self.values:
            del self.values[idx]
        if idx in self.refs:
            del self.refs[idx]

    def clear(self):
        self.refs.clear()
        self.values.clear()


def istype(obj, allowed_types):
    """isinstance() without subclasses"""
    if isinstance(allowed_types, (tuple, list, set)):
        return type(obj) in allowed_types
    return type(obj) is allowed_types


if sys.version_info >= (3, 12):
    # Some typing classes moved to C in 3.12,
    # which no longer have the _Final mixin.
    _builtin_final_typing_classes = (
        typing.ParamSpecArgs,
        typing.ParamSpecKwargs,
        typing.ParamSpec,
        typing.TypeVar,
        typing.TypeVarTuple,
        typing.TypeAliasType,
    )


def is_typing(value):
    # _Final catches most of typing classes:
    #   - Any
    #   - Callable
    #   - Union
    #   ...
    #
    # NB: we intentionally ignore classes that inherit from Generic, since they
    # can be used as both TypingVariable as well as UserDefinedClassVariable.
    if sys.version_info >= (3, 12) and isinstance(value, _builtin_final_typing_classes):
        return True
    return isinstance(value, typing._Final) or value is typing.Generic  # type: ignore[attr-defined]


def is_numpy_int_type(value):
    if not np:
        return False

    return istype(
        value,
        (
            np.int8,
            np.int16,
            np.int32,
            np.int64,
            np.uint8,
            np.uint16,
            np.uint32,
            np.uint64,
        ),
    )


def is_numpy_float_type(value):
    if not np:
        return False

    return istype(
        value,
        (
            np.float16,
            np.float32,
            np.float64,
        ),
    )


def is_function_or_wrapper(value):
    return (
        is_function(value)
        or isinstance(value, functools._lru_cache_wrapper)
        and is_function(inspect.getattr_static(value, "__wrapped__"))
        or isinstance(value, (torch._ops.OpOverloadPacket, torch._ops.OpOverload))
    )


def is_function(value):
    return isinstance(
        value,
        (
            types.FunctionType,
            types.BuiltinFunctionType,
            types.MethodDescriptorType,
            types.WrapperDescriptorType,
            torch.jit.ScriptFunction,
        ),
    )


def unwrap_if_wrapper(fn):
    return unwrap_with_attr_name_if_wrapper(fn)[0]


def unwrap_with_attr_name_if_wrapper(fn):
    # unpack @functools.lru_cache wrapped function
    if isinstance(fn, functools._lru_cache_wrapper):
        fn = inspect.getattr_static(fn, "__wrapped__")
        attr_name = "__wrapped__"
    # unpack @torch._dynamo.optimize()(fn) wrapped function
    elif is_function(fn) and inspect.getattr_static(fn, "_torchdynamo_inline", False):
        fn = inspect.getattr_static(fn, "_torchdynamo_inline", fn)
        attr_name = "_torchdynamo_inline"
    # unpack torch.jit.script_if_tracing
    elif is_function(fn) and inspect.getattr_static(
        fn, "__script_if_tracing_wrapper", False
    ):
        fn = inspect.getattr_static(fn, "__original_fn", fn)
        attr_name = "__original_fn"
    else:
        attr_name = None
    return fn, attr_name


def is_numpy_ndarray(value):
    if not np:
        return False

    return istype(value, np.ndarray)


def istensor(obj):
    """Check of obj is a tensor"""
    tensor_list = (
        torch.Tensor,
        torch.nn.Parameter,
        *config.traceable_tensor_subclasses,
    )
    tensor_list = tensor_list + (torch._subclasses.FakeTensor,)
    return istype(obj, tensor_list)


def is_lazy_module(mod):
    return isinstance(mod, LazyModuleMixin)


@functools.lru_cache(4096)
def print_once(*args):
    print(*args)


def make_cell(val=None):
    """Some black magic to create a cell object that usually only exists in a closure"""
    x = val

    def f():
        return x

    assert f.__closure__ is not None and len(f.__closure__) == 1
    return f.__closure__[0]


def proxy_args_kwargs(args, kwargs):
    try:
        proxy_args = tuple(arg.as_proxy() for arg in args)
        proxy_kwargs = {key: arg.as_proxy() for key, arg in kwargs.items()}
        return proxy_args, proxy_kwargs
    except NotImplementedError as e:
        from .exc import unimplemented
        from .variables.base import typestr

        unimplemented(
            f"call_function args: {typestr(*args)} {typestr(*list(kwargs.values()))}",
            from_exc=e,
        )


@dataclasses.dataclass
class CompilationMetrics:
    frame_key: str
    co_name: str
    co_filename: str
    co_firstlineno: int
    cache_size: int
    accumulated_cache_size: int
    guard_count: Optional[int]
    shape_env_guard_count: Optional[int]
    graph_op_count: Optional[int]
    graph_node_count: Optional[int]
    graph_input_count: Optional[int]
    start_time: float
    entire_frame_compile_time_s: Optional[float]
    backend_compile_time_s: Optional[float]
    inductor_compile_time_s: Optional[float]
    code_gen_time_s: Optional[float]
    fail_type: Optional[str]
    fail_reason: Optional[str]
    fail_user_frame_filename: Optional[str]
    fail_user_frame_lineno: Optional[int]
    non_compliant_ops: Set[str]
    compliant_custom_ops: Set[str]
    restart_reasons: Set[str]
    dynamo_time_before_restart_s: float


DEFAULT_COMPILATION_METRICS_LIMIT = 64


_compilation_metrics: Deque[CompilationMetrics] = collections.deque(
    maxlen=DEFAULT_COMPILATION_METRICS_LIMIT
)


def record_compilation_metrics(compilation_metrics: CompilationMetrics):
    global _compilation_metrics
    _compilation_metrics.append(compilation_metrics)
    torch._logging.trace_structured(
        "compilation_metrics",
        lambda: {
            k: list(v) if isinstance(v, set) else v
            for k, v in dataclasses.asdict(compilation_metrics).items()
        },
    )
    if config.log_compilation_metrics:
        log_compilation_event(compilation_metrics)


def set_compilation_metrics_limit(new_size: int) -> None:
    global _compilation_metrics
    while len(_compilation_metrics) > new_size:
        _compilation_metrics.popleft()
    new_deque = collections.deque(_compilation_metrics, maxlen=new_size)
    _compilation_metrics = new_deque


def clear_compilation_metrics() -> None:
    global _compilation_metrics
    _compilation_metrics.clear()


def get_compilation_metrics() -> List[CompilationMetrics]:
    return list(_compilation_metrics)


@dataclasses.dataclass
class CleanupHook:
    """Remove a global variable when hook is called"""

    scope: Dict[str, Any]
    name: str

    def __call__(self, *args):
        # Make sure we're not shutting down
        if CleanupManager is not None:
            CleanupManager.count -= 1
        del self.scope[self.name]

    @staticmethod
    def create(scope, name, val):
        assert name not in scope
        CleanupManager.count += 1
        scope[name] = val
        return CleanupHook(scope, name)


class CleanupManager(ExactWeakKeyDictionary):
    count = 0
    instance: ClassVar["CleanupManager"]

    def _remove_id(self, idx):
        for hook in self.values[idx]:
            hook()
        super()._remove_id(idx)


CleanupManager.instance = CleanupManager()


def clone_tensor(x):
    """Clone the tensor and its gradient"""
    y = x.clone().requires_grad_(x.requires_grad)
    if x.is_leaf and x.grad is not None:
        y.grad = x.grad.clone()
    return y


def clone_input(x, *, dtype=None):
    """copy while preserving strides"""
    # TODO: this is questionable
    if is_fake(x):
        # this func fails on fake tensors in __torch_dispatch__
        return x

    def torch_clone(x):
        y = torch.clone(x)
        if x.is_leaf:
            y.requires_grad_(x.requires_grad)
        if x.is_leaf and x.grad is not None:
            y.grad = clone_input(x.grad, dtype=dtype)
        if hasattr(x, "_dynamo_dynamic_indices"):
            y._dynamo_dynamic_indices = x._dynamo_dynamic_indices.copy()  # type: ignore[attr-defined]
        return y

    with torch.no_grad():
        if x.device.type == "xla":
            # Access data_ptr() for a xla tensor will cause crash
            return torch_clone(x)

        # Handle sparse storage (no stride).
        if x.layout is torch.sparse_coo:
            return torch.sparse_coo_tensor(
                torch_clone(x._indices()),
                torch_clone(x._values()),
                x.shape,
                is_coalesced=x.is_coalesced(),
            )
        elif is_sparse_compressed(x):
            if x.layout in {torch.sparse_csr, torch.sparse_bsr}:
                compressed_indices = x.crow_indices()
                plain_indices = x.col_indices()
            else:
                compressed_indices = x.ccol_indices()
                plain_indices = x.row_indices()
            return torch.sparse_compressed_tensor(
                torch_clone(compressed_indices),
                torch_clone(plain_indices),
                torch_clone(x.values()),
                x.shape,
                layout=x.layout,
            )

        needed_size = sum(
            (shape - 1) * stride for shape, stride in zip(x.size(), x.stride())
        )
        if x.is_quantized:
            result = torch.empty_quantized((needed_size + 32,), x)
        else:
            result = torch.empty(
                needed_size + 32, dtype=dtype or x.dtype, device=x.device
            )
        cache_line_offset = (
            (x.data_ptr() - result.data_ptr()) % 32
        ) // x.element_size()
        result.as_strided_(x.size(), x.stride(), cache_line_offset)
        try:
            result.copy_(x.clone())
            if x.is_leaf:
                result.requires_grad_(x.requires_grad)
            if x.is_leaf and x.grad is not None:
                result.grad = clone_input(x.grad, dtype=dtype)
        except RuntimeError:
            # RuntimeError: unsupported operation: more than one element of the written-to
            # tensor refers to a single memory location. Please clone() the tensor before
            # performing the operation.
            return torch_clone(x)
        if hasattr(x, "_dynamo_dynamic_indices"):
            result._dynamo_dynamic_indices = x._dynamo_dynamic_indices.copy()  # type: ignore[attr-defined]
        return result


def clone_inputs(example_inputs):
    res: Union[Dict[Any, Any], List[Any]]
    if type(example_inputs) is dict:
        res = dict(example_inputs)
        for key, value in res.items():
            if isinstance(value, tuple):
                res[key] = clone_inputs(value)
            else:
                assert isinstance(value, torch.Tensor), type(value)
                res[key] = clone_input(value)
        return res

    res = list(example_inputs)
    for i in range(len(res)):
        if isinstance(res[i], torch.Tensor):
            res[i] = clone_input(res[i])
    return res


def skip_frame_if_in_functorch_mode(val: torch.Tensor):
    try:
        val.data_ptr()  # will throw for functorch tensors
    except RuntimeError as e:
        from .exc import SkipFrame

        # This will be GradTrackingTensor/BatchedTensor/etc
        functorch_subclass_name = re.sub(r"\(.*", "", repr(val))
        raise SkipFrame(
            f"torch.compile cannot be run in context: {functorch_subclass_name}"
        ) from e


@contextmanager
def preserve_rng_state():
    disable_functorch = torch._C._DisableFuncTorch
    disable_current_modes = torch.utils._python_dispatch._disable_current_modes
    with disable_current_modes(), disable_functorch():
        rng_state = torch.clone(torch.random.get_rng_state())
        skip_frame_if_in_functorch_mode(rng_state)
        if torch.cuda.is_available():
            cuda_rng_state = torch.clone(torch.cuda.get_rng_state())
    try:
        yield
    finally:
        with torch.utils._python_dispatch._disable_current_modes():
            torch.random.set_rng_state(rng_state)
            if torch.cuda.is_available():
                torch.cuda.set_rng_state(cuda_rng_state)  # type: ignore[possibly-undefined]


def is_jit_model(model0):
    return isinstance(
        model0,
        (
            torch.jit._trace.TopLevelTracedModule,
            torch.jit._script.RecursiveScriptModule,
            torch.jit.ScriptFunction,
            torch.jit.ScriptModule,
        ),
    )


def torchscript(model, example_inputs, verbose=False):
    if is_jit_model(model):
        # already done?
        return model

    try:
        return torch.jit.trace(model, example_inputs)
    except Exception:
        try:
            return torch.jit.script(model)
        except Exception:
            if verbose:
                log.exception("jit error")
            else:
                log.error("Both torch.jit.trace and torch.jit.script failed")
    return None


def getfile(obj):
    try:
        return inspect.getfile(obj)
    except (TypeError, OSError):
        return None


def is_namedtuple(obj):
    """Test if an object is a namedtuple or a torch.return_types.* quasi-namedtuple"""
    return is_namedtuple_cls(type(obj))


def is_namedtuple_cls(cls):
    """Test if an object is a namedtuple or a (torch.return_types|torch.autograd.forward_ad).* quasi-namedtuple"""
    try:
        if issubclass(cls, tuple):
            bases = getattr(cls, "__bases__", []) or [None]
            module = getattr(cls, "__module__", None)
            return module in ("torch.return_types", "torch.autograd.forward_ad") or (
                bases[0] is tuple and hasattr(cls, "_make") and hasattr(cls, "_fields")
            )
    except TypeError:
        pass
    return False


@functools.lru_cache(1)
def namedtuple_fields(cls):
    """Get the fields of a namedtuple or a torch.return_types.* quasi-namedtuple"""
    if cls is slice:
        return ["start", "stop", "step"]

    assert issubclass(cls, tuple)
    if hasattr(cls, "_fields"):
        # normal namedtuples
        return cls._fields

    @dataclasses.dataclass
    class Marker:
        index: int

    # frustrating ones e.g. torch.return_types.max
    assert cls.__module__ == "torch.return_types"
    obj = cls(map(Marker, range(cls.n_fields)))
    fields: List[Optional[str]] = [None] * cls.n_fields
    for name in dir(obj):
        if name[0] != "_" and isinstance(getattr(obj, name), Marker):
            fields[getattr(obj, name).index] = name
    return fields


def checkpoint_params(gm):
    with torch.no_grad():
        rng_state = torch.clone(torch.random.get_rng_state())
        if torch.cuda.is_available():
            cuda_rng_state = torch.clone(torch.cuda.get_rng_state())
        saved_state = []
        for param in itertools.chain(gm.parameters(), gm.buffers()):
            saved_state.append((param, param._version, torch.clone(param)))

    def restore():
        with torch.no_grad():
            torch.random.set_rng_state(rng_state)
            if torch.cuda.is_available():
                torch.cuda.set_rng_state(cuda_rng_state)
            for param, version, original_value in saved_state:
                if param._version != version:
                    param.copy_(original_value)

    return restore


def timed(model, example_inputs, times=1):
    if torch.cuda.is_available():
        synchronize = torch.cuda.synchronize
    else:
        synchronize = nothing

    synchronize()
    gc.collect()
    torch.manual_seed(1337)
    t0 = time.perf_counter()
    for _ in range(times):
        result = model(*example_inputs)
        synchronize()
    t1 = time.perf_counter()
    return result, t1 - t0  # type: ignore[possibly-undefined]


def check_is_cuda(gm, example_inputs):
    return all(x.is_cuda for x in itertools.chain(example_inputs, gm.parameters(True)))


@lru_cache(32)
def rot_n_helper(n):
    assert n > 1
    vars = [f"v{i}" for i in range(n)]
    rotated = reversed(vars[-1:] + vars[:-1])
    fn = eval(f"lambda {','.join(vars)}: ({','.join(rotated)})")
    fn.__name__ = f"rot_{n}_helper"
    return fn


common_constant_types = {
    int,
    float,
    complex,
    bool,
    str,
    bytes,
    type(None),
    Ellipsis.__class__,
    types.CodeType,
    torch.device,
    torch.dtype,
    torch.memory_format,
    torch.layout,
}

if has_triton_package():
    import triton

    common_constant_types.add(triton.language.dtype)


def is_safe_constant(v):
    if istype(v, (tuple, frozenset)):
        return all(map(is_safe_constant, v))
    return isinstance(v, (enum.Enum, type)) or istype(
        v,
        common_constant_types | {slice},
    )


def specialize_symnode(arg):
    from .variables import ConstantVariable, SymNodeVariable

    # Guard and specialize
    if isinstance(arg, SymNodeVariable):
        return ConstantVariable.create(arg.evaluate_expr())

    return arg


def guard_if_dyn(arg):
    from .variables import ConstantVariable

    arg = specialize_symnode(arg)

    if isinstance(arg, ConstantVariable):
        return arg.as_python_constant()

    return arg


def check_constant_args(args, kwargs):
    return all(x.is_python_constant() for x in itertools.chain(args, kwargs.values()))


def check_unspec_python_args(args, kwargs):
    from .variables.constant import ConstantVariable
    from .variables.tensor import UnspecializedPythonVariable

    unspec_count = 0
    for x in itertools.chain(args, kwargs.values()):
        if isinstance(x, UnspecializedPythonVariable):
            unspec_count += 1
        elif not isinstance(x, ConstantVariable):
            return False
    return unspec_count > 0


def check_unspec_or_constant_args(args, kwargs):
    # A fused version of:
    # return check_constant_args(args, kwargs) or check_unspec_python_args(args, kwargs)
    from .variables.tensor import UnspecializedPythonVariable

    for x in itertools.chain(args, kwargs.values()):
        if not (x.is_python_constant() or isinstance(x, UnspecializedPythonVariable)):
            return False
    return True


def check_numpy_ndarray_args(args, kwargs):
    from .variables.tensor import NumpyNdarrayVariable

    return any(
        isinstance(x, NumpyNdarrayVariable)
        for x in itertools.chain(args, kwargs.values())
    )


dict_keys: Type[KeysView[Any]] = type(dict().keys())
dict_values: Type[ValuesView[Any]] = type(dict().values())
odict_values: Type[ValuesView[Any]] = type(collections.OrderedDict().values())
tuple_iterator: Type[Iterator[Any]] = type(iter(tuple()))
tuple_iterator_len = tuple_iterator.__length_hint__  # type: ignore[attr-defined]
object_new = object.__new__


def nn_module_new(cls):
    obj = object_new(cls)
    torch.nn.Module.__init__(obj)
    return obj


def product(it):
    return functools.reduce(operator.mul, it, 1)


def tuple_iterator_getitem(it, index):
    _, (obj,), start = it.__reduce__()
    return obj[start + index]


iter_next = next


def to_subclass(t, cls):
    return t.as_subclass(cls)


def dict_keys_getitem(d, n):
    return next(itertools.islice(iter(d), n, n + 1))


def enum_repr(value, local):
    # enum class can override __str__ method. Use __class__ and name attribute
    # to extract the class name and key name.
    name = value.__class__.__name__
    val = value.name
    scope = "L" if local else "G"
    local_name = f'{scope}["{name}"].{val}'
    return local_name


def set_example_value(node, example_value):
    # NB: example_value is a bit of a misnomer, because this is always a fake
    # tensor of some sort.  Furthermore, these example values serve as the
    # runtime state of Dynamo tracing, which means if metadata mutation
    # occurs, the example_value gets directly updated (so you can't rely on
    # this to accurately reflect what the state of the value was at the time
    # the program was traced).
    node.meta["example_value"] = example_value
    assert TracingContext.try_get() is not None


def _get_fake_tensor(vt):
    fake_tensor = vt.as_proxy().node.meta.get("example_value")
    if not is_fake(fake_tensor):
        from .exc import unimplemented

        unimplemented("Cannot check Tensor object identity without its fake value")
    return fake_tensor


def iter_contains(items, search, tx, check_tensor_identity=False):
    from .variables import (
        BuiltinVariable,
        ConstantVariable,
        TensorVariable,
        VariableTracker,
    )

    if search.is_python_constant():
        found_const = any(
            x.is_python_constant()
            and x.as_python_constant() == search.as_python_constant()
            for x in items
        )
        return ConstantVariable.create(found_const)

    must_check_tensor_id = False
    if check_tensor_identity and isinstance(search, TensorVariable):
        must_check_tensor_id = True
        # Match of Tensor means match of FakeTensor
        search = _get_fake_tensor(search)

    found: Optional[VariableTracker] = None
    for x in items:
        if must_check_tensor_id:
            if isinstance(x, TensorVariable):
                if search is _get_fake_tensor(x):  # Object equivalence
                    return ConstantVariable.create(True)
        else:
            check = BuiltinVariable(operator.eq).call_function(tx, [x, search], {})
            if found is None:
                found = check
            else:
                found = BuiltinVariable(operator.or_).call_function(
                    tx, [check, found], {}
                )
    if found is None:
        found = ConstantVariable.create(False)
    return found


def key_is_id(k):
    """Returns whether it indexes dictionaries using its id"""
    return isinstance(k, (torch.Tensor, torch.nn.Module, MethodWrapperType))


def key_to_id(value):
    return [id(k) if key_is_id(k) else k for k in value.keys()]


def const_repr(x, *, local) -> str:
    from .trace_rules import is_builtin_callable

    if isinstance(x, (list, tuple)):
        elems_repr = ",".join(const_repr(s, local=local) for s in x)
        if isinstance(x, list):
            return f"[{elems_repr}]"
        else:
            assert isinstance(x, tuple)
            if len(x) == 1:
                return f"({elems_repr},)"
            else:
                return f"({elems_repr})"
    elif isinstance(x, enum.Enum):
        # To workaround repr(Enum) returning invalid global reference before python 3.11
        # by calling enum_repr and removing quotes to render enum in guard code.
        return enum_repr(x, local=local).replace("'", "")
    elif is_builtin_callable(x):
        return x.__name__
    elif isinstance(x, type):

        def fullname(o):
            klass = o.__class__
            module = klass.__module__
            if module == "builtins":
                return klass.__qualname__  # avoid outputs like 'builtins.str'
            return module + "." + klass.__qualname__

        return fullname(x)
    else:
        return f"{x!r}"


def dict_keys_repr(const_keys, *, local) -> str:
    keys_str = ",".join(const_repr(s, local=local) for s in const_keys)
    return "[" + keys_str + "]"


GLOBAL_KEY_PREFIX = "__dict_key"


from torch._subclasses import UnsupportedFakeTensorException  # noqa: F401


def wrap_fake_exception(fn):
    try:
        return fn()
    except UnsupportedFakeTensorException as e:
        from .exc import unimplemented

        msg = f"Unsupported: {e.reason} with fake tensor propagation."
        log.warning(msg)
        unimplemented(msg, from_exc=e)


def deepcopy_to_fake_tensor(obj, fake_mode):
    with torch._subclasses.fake_tensor.FakeCopyMode(fake_mode):
        return wrap_fake_exception(lambda: copy.deepcopy(obj))


def rmse(ref, res):
    """
    Calculate root mean squared error
    """
    return torch.sqrt(torch.mean(torch.square(ref - res)))


def same(
    ref,
    res,
    fp64_ref=None,
    cos_similarity=False,
    tol=1e-4,
    equal_nan=False,
    exact_dtype=True,
    relax_numpy_equality=False,
    ignore_non_fp=False,
    log_error=log.error,
):
    """Check correctness to see if ref and res match"""
    if fp64_ref is None:
        fp64_ref = ref
    if isinstance(ref, (list, tuple, torch.nn.ParameterList, torch.Size)):
        assert isinstance(res, (list, tuple)), f"type mismatch {type(ref)} {type(res)}"
        if len(ref) != len(res):
            log_error("Length mismatch")
            return False
        return len(ref) == len(res) and all(
            same(
                ai,
                bi,
                fp64_refi,
                cos_similarity,
                tol,
                equal_nan,
                exact_dtype,
                relax_numpy_equality,
                ignore_non_fp,
                log_error=log_error,
            )
            for ai, bi, fp64_refi in zip(ref, res, fp64_ref)
        )
    elif type(ref).__name__ == "QuestionAnsweringModelOutput":
        # This skips checking accuracy for start_logits/end_logits.
        # Tentatively, start_logits/end_logits appear to be very prone to
        # inaccuracies and is somewhat subsumed by checking the loss.
        return same(
            ref.loss,
            res.loss,
            fp64_ref.loss,
            cos_similarity,
            tol,
            equal_nan,
            exact_dtype,
            relax_numpy_equality,
            ignore_non_fp,
            log_error=log_error,
        )
    elif isinstance(ref, dict):
        assert isinstance(res, dict)
        assert set(ref.keys()) == set(
            res.keys()
        ), f"keys mismatch {set(ref.keys())} == {set(res.keys())}"
        for k in sorted(ref.keys()):
            if not (
                same(
                    ref[k],
                    res[k],
                    fp64_ref[k],
                    cos_similarity=cos_similarity,
                    tol=tol,
                    equal_nan=equal_nan,
                    exact_dtype=exact_dtype,
                    relax_numpy_equality=relax_numpy_equality,
                    ignore_non_fp=ignore_non_fp,
                    log_error=log_error,
                )
            ):
                log_error("Accuracy failed for key name %s", k)
                return False
        return True
    elif isinstance(ref, (torch.Tensor, float)):
        assert not isinstance(ref, torch._subclasses.FakeTensor)
        assert not isinstance(res, torch._subclasses.FakeTensor)

        def to_tensor(t):
            return t if isinstance(t, torch.Tensor) else torch.tensor(t)

        ref, res, fp64_ref = (to_tensor(val) for val in (ref, res, fp64_ref))

        if ref.is_sparse:
            assert res.is_sparse
            ref = ref.to_dense()
            res = res.to_dense()
        assert isinstance(res, torch.Tensor), f"type mismatch {type(ref)} {type(res)}"
        if exact_dtype:
            if ref.dtype != res.dtype:
                log_error("dtype mismatch %s, %s", ref.dtype, res.dtype)
                return False
            if ref.dtype == torch.bool:
                if ignore_non_fp:
                    return True
                # triton stores bool as int8, so add this for more accurate checking
                r = torch.allclose(
                    ref.to(dtype=torch.uint8),
                    res.to(dtype=torch.uint8),
                    atol=tol,
                    rtol=tol,
                    equal_nan=equal_nan,
                )
                if not r:
                    log_error("Accuracy failed: uint8 tensor did not match")
                return r

        if cos_similarity:
            ref = ref.flatten().to(torch.float32)
            res = res.flatten().to(torch.float32)
            if torch.allclose(ref, res, atol=tol, rtol=tol, equal_nan=True):
                # early exit that handles zero/nan better
                # cosine_similarity(zeros(10), zeros(10), dim=0) is 0
                return True
            score = torch.nn.functional.cosine_similarity(ref, res, dim=0, eps=1e-6)
            if score < 0.99:
                log.warning("Similarity score=%s", score.cpu().detach().item())
            return score >= 0.99
        else:
            if not exact_dtype:
                ref = ref.to(res.dtype)

            # First try usual allclose
            if torch.allclose(ref, res, atol=tol, rtol=tol, equal_nan=equal_nan):
                return True

            # Check error from fp64 version
            if fp64_ref.dtype == torch.float64:
                ref_error = rmse(fp64_ref, ref).item()
                # ref unable to produce this with stable numerics in this precision, ignore
                if math.isnan(ref_error):
                    log.warning(
                        "Found nan in reference. Consider running in higher precision."
                    )

                res_error = rmse(fp64_ref, res).item()

                # In the case of using AMP (Automatic Mixed Precision), certain models have
                # failed the benchmark's correctness check. However, the end-to-end model's
                # accuracy when comparing AMP with FP32 is within a difference of less than 0.1%.
                # Thus, it's possible that the correctness check failures for these models are
                # false alarms. We use multiplier of 3 instead of 2 to avoid these false alarms.
                multiplier = 3.0 if res.dtype == torch.bfloat16 else 2.0

                if (
                    fp64_ref.numel() < 1000
                    or (ref.ndim == 4 and ref.shape[-1] == ref.shape[-2] == 1)
                    # large tol means a benchmark has been specified as REQUIRE_HIGHER_TOLERANCE
                    or tol >= 2 * 1e-2
                ):
                    # In the presence of noise, noise might dominate our error
                    # metric for smaller tensors.
                    # Similary, for 1x1 kernels, there seems to be high noise with amp.
                    multiplier = 3.0

                passes_test = res_error <= (multiplier * ref_error + tol / 10.0)
                if not passes_test:
                    log_error(
                        "RMSE (res-fp64): %.5f, (ref-fp64): %.5f and shape=%s. res.dtype: %s, multiplier: %f, tol: %f",
                        res_error,
                        ref_error,
                        res.size(),
                        res.dtype,
                        multiplier,
                        tol,
                    )
                    # import pdb; pdb.set_trace()
                return passes_test

            if ignore_non_fp:
                return True

            log_error("Accuracy failed: allclose not within tol=%s", tol)
            return False
    elif isinstance(ref, (str, int, type(None), bool, torch.device)):
        if ignore_non_fp:
            return True
        r = ref == res
        if not r:
            log_error("Accuracy failed (%s): %s != %s", type(ref), ref, res)
        return r
    elif is_numpy_int_type(ref) or is_numpy_float_type(ref):
        if relax_numpy_equality and not (
            is_numpy_int_type(res) or is_numpy_float_type(res)
        ):
            ref = ref.item()
        r = (type(ref) is type(res)) and (ref == res)
        if not r:
            log_error("Accuracy failed (numpy): %s != %s", ref, res)
        return r
    elif is_numpy_ndarray(ref):
        return (type(ref) is type(res)) and same(
            torch.as_tensor(ref),
            torch.as_tensor(res),
            fp64_ref,
            cos_similarity=cos_similarity,
            tol=tol,
            equal_nan=equal_nan,
            exact_dtype=exact_dtype,
            relax_numpy_equality=relax_numpy_equality,
            ignore_non_fp=ignore_non_fp,
            log_error=log_error,
        )
    elif type(ref).__name__ in (
        "MaskedLMOutput",
        "Seq2SeqLMOutput",
        "CausalLMOutputWithCrossAttentions",
        "LongformerMaskedLMOutput",
        "Instances",
        "SquashedNormal",
        "Boxes",
        "Normal",
        "TanhTransform",
        "Foo",
        "Variable",
    ):
        assert type(ref) is type(res)
        return all(
            same(
                getattr(ref, key),
                getattr(res, key),
                getattr(fp64_ref, key),
                cos_similarity=cos_similarity,
                tol=tol,
                equal_nan=equal_nan,
                exact_dtype=exact_dtype,
                relax_numpy_equality=relax_numpy_equality,
                ignore_non_fp=ignore_non_fp,
                log_error=log_error,
            )
            for key in ref.__dict__.keys()
        )
    else:
        raise RuntimeError(f"unsupported type: {type(ref).__name__}")


def format_func_info(code):
    short_filename = code.co_filename.split("/")[-1]
    return f"'{code.co_name}' ({short_filename}:{code.co_firstlineno})"


@contextlib.contextmanager
def disable_cache_limit():
    prior = config.cache_size_limit
    config.cache_size_limit = sys.maxsize
    prior_acc_limit = config.accumulated_cache_size_limit
    config.accumulated_cache_size_limit = sys.maxsize

    try:
        yield
    finally:
        config.cache_size_limit = prior
        config.accumulated_cache_size_limit = prior_acc_limit


# map from transformed code back to original user code
orig_code_map = ExactWeakKeyDictionary()

# keep a record of code_obj -> list of guard failure reasons for logging
guard_failures: DefaultDict[Any, List[Any]] = collections.defaultdict(list)

# Keep a record of graph break reasons for logging
graph_break_reasons: List["torch._dynamo.output_graph.GraphCompileReason"] = list()

# keep record of compiled code, if we are in "error if recompile"
# to track code that dynamo has compiled previously
seen_code_map = ExactWeakKeyDictionary()


class CompileProfiler:
    """Utility for profiling how and what dynamo would compile.

    Can be used for
     * diagnosing recompilation issues
     * determining an appropriate compile cache limit
     * (TODO)confirming which functions got compiled/skipped
    """

    def __init__(self):
        self.frame_count = 0
        self.op_count = 0
        self.backend_ctx_ctor = disable_cache_limit

    def __call__(self, gm: torch.fx.GraphModule, example_inputs):
        self.frame_count += 1
        for node in gm.graph.nodes:
            if "call" in node.op:
                self.op_count += 1
        return gm.forward

    # no-op __enter__ and __exit__ to preserve BC
    def __enter__(self):
        return self

    def __exit__(self, typ, val, traceback):
        pass

    def get_metrics(self):
        return {"guard_failures": guard_failures}

    def report(self):
        metrics = self.get_metrics()
        gf = metrics["guard_failures"]

        def num_recompiles(code):
            return len(gf[code])

        def recompile_reasons(code):
            return "\n".join([str(x) for x in gf[code]])

        summarized_gf = [
            [format_func_info(code), num_recompiles(code), recompile_reasons(code)]
            for code in gf
        ]

        def graph_break_report():
            if "graph_break" in counters:
                graph_breaks = counters["graph_break"]
                return tabulate(
                    [[msg, graph_breaks[msg]] for msg in graph_breaks],
                    headers=["Graph Break Reason", "Count"],
                )

        def recompilation_report():
            if len(gf):
                max_recompiles = max(num_recompiles(code) for code in gf)
                recomp_table = tabulate(
                    summarized_gf,
                    headers=["Function", "Recompiles", "Recompile Reasons"],
                )
                return recomp_table + textwrap.dedent(
                    f"""

                    Set torch._dynamo.config.cache_size_limit to {max_recompiles} to avoid being cache limited.
                """
                )

        report = textwrap.dedent(
            """
            Torchdynamo Profiler Report
            ===========================

            Graph Breaks
            ------------
            Graph breaks happen when torchdynamo encounters code it can't safely trace.
            If you want to find out why breaks are happening, check below for each break reason
            You may gain additional insight by passing `fullgraph=True` to torch.compile,
            to stop at the first break.

        """
        )
        report += graph_break_report() or "No graph breaks detected."
        report += textwrap.dedent(
            """

            Recompilation
            -------------
            These subgraphs were recompiled more than once due to guard failures
            Guard failures indicate some condition assumed to be static by the tracer changed,
            making it unsafe to reuse the compiled program.

        """
        )
        report += recompilation_report() or "No recompilation detected.\n"
        return report


# return same dir unless user changes config between calls
@functools.lru_cache(None)
def _get_debug_dir(root_dir):
    dir_name = (
        "run_"
        + datetime.datetime.now().strftime("%Y_%m_%d_%H_%M_%S_%f")
        # use pid to avoid conflicts among ranks
        + "-pid_"
        + str(os.getpid())
    )
    return os.path.join(root_dir, dir_name)


def get_debug_dir():
    debug_root = config.debug_dir_root
    return _get_debug_dir(debug_root)


def extract_fake_example_value(node, required=True):
    if "example_value" in node.meta and is_fake(node.meta["example_value"]):
        return node.meta["example_value"]
    elif required:
        from torch._dynamo.exc import unimplemented

        unimplemented("`FakeTensor` example value was required but not available")
    else:
        return None


def ensure_graph_fake(e, tx):
    assert maybe_get_fake_mode(e) is tx.fake_mode
    return e


def get_fake_values_from_nodes(tx, nodes, allow_non_graph_fake):
    def visit(n: torch.fx.Node):
        if n.op == "call_function" and "example_value" not in n.meta:
            # fake tensor validity is checked inside get_fake_value using
            # ensure_graph_fake
            return get_fake_value(n, tx, allow_non_graph_fake)

        out = n.meta["example_value"]
        if not allow_non_graph_fake and isinstance(out, torch.Tensor):
            return ensure_graph_fake(out, tx)
        return out

    return torch.fx.node.map_arg(nodes, visit)


def get_fake_value(node, tx, allow_non_graph_fake=False):
    """
    Run the computation represented by `node` using fake tensors and return the result.

    allow_non_graph_fake: whether to allow the return result to be:
        1. non-fake or 2. fake that is not created by this instance of Dynamo.
        If `True`, you must be prepared to deal with such return values, ideally
        by further wrapping them as this graph's fakes.
    """
    from torch.utils._sympy.value_ranges import ValueRangeError
    from .exc import (
        TorchRuntimeError,
        unimplemented,
        Unsupported,
        UserError,
        UserErrorType,
    )

    op = node.op

    # FX Node should always return the same fake value
    if "example_value" in node.meta and is_fake(node.meta["example_value"]):
        return node.meta["example_value"]

    args, kwargs = get_fake_values_from_nodes(
        tx, (node.args, node.kwargs), allow_non_graph_fake
    )

    nnmodule = None
    if op == "call_method" and len(args) > 0 and isinstance(args[0], torch.nn.Module):
        # If the first argument is nn.Module, should copy to fake mode.
        args = (deepcopy_to_fake_tensor(args[0], tx.fake_mode),) + tuple(args[1:])

    if op == "call_module":
        nnmodule = tx.output.nn_modules[node.target]

        if is_lazy_module(nnmodule) and hasattr(nnmodule, "_initialize_hook"):
            # In the case of a lazy module, we want to run
            # the pre-hooks which initialize it.
            # Afterwards, lazy module deletes its pre-hooks
            # to avoid treating it as lazy on subsequent recompile.
            nnmodule._infer_parameters(nnmodule, args)

        # no matter it's lazy module or not, we should copy to fake mode.
        nnmodule = deepcopy_to_fake_tensor(nnmodule, tx.fake_mode)

    try:
        with tx.fake_mode, enable_python_dispatcher():
            ret_val = wrap_fake_exception(
                lambda: run_node(tx.output, node, args, kwargs, nnmodule)
            )
    except Unsupported:
        raise
    except RuntimeError as e:
        cause: BaseException = e
        if e.__cause__ is not None:
            cause = e.__cause__

        if isinstance(
            cause, torch._subclasses.fake_tensor.DataDependentOutputException
        ):
            unimplemented(
                f"data dependent operator: {cause.func}; "
                "to enable, set torch._dynamo.config.capture_scalar_outputs = True"
            )
        elif isinstance(
            cause, torch._subclasses.fake_tensor.DynamicOutputShapeException
        ):
            if not torch._dynamo.config.capture_dynamic_output_shape_ops:
                unimplemented(
                    f"dynamic shape operator: {cause.func}; "
                    "to enable, set torch._dynamo.config.capture_dynamic_output_shape_ops = True"
                )
            else:
                unimplemented(
                    f"dynamic shape operator: {cause.func}; "
                    "Operator does not have a meta kernel that supports dynamic output shapes, "
                    "please report an issue to PyTorch"
                )
        elif isinstance(
            cause, torch._subclasses.fake_tensor.UnsupportedOperatorException
        ):
            op = cause.func
            import_suggestion = ""
            if isinstance(op, torch._ops.OpOverload):
                maybe_pystub = torch._C._dispatch_pystub(
                    op._schema.name, op._schema.overload_name
                )
                if maybe_pystub is not None:
                    module, ctx = maybe_pystub
                    import_suggestion = (
                        f"It's possible that the support was implemented in "
                        f"module `{module}` and you may need to `import {module}`"
                        f"({ctx}), otherwise "
                    )
            unimplemented(
                f"unsupported operator: {cause.func} ({import_suggestion}see "
                "https://docs.google.com/document/d/1GgvOe7C8_NVOMLOCwDaYV1mXXyHMXY7ExoewHqooxrs/edit#heading=h.64r4npvq0w0"
                " for how to fix)"
            )
        elif isinstance(
            cause, torch.fx.experimental.symbolic_shapes.GuardOnDataDependentSymNode
        ):
            raise UserError(  # noqa: TRY200
                UserErrorType.CONSTRAINT_VIOLATION,
                "Tried to use data-dependent value in the subsequent computation. "
                "This can happen when we encounter unbounded dynamic value that is unknown during tracing time.  "
                "You will need to explicitly give hint to the compiler. Please take a look at "
                f"constrain_as_value OR constrain_as_size APIs.  {cause}",
                case_name="constrain_as_size_example",
            )
        elif isinstance(cause, ValueRangeError):
            raise UserError(UserErrorType.CONSTRAINT_VIOLATION, e.args[0]) from e
        elif isinstance(cause, TypeError) and "argument" in str(cause):
            unimplemented(f"TypeError {node.target}: {cause}")

        raise TorchRuntimeError(str(e)).with_traceback(e.__traceback__) from None

    if not allow_non_graph_fake:
        _ = pytree.tree_map_only(
            torch.Tensor, functools.partial(ensure_graph_fake, tx=tx), ret_val
        )
    return ret_val


_current_node = threading.local()


def get_current_node():
    return getattr(_current_node, "value", None)


@contextmanager
def set_current_node(node):
    old = get_current_node()
    _current_node.value = node
    try:
        yield
    finally:
        _current_node.value = old


def run_node(tracer, node, args, kwargs, nnmodule):
    """
    Runs a given node, with the given args and kwargs.

    Behavior is dictated by a node's op.

    run_node is useful for extracting real values out of nodes.
    See get_real_value for more info on common usage.

    Note: The tracer arg is only used for 'get_attr' ops
    Note: The nnmodule arg is only used for 'call_module' ops

    Nodes that are not call_function, call_method, call_module, or get_attr will
    raise an AssertionError.
    """
    op = node.op

    with set_current_node(node):

        def make_error_message(e):
            return f"Failed running {op} {node.target}(*{args}, **{kwargs}):\n" + str(e)

        try:
            if op == "call_function":
                return node.target(*args, **kwargs)
            elif op == "call_method":
                return getattr(args[0], node.target)(*args[1:], **kwargs)
            elif op == "call_module":
                assert nnmodule is not None
                return nnmodule(*args, **kwargs)
            elif op == "get_attr":
                return tracer.get_submodule(node.target)
            elif op == "placeholder":
                assert "example_value" in node.meta
                return node.meta["example_value"]

        except (NotImplementedError, UnsupportedFakeTensorException) as e:
            # NB: mimic how wrap_fake_exception does it
            from .exc import unimplemented

            unimplemented(make_error_message(e), from_exc=e)
        except Exception as e:
            raise RuntimeError(make_error_message(e)).with_traceback(
                e.__traceback__
            ) from e

    raise AssertionError(op)


def get_real_value(node, tracer):
    """
    Run the actual computation represented by `node` and return the result.
    This will execute any dependent nodes in the graph as well.
    """
    from .exc import TorchRuntimeError

    cache = tracer.real_value_cache
    if node in cache:
        return cache[node]

    op = node.op
    args, kwargs = torch.fx.node.map_arg(
        (node.args, node.kwargs),
        lambda n: get_real_value(n, tracer),
    )

    if op == "call_module":
        nn_module = tracer.output_graph.nn_modules[node.target]
        if not is_lazy_module(nn_module):
            nn_module = copy.deepcopy(nn_module)
        else:
            # In the case of a lazy module, we want to run
            # the pre-hooks which initialize it
            nn_module(*args, **kwargs)
    else:
        nn_module = None

    try:
        real_value = run_node(tracer, node, args, kwargs, nn_module)
        cache[node] = real_value
    except RuntimeError as e:
        raise TorchRuntimeError(str(e)).with_traceback(e.__traceback__) from None
    return real_value


def assert_no_fake_params_or_buffers(gm):
    from torch._subclasses.fake_tensor import FakeTensorConfig, is_fake

    def stack_or_hint(t):
        if FakeTensorConfig.debug:
            import traceback

            return f"FAKE TENSOR CREATION TRACEBACK: \n {traceback.format_list(t._debug_trace)}"
        else:
            return "Enable TORCH_FAKE_TENSOR_DEBUG=1 to get creation stack traces on fake tensors."

    for name, buffer in gm.named_buffers():
        assert not is_fake(
            buffer
        ), f"Unexpected fake buffer {name} {stack_or_hint(buffer)}"
    for name, param in gm.named_parameters():
        assert not is_fake(
            param
        ), f"Unexpected fake param {name} {stack_or_hint(param)}"


def fqn(obj: Any):
    """
    Returns the fully qualified name of the object.
    """
    return f"{obj.__module__}.{obj.__qualname__}"


def ifdynstaticdefault(count1, count2):
    if torch._dynamo.config.assume_static_by_default:
        return count1
    else:
        return count2


def import_submodule(mod: types.ModuleType):
    """
    Ensure all the files in a given submodule are imported
    """
    for filename in sorted(os.listdir(os.path.dirname(cast(str, mod.__file__)))):
        if filename.endswith(".py") and filename[0] != "_":
            importlib.import_module(f"{mod.__name__}.{filename[:-3]}")


def object_has_getattribute(value: Any):
    try:
        if isinstance(
            inspect.getattr_static(type(value), "__getattribute__"),
            types.FunctionType,
        ):
            return True
    except AttributeError:
        pass
    return False


def get_custom_getattr(value: Any):
    try:
        getattr_fn = inspect.getattr_static(type(value), "__getattr__")
    except AttributeError:
        getattr_fn = None
    if getattr_fn is torch.nn.Module.__getattr__:
        # ignore this case of getattr
        getattr_fn = None
    return getattr_fn


class TensorStaticReason(enum.Enum):
    PARAMETER = 2
    NOT_TENSOR = 4
    NN_MODULE_PROPERTY = 5


def tensor_static_reason_to_message(reason: TensorStaticReason):
    if reason == TensorStaticReason.PARAMETER:
        return "mark_dynamic on parameter, parameters are always static today."
    if reason == TensorStaticReason.NOT_TENSOR:
        return "mark_dynamic on a non tensor, how did this happen?"
    if reason == TensorStaticReason.NN_MODULE_PROPERTY:
        return "tensor is static because it is nn module associated."
    raise AssertionError(f"Illegal reason {reason}")


def tensor_always_has_static_shape(
    tensor: Union[torch.Tensor, Any],
    is_tensor: bool,
    guard_source: "torch._guards.GuardSource",
) -> Tuple[bool, Optional[TensorStaticReason]]:
    """
    Given a tensor, source, and is_tensor flag, determine if a shape should be static.

    Args:
    tensor - the real tensor to evaluate, parameters force a static shape.
    is_tensor - internal dynamo check, essentially "is_tensor": target_cls is TensorVariable,
    tensors not in a TensorVariable for whatever reason are forced static.

    Returns a tuple, where the first element is the bool of whether or not this tensor should have a static shape.
    The second element is a TensorStaticReason, useful for passing to tensor_static_reason_to_message if needed.
    """
    if guard_source.is_nn_module() and config.force_nn_module_property_static_shapes:
        return True, TensorStaticReason.NN_MODULE_PROPERTY
    if type(tensor) is torch.nn.Parameter and config.force_parameter_static_shapes:
        return True, TensorStaticReason.PARAMETER
    if not is_tensor:
        return True, TensorStaticReason.NOT_TENSOR
    return False, None


def lazy_format_graph_tabular(fn_name, gm):
    def inner():
        try:
            from tabulate import tabulate  # TODO: Check that this is installed
        except ImportError:
            return (
                "Tabulate module missing, please install tabulate to log the graph in tabular format, logging code instead:\n"
                + str(lazy_format_graph_code(fn_name, gm))
            )

        node_specs = [
            [n.op, n.name, n.target, n.args, n.kwargs] for n in gm.graph.nodes
        ]
        graph_str = tabulate(
            node_specs, headers=["opcode", "name", "target", "args", "kwargs"]
        )
        return _format_graph_code(fn_name, gm.forward.__code__.co_filename, graph_str)

    return LazyString(inner)


def format_bytecode(prefix, name, filename, line_no, code):
    return f"{prefix} {name} {filename} line {line_no} \n{dis.Bytecode(code).dis()}\n"


forward_hook_names = ["_forward_pre_hooks", "_forward_hooks"]
backward_hook_names = ["_backward_pre_hooks", "_backward_hooks"]
state_dict_hook_names = [
    "_state_dict_pre_hooks",
    "_state_dict_hooks",
    "_load_state_dict_pre_hooks",
    "_load_state_dict_post_hooks",
]
all_hook_names = forward_hook_names + backward_hook_names + state_dict_hook_names


def nn_module_get_all_hooks(
    mod,
    check_forward_hooks=False,
    check_backward_hooks=False,
    check_state_dict_hooks=False,
):
    reset_code = torch._C._dynamo.eval_frame.reset_code
    """
    Sometimes its useful to differentiate between types of hooks such as forward/backward/pre
    hooks executed during module.__call__, and state_dict hooks which are executed separately.
    """
    hook_dicts_to_check = []
    check_all_hooks = (
        not check_forward_hooks
        and not check_backward_hooks
        and not check_state_dict_hooks
    )
    if check_forward_hooks or check_all_hooks:
        hook_dicts_to_check.extend(forward_hook_names)
    if check_backward_hooks or check_all_hooks:
        hook_dicts_to_check.extend(backward_hook_names)
    if check_state_dict_hooks:
        hook_dicts_to_check.extend(state_dict_hook_names)

    all_hooks = []
    for hook_dict_name in hook_dicts_to_check:
        hooks = getattr(mod, hook_dict_name, [])
        for hook_name in hooks:
            hook = hooks[hook_name]

            all_hooks.append(hook)
    return all_hooks


def nnmodule_has_hooks(
    mod,
    check_forward_hooks=False,
    check_backward_hooks=False,
    check_state_dict_hooks=False,
):
    """
    Helper function to check if a module has any hooks attached to it.
    """
    hooks = nn_module_get_all_hooks(
        mod,
        check_forward_hooks=check_forward_hooks,
        check_backward_hooks=check_backward_hooks,
        check_state_dict_hooks=check_state_dict_hooks,
    )
    return bool(hooks)


def to_numpy_helper(value):
    """Convert tensor and tnp.ndarray to numpy.ndarray."""
    if is_fake(value):
        return value
    if isinstance(value, tnp.ndarray):
        return to_numpy_helper(value.tensor)
    elif isinstance(value, torch.Tensor):
        return value.numpy(force=True)
    elif isinstance(value, (tuple, list)):
        return type(value)(to_numpy_helper(obj) for obj in value)
    else:
        return value


def numpy_to_tensor(value):
    """Convert tnp.ndarray to tensor, leave other types intact. If a list/tuple, loop through it to convert."""
    assert np is not None
    if isinstance(value, np.ndarray):
        return torch.as_tensor(value)
    if isinstance(value, tnp.ndarray):
        return value.tensor
    elif isinstance(value, (tuple, list)):
        return type(value)(numpy_to_tensor(obj) for obj in value)
    else:
        return value


class numpy_to_tensor_wrapper:
    def __init__(self, f):
        self.f = f
        self.__name__ = "wrapped_" + self.f.__name__

    def __repr__(self):
        return f"<Wrapped function <original {self.f.__name__}>>"

    def __call__(self, *args, **kwargs):
        out = self.f(*args, **kwargs)
        return numpy_to_tensor(out)


def numpy_attr_wrapper(obj, name):
    if isinstance(obj, tnp.ndarray):
        out = getattr(obj, name)
        return numpy_to_tensor(out)
    elif isinstance(obj, torch.Tensor):
        out = getattr(tnp.ndarray(obj), name)
        return numpy_to_tensor(out)


class numpy_method_wrapper:
    """Convert obj from torch.Tensor to tnp.ndarray and call method. Then convert result back to torch.Tensor."""

    def __init__(self, method: str):
        self.method = method
        self.__name__ = "wrapped_" + self.method

    def __repr__(self):
        return f"<Wrapped method <original {self.method}>>"

    def __call__(self, *args, **kwargs):
        obj = args[0]
        if isinstance(obj, torch.Tensor):
            obj = tnp.ndarray(obj)
        method_callable = getattr(obj, self.method)
        out = method_callable(*args[1:], **kwargs)
        return numpy_to_tensor(out)


class numpy_operator_wrapper:
    """Implements dunder methods for tnp.ndarray via functions from the operator library"""

    def __init__(self, op: Callable[..., Any]):
        self.op = op
        self.__name__ = f"wrapped_{op.__name__}"

    def __repr__(self):
        return f"<Wrapped operator <original {self.__name__}>>"

    def __call__(self, *args, **kwargs):
        assert not kwargs

        args = (
            tnp.ndarray(arg) if isinstance(arg, torch.Tensor) else arg for arg in args
        )
        out = self.op(*args)
        return numpy_to_tensor(out)


def defake(x):
    if not isinstance(x, FakeTensor):
        return x
    size: "torch._prims_common.ShapeType"
    stride: "torch._prims_common.StrideType"
    if x._has_symbolic_sizes_strides:
        size = []
        for s in x.size():
            if isinstance(s, torch.SymInt):
                size.append(s.node.shape_env.size_hint(s.node.expr))
            else:
                size.append(s)
        stride = []
        for s in x.stride():
            if isinstance(s, torch.SymInt):
                stride.append(s.node.shape_env.size_hint(s.node.expr))
            else:
                stride.append(s)
    else:
        size = x.size()
        stride = x.stride()
    y = torch.empty_strided(
        size,
        stride,
        dtype=x.dtype,
        device=x.device,
        requires_grad=x.requires_grad,
    )
    y.zero_()
    return y


def is_utils_checkpoint(obj):
    # Lazy import to avoid circular dependencies
    import torch.utils.checkpoint

    return obj is torch.utils.checkpoint.checkpoint


def build_checkpoint_variable(**options):
    import torch._higher_order_ops.wrap as higher_order_ops
    from .variables.higher_order_ops import TorchHigherOrderOperatorVariable

    # TODO - This is a temporary situation where we have two versions of
    # checkpointing implementation. We will converge on one and remove the other.
    activation_checkpoint_op: "torch._ops.HigherOrderOperator" = (
        higher_order_ops.tag_activation_checkpoint
    )
    if torch._functorch.config.functionalize_rng_ops:
        activation_checkpoint_op = higher_order_ops.wrap_activation_checkpoint

    return TorchHigherOrderOperatorVariable.make(
        activation_checkpoint_op,
        **options,
    )


def is_compile_supported(device_type):
    from .eval_frame import is_dynamo_supported

    compile_supported = is_dynamo_supported()
    if device_type == "cpu":
        pass
    elif device_type == "cuda" and compile_supported:
        compile_supported = has_triton()
    else:
        compile_supported = False
    return compile_supported


# The following 3.11 source code functions are adapted from
# https://github.com/python/cpython/blob/v3.11.4/Lib/traceback.py
# in order to output source code corresponding to bytecode in 3.11+.
# We need our own versions since we want to support multiline expressions.
def _fix_offset(str: str, offset: int) -> int:
    """
    Convert byte offset `offset` of `str` into character offset.
    Byte offset is used for 3.11+ instruction column data.
    Takes things like unicode characters into consideration.

    Unchanged from CPython implementation.
    """
    as_utf8 = str.encode("utf-8")
    return len(as_utf8[:offset].decode("utf-8", errors="replace"))


@dataclasses.dataclass
class _Anchors:
    # inclusive
    left_end_lineno: int
    left_end_offset: int
    right_start_lineno: int
    # exclusive
    right_start_offset: int


def _extract_anchors_from_expr(segment: str) -> Optional[_Anchors]:
    """
    Given source code `segment` corresponding to a bytecode
    instruction, determine:
        - for binary ops, the location of the binary op
        - for indexing, the location of the brackets.
    `segment` is expected to be a valid Python expression
    """
    assert sys.version_info >= (3, 11)

    import ast

    try:
        # Without brackets, `segment` is parsed as a statement.
        # We expect an expression, so wrap `segment` in
        # brackets to handle multi-line expressions.
        tree = ast.parse("(\n" + segment + "\n)")
    except SyntaxError:
        return None

    if len(tree.body) != 1:
        return None

    lines = segment.split("\n")

    # get character index given byte offset
    def normalize(lineno, offset):
        return _fix_offset(lines[lineno], offset)

    # Gets the next valid character index in `lines`, if
    # the current location is not valid. Handles empty lines.
    def next_valid_char(lineno, col):
        while lineno < len(lines) and col >= len(lines[lineno]):
            col = 0
            lineno += 1
        assert lineno < len(lines) and col < len(lines[lineno])
        return lineno, col

    # Get the next valid character index in `lines`.
    def increment(lineno, col):
        col += 1
        lineno, col = next_valid_char(lineno, col)
        assert lineno < len(lines) and col < len(lines[lineno])
        return lineno, col

    # Get the next valid character at least on the next line
    def nextline(lineno, col):
        col = 0
        lineno += 1
        lineno, col = next_valid_char(lineno, col)
        assert lineno < len(lines) and col < len(lines[lineno])
        return lineno, col

    statement = tree.body[0]
    if isinstance(statement, ast.Expr):
        expr = statement.value
        if isinstance(expr, ast.BinOp):
            # ast gives locations for BinOp subexpressions, e.g.
            # ( left_expr ) + ( right_expr )
            #   left^^^^^       right^^^^^
            # -2 since end_lineno is 1-indexed and because we added an extra
            # bracket to `segment` when calling ast.parse
            cur_lineno = cast(int, expr.left.end_lineno) - 2
            cur_col = normalize(cur_lineno, expr.left.end_col_offset)
            cur_lineno, cur_col = next_valid_char(cur_lineno, cur_col)

            # Heuristic to find the operator character.
            # The original CPython implementation did not look for ), \, or #,
            # leading to incorrect anchor location, e.g.
            # (x) + (y)
            # ~~^~~~~~~
            while (ch := lines[cur_lineno][cur_col]).isspace() or ch in ")\\#":
                if ch in "\\#":
                    cur_lineno, cur_col = nextline(cur_lineno, cur_col)
                else:
                    cur_lineno, cur_col = increment(cur_lineno, cur_col)

            # binary op is 1 or 2 characters long, on the same line
            right_col = cur_col + 1
            if (
                right_col < len(lines[cur_lineno])
                and not (ch := lines[cur_lineno][right_col]).isspace()
                and ch not in "\\#"
            ):
                right_col += 1
            # right_col can be invalid since it is exclusive

            return _Anchors(cur_lineno, cur_col, cur_lineno, right_col)
        elif isinstance(expr, ast.Subscript):
            # ast gives locations for value and slice subexpressions, e.g.
            # ( value_expr ) [ slice_expr ]
            #   value^^^^^     slice^^^^^
            # subscript^^^^^^^^^^^^^^^^^^^^
            # find left bracket (first '[' after value)
            left_lineno = cast(int, expr.value.end_lineno) - 2
            left_col = normalize(left_lineno, expr.value.end_col_offset)
            left_lineno, left_col = next_valid_char(left_lineno, left_col)
            while lines[left_lineno][left_col] != "[":
                left_lineno, left_col = increment(left_lineno, left_col)
            # find right bracket (final character of expression)
            right_lineno = cast(int, expr.end_lineno) - 2
            right_col = normalize(right_lineno, expr.end_col_offset)
            return _Anchors(left_lineno, left_col, right_lineno, right_col)
        elif isinstance(expr, ast.Call):
            # ( func_expr ) (args, kwargs)
            #   func^^^^^
            # call^^^^^^^^^^^^^^^^^^^^^^^^
            # find left bracket (first '(' after func)
            left_lineno = cast(int, expr.func.end_lineno) - 2
            left_col = normalize(left_lineno, expr.func.end_col_offset)
            left_lineno, left_col = next_valid_char(left_lineno, left_col)
            while lines[left_lineno][left_col] != "(":
                left_lineno, left_col = increment(left_lineno, left_col)
            # find right bracket (final character of expression)
            right_lineno = cast(int, expr.end_lineno) - 2
            right_col = normalize(right_lineno, expr.end_col_offset)
            return _Anchors(left_lineno, left_col, right_lineno, right_col)

    return None


def get_instruction_source_311(code: types.CodeType, inst: dis.Instruction) -> str:
    """
    Python 3.11+ only. Returns lines of source code (from code object `code`)
    corresponding to `inst`'s location data, and underlines relevant code to `inst`.

    Example: CALL on `g`:
    f(g(
      ^^
        h(x)))
        ^^^^^

    We need our own implementation since `format_frame_summary` in
    Python's `traceback` module doesn't handle multi-line expressions
    (and their anchor extraction code is not completely correct).
    """
    assert inst.positions is not None
    if inst.positions.lineno is None:
        return ""
    # The rstrip + "\n" pattern is used throughout this function to handle
    # linecache.getline errors. Error lines are treated as empty strings "", but we want
    # to treat them as blank lines "\n".
    first_line = linecache.getline(code.co_filename, inst.positions.lineno).rstrip()
    if inst.positions.end_lineno is None:
        return first_line
    if inst.positions.col_offset is None or inst.positions.end_col_offset is None:
        return first_line

    # character index of the start of the instruction
    start_offset = _fix_offset(first_line, inst.positions.col_offset)
    # character index of the end of the instruction
    # compute later since end may be a different line
    end_offset = None
    # expression corresponding to the instruction so we can get anchors
    segment = ""
    # underline markers to be printed - start with `~` marker and replace with `^` later
    markers = []

    # Compute segment and initial markers
    if inst.positions.end_lineno == inst.positions.lineno:
        end_offset = _fix_offset(first_line, inst.positions.end_col_offset)
        segment = first_line[start_offset:end_offset]
        markers.append(" " * start_offset + "~" * (end_offset - start_offset))
    else:
        segment = first_line[start_offset:] + "\n"
        markers.append(" " * start_offset + "~" * (len(first_line) - start_offset))
        last_line = linecache.getline(
            code.co_filename, inst.positions.end_lineno
        ).rstrip()
        end_offset = _fix_offset(last_line, inst.positions.end_col_offset)
        for lineno in range(inst.positions.lineno + 1, inst.positions.end_lineno):
            line = linecache.getline(code.co_filename, lineno).rstrip()
            segment += line + "\n"
            # don't underline leading spaces
            num_spaces = len(line) - len(line.lstrip())
            markers.append(" " * num_spaces + "~" * (len(line) - num_spaces))
        segment += last_line[:end_offset]
        num_spaces = len(last_line) - len(last_line.lstrip())
        markers.append(" " * num_spaces + "~" * (end_offset - num_spaces))

    anchors: Optional[_Anchors] = None
    try:
        anchors = _extract_anchors_from_expr(segment)
    except AssertionError:
        pass

    # replace `~` markers with `^` where necessary
    if anchors is None:
        markers = [marker.replace("~", "^") for marker in markers]
    else:
        # make markers mutable
        mutable_markers: List[List[str]] = [list(marker) for marker in markers]

        # anchor positions do not take start_offset into account
        if anchors.left_end_lineno == 0:
            anchors.left_end_offset += start_offset
        if anchors.right_start_lineno == 0:
            anchors.right_start_offset += start_offset

        # Turn `~`` markers between anchors to `^`
        for lineno in range(len(markers)):
            for col in range(len(mutable_markers[lineno])):
                if lineno < anchors.left_end_lineno:
                    continue
                if lineno == anchors.left_end_lineno and col < anchors.left_end_offset:
                    continue
                if (
                    lineno == anchors.right_start_lineno
                    and col >= anchors.right_start_offset
                ):
                    continue
                if lineno > anchors.right_start_lineno:
                    continue
                if mutable_markers[lineno][col] == "~":
                    mutable_markers[lineno][col] = "^"

        # make markers into strings again
        markers = ["".join(marker) for marker in mutable_markers]

    result = ""
    for i in range(len(markers)):
        result += (
            linecache.getline(code.co_filename, inst.positions.lineno + i).rstrip()
            + "\n"
        )
        result += markers[i] + "\n"
    return result


def get_static_address_type(t):
    if isinstance(t, torch.Tensor):
        return getattr(t, "_dynamo_static_input_type", None)

    return None


def is_rng_state_getter_or_setter(value):
    getters = (
        # The following two functions are not identical, so don't remove anyone!
        torch._C.Generator.get_state,
        torch.default_generator.get_state,
        torch.get_rng_state,
        torch.cuda.get_rng_state,
    )
    setters = (
        torch._C.Generator.set_state,
        torch.default_generator.set_state,
        torch.set_rng_state,
        torch.cuda.set_rng_state,
    )
    return value in (*setters, *getters)


def is_tensor_base_attr_getter(value):
    return (
        isinstance(value, types.MethodWrapperType)
        and value.__name__ == "__get__"
        and value.__self__.__objclass__ is torch._C._TensorBase  # type: ignore[attr-defined]
    )


def is_torch_function_object(value):
    return hasattr(value, "__torch_function__")


def has_torch_function(vt: "torch._dynamo.variables.base.VariableTracker") -> bool:
    from torch._dynamo.variables import UserDefinedObjectVariable
    from torch._dynamo.variables.torch_function import TensorWithTFOverrideVariable

    return isinstance(vt, TensorWithTFOverrideVariable) or (
        isinstance(vt, UserDefinedObjectVariable)
        and hasattr(vt.value, "__torch_function__")
    )


# see note [Tensor Fakification and Symbol Caching]
def to_fake_tensor(t, fake_mode):
    symbolic_context = None
    source = None
    if tracing_context := torch._guards.TracingContext.try_get():
        if t in tracing_context.tensor_to_context:
            symbolic_context = tracing_context.tensor_to_context[t]
            source = symbolic_context.tensor_source

    return fake_mode.from_tensor(
        t, static_shapes=False, symbolic_context=symbolic_context, source=source
    )


def get_first_attr(obj, *attrs):
    """
    Return the first available attribute or throw an exception if none is present.
    """
    for attr in attrs:
        if hasattr(obj, attr):
            return getattr(obj, attr)

    raise AssertionError(f"{obj} does not has any of the attributes: {attrs}")


@contextlib.contextmanager
def maybe_enable_compiled_autograd(should_enable):
    def compiler_fn(gm):
        def inner_compiler(gm_, example_inputs_):
            torch._dynamo.utils.counters["compiled_autograd"]["compiles"] += 1
            return torch._inductor.compile(gm_, example_inputs_)

        return torch.compile(gm, backend=inner_compiler, fullgraph=True, dynamic=True)

    if should_enable:
        with torch._dynamo.compiled_autograd.enable(compiler_fn) as ctx:
            yield ctx
    else:
        yield


def invalid_removeable_handle():
    # need a subclass so weakref works
    class Invalid(dict):  # type: ignore[type-arg]
        pass

    return RemovableHandle(Invalid())


# Returns a "proxy" (new object with the same class and dict) for (non-GraphModule) nn.Module's.
# Attribute changes to the original object/proxy will be reflected in the other.
# This is useful for cases where we want a keep-alive reference to a module without increasing
# its reference count.
def nn_module_proxy(mod):
    if not isinstance(mod, torch.nn.Module):
        return mod
    if isinstance(mod, torch.fx.GraphModule):
        # Dynamo-generated GM's shouldn't contain user-created GM's
        return mod
    proxy = mod.__class__.__new__(mod.__class__)
    proxy.__dict__ = mod.__dict__
<<<<<<< HEAD
    return proxy
=======
    return proxy


class GmWrapper(torch.nn.Module):
    def __init__(self, gm, spec):
        super().__init__()
        self.gm = gm
        self.spec = spec

    def forward(self, *args):
        args: List[Any] = list(args)
        return self.gm(*pytree.tree_unflatten(args, self.spec))


def flatten_graph_inputs(gm: torch.fx.GraphModule, inputs, compile_gm):
    """
    Mutate inputs so that they are flat and wrap gm such that it
    accepts those inputs.  This is needed for graphs that take
    bumpy inputs.
    """
    inputs, spec = pytree.tree_flatten(inputs)
    compiled_fn = compile_gm(GmWrapper(gm, spec), inputs)

    idx_to_steal = [
        i
        for i, node in enumerate(gm.graph.nodes)
        if node.op == "placeholder" and node.meta.get("steal_arg", False)
    ]

    def wrapper(*args):
        # note this doesn't check the spec, assuming it is the same
        flat_args = pytree.arg_tree_leaves(*args)

        # flat_args is a new list, so we need to clear references from the old list
        for i in idx_to_steal:
            args[i].clear()

        # this call is boxed to avoid increasing refcount until we reach aot_module_simplified forward
        return compiled_fn(flat_args)

    return wrapper


def get_locals_to_steal(maybe_gm):
    if not isinstance(maybe_gm, torch.fx.GraphModule) or not hasattr(maybe_gm, "meta"):
        return []
    return maybe_gm.meta.get("locals_to_steal", [])


def set_locals_to_steal(gm, locals_to_steal):
    gm.meta["locals_to_steal"] = locals_to_steal
>>>>>>> f34905f6
<|MERGE_RESOLUTION|>--- conflicted
+++ resolved
@@ -101,10 +101,6 @@
 
 from torch.fx._utils import _format_graph_code, lazy_format_graph_code
 from torch.nn.modules.lazy import LazyModuleMixin
-<<<<<<< HEAD
-from torch.utils._pytree import tree_map_only
-=======
->>>>>>> f34905f6
 from torch.utils._triton import has_triton, has_triton_package
 
 
@@ -2645,9 +2641,6 @@
         return mod
     proxy = mod.__class__.__new__(mod.__class__)
     proxy.__dict__ = mod.__dict__
-<<<<<<< HEAD
-    return proxy
-=======
     return proxy
 
 
@@ -2698,5 +2691,4 @@
 
 
 def set_locals_to_steal(gm, locals_to_steal):
-    gm.meta["locals_to_steal"] = locals_to_steal
->>>>>>> f34905f6
+    gm.meta["locals_to_steal"] = locals_to_steal