import atexit
import collections
import contextlib
import copy
import cProfile
import dataclasses
import datetime
import dis
import enum
import functools
import gc
import inspect
import itertools
import linecache
import logging
import math
import operator
import os
import pstats
import subprocess
import sys
import textwrap
import threading
import time
import types
import typing
import weakref
from contextlib import contextmanager
from functools import lru_cache, wraps
from pathlib import Path
from typing import (
    Any,
    Callable,
    cast,
    ClassVar,
    Counter,
    DefaultDict,
    Dict,
    Iterator,
    List,
    Optional,
    Set,
    Tuple,
    Type,
    Union,
    ValuesView,
)


try:
    import numpy as np
except ModuleNotFoundError:
    np = None  # type: ignore[assignment]

try:
    import torch._logging
    import torch._numpy as tnp
    from torch._guards import detect_fake_mode  # noqa: F401n
    from torch._logging import LazyString
    from . import config

    # NOTE: Make sure `NP_SUPPORTED_MODULES` and `NP_TO_TNP_MODULE` are in sync.
    if np:
        NP_SUPPORTED_MODULES: Tuple[types.ModuleType, ...] = (
            np,
            np.fft,
            np.linalg,
            np.random,
        )

        NP_TO_TNP_MODULE = {
            np: tnp,
            np.fft: tnp.fft,
            np.linalg: tnp.linalg,
            np.random: tnp.random,
        }
    else:
        NP_SUPPORTED_MODULES = tuple()

        NP_TO_TNP_MODULE = {}
    from torch._subclasses.fake_tensor import FakeTensor, is_fake, maybe_get_fake_mode
except ImportError:
    pass

import importlib

import torch
import torch._functorch.config
import torch.fx.experimental.symbolic_shapes
from torch import fx
from torch._dispatch.python import enable_python_dispatcher

from torch.nn.modules.lazy import LazyModuleMixin
from torch.utils._pytree import tree_map_only


counters: DefaultDict[str, Counter[str]] = collections.defaultdict(collections.Counter)
troubleshooting_url = "https://pytorch.org/docs/master/compile/troubleshooting.html"
nnmodule_doc_url = "https://pytorch.org/docs/master/compile/nn-module.html"
nnmodule_doc_url_msg = f"See {nnmodule_doc_url} for more information and limitations."
log = logging.getLogger(__name__)

# profiling compilation time by function
compilation_time_metrics: Dict[str, List[float]] = {}

# profiling compilation time by frame phase
frame_phase_timing: Dict[str, Dict[str, float]] = {}

timer_counter = itertools.count()


def tabulate(rows, headers):
    try:
        import tabulate

        return tabulate.tabulate(rows, headers=headers)
    except ImportError:
        return "\n".join(
            ", ".join(map(str, row)) for row in itertools.chain([headers], rows)
        )


def cprofile_wrapper(func):
    @wraps(func)
    def profile_wrapper(*args, **kwargs):
        global timer_counter
        profile_path = Path(func.__name__ + f"{next(timer_counter)}.profile")
        prof = cProfile.Profile()
        prof.enable()
        retval = prof.runcall(func, *args, **kwargs)
        prof.disable()
        print(f"### Cprofile for {func.__name__} iter {next(timer_counter)} ###")
        ps = pstats.Stats(prof)
        prof.dump_stats(profile_path)
        svg_path = profile_path.with_suffix(".svg")
        try:
            gprof2dot_process = subprocess.Popen(
                [
                    "gprof2dot",
                    "-f",
                    "pstats",
                    "--node-label=total-time-percentage",
                    "--node-label=self-time-percentage",
                    "--node-label=total-time",
                    str(profile_path),
                ],
                stdout=subprocess.PIPE,
            )
            subprocess.check_call(
                ["dot", "-Tsvg", "-o", str(svg_path)],
                stdin=gprof2dot_process.stdout,
            )
            print(f"Generated SVG from profile at {str(svg_path)}")
        except FileNotFoundError:
            print(
                "Failed to generate SVG from profile -- dumping stats instead."
                "Try installing gprof2dot and dot for a better visualization"
            )
            ps.sort_stats(pstats.SortKey.TIME).print_stats(20)
            ps.sort_stats(pstats.SortKey.CUMULATIVE).print_stats(20)
        return retval

    return profile_wrapper


curr_frame = 0


# Note: Called for you by dynamo - you almost never ever want to invoke this yourself.
def increment_frame():
    global curr_frame
    curr_frame = curr_frame + 1


# Note: Called for you by dynamo - you almost never ever want to invoke this yourself.
def reset_frame_count():
    global curr_frame
    frame_phase_timing.clear()
    compilation_time_metrics.clear()
    curr_frame = 0


op_count = 0


def increment_op_count(cnt):
    global op_count
    op_count += cnt


# Print a report of time spent so far
# Ex:
# TIMING:
# entire_frame_compile:8.574629999999999
# backend_compile:5.26806
def print_time_report():
    total = 0.0
    total_by_key = {}
    for timings in frame_phase_timing.values():
        for key, timing in timings.items():
            total += timing
            if key not in total_by_key:
                total_by_key[key] = timing
            else:
                total_by_key[key] += timing

    out = "TIMING:"
    for key, value in total_by_key.items():
        out = f"{out} {key}:{round(value, 5)}"

    print(out)


# dynamo_timed API works as a function decorator
# By wrapping a function in dynamo_timed, we can store a record in compilation_time_metrics
# where the key is the functions name.
# For example:
#
#  @dynamo_timed
#  def _foo(...):
#
# Would show up as an entry in our timing dict:
# OrderedDict([('bar.<locals>._foo', [0.083690, 0.23949, 3.1425e-05])])
# This is extremely useful for granular debugging.
#
# For a higher-level mode, pass a phase_name into dynamo_timed
# phase_names record an extra record into a separate compilation timing structure,
# one keyed on frame+name rather than function.
# The frame is incremented outside of this function, in def increment_frame() above.


def dynamo_timed(original_function=None, phase_name=None):
    def dynamo_timed_inner(func):
        if config.cprofile:
            return func

        @wraps(func)
        def time_wrapper(*args, **kwargs):
            key = func.__qualname__
            if key not in compilation_time_metrics:
                compilation_time_metrics[key] = []
            with torch.profiler.record_function(f"{key} (dynamo_timed)"):
                t0 = time.time()
                r = func(*args, **kwargs)
                time_spent = time.time() - t0
            compilation_time_metrics[key].append(time_spent)
            if phase_name:
                frame_key = str(curr_frame)
                if frame_key not in frame_phase_timing:
                    frame_phase_timing[frame_key] = {}
                assert (
                    phase_name not in frame_phase_timing[frame_key]
                ), f"Duplicate phase name {phase_name} for frame {frame_key}"
                frame_phase_timing[frame_key][phase_name] = time_spent
            return r

        return time_wrapper

    if original_function:
        return dynamo_timed_inner(original_function)
    return dynamo_timed_inner


def compile_times(repr="str", aggregate=False):
    """
    Get metrics about torchdynamo frontend/backend compilation times.

    Accumulates information from functions tagged with `@dynamo_timed`.

    repr='str' returns a printable string for user interaction, and 'csv'
    returns headers, rows which can be logged for output

    aggregate causes values from multiple compilations (e.g. split graphs)
    to be accumulated into one value.  If false, expect more than one value
    per metric.
    """

    def fmt_fn(values, item_fn=lambda x: x):
        if aggregate:
            return item_fn(sum(values))
        return ", ".join(map(item_fn, values))

    if repr == "str":
        rows = [
            (k, fmt_fn(compilation_time_metrics[k], item_fn=lambda x: f"{x:.4f}"))
            for k in compilation_time_metrics
        ]
        out = "TorchDynamo compilation metrics:\n"
        out += tabulate(rows, headers=("Function", "Runtimes (s)"))
        return out
    elif repr == "csv":
        values = [
            fmt_fn(v, item_fn=lambda x: f"{x:.6f}")
            for v in compilation_time_metrics.values()
        ]
        headers = list(compilation_time_metrics.keys())
        return headers, values


@atexit.register
def dump_compile_times():
    log.info(compile_times(repr="str", aggregate=True))


tensortype_to_dtype = {
    torch.FloatTensor: (torch.float32, torch.float),
    torch.DoubleTensor: (torch.float64, torch.double),
    torch.HalfTensor: (torch.float16, torch.half),
    torch.BFloat16Tensor: (torch.bfloat16,),
    torch.ByteTensor: (torch.uint8,),
    torch.CharTensor: (torch.int8,),
    torch.LongTensor: (torch.int64, torch.long),
    torch.IntTensor: (torch.int32, torch.int),
    torch.ShortTensor: (torch.int16, torch.short),
    torch.BoolTensor: (torch.bool,),
}


class DuplicateWarningChecker:
    def __init__(self, maxsize=4096):
        self.maxsize = maxsize
        self.reset()

    def reset(self):
        self.set = collections.OrderedDict()

    def add(self, key):
        if key in self.set:
            self.set.move_to_end(key, last=True)
            if not config.verbose:
                return False
        else:
            self.set[key] = None
            while len(self.set) > self.maxsize:
                self.set.popitem(last=False)
        return True


graph_break_dup_warning_checker = DuplicateWarningChecker()


def setup_compile_debug():
    compile_debug = os.environ.get("TORCH_COMPILE_DEBUG", "0") == "1"

    if compile_debug:
        torch._logging.set_logs(
            dynamo=logging.DEBUG,
            aot=logging.DEBUG,
            inductor=logging.DEBUG,
            output_code=True,  # this is off by default
        )
        return add_file_handler()

    return contextlib.ExitStack()


def reset_graph_break_dup_checker():
    graph_break_dup_warning_checker.reset()


def add_file_handler():
    log_path = os.path.join(get_debug_dir(), "torchdynamo")
    if not os.path.exists(log_path):
        os.makedirs(log_path)

    log_file_handler = logging.FileHandler(os.path.join(log_path, "debug.log"))
    logger = logging.getLogger("torch._dynamo")
    logger.addHandler(log_file_handler)

    exitstack = contextlib.ExitStack()
    exitstack.callback(lambda: logger.removeHandler(log_file_handler))
    return exitstack


def setup_log_file():
    exitstack = contextlib.ExitStack()
    if config.log_file_name is not None:
        log_file_handler = logging.FileHandler(config.log_file_name)
        for logger in torch._logging._internal.get_loggers():
            logger.addHandler(log_file_handler)
            exitstack.callback(lambda: logger.removeHandler(log_file_handler))
        return exitstack

    return exitstack


def gen_record_file_name(exc, code):
    return f"{get_debug_dir()}/error_recordings/\
{code.co_name}_{type(exc).__name__}_{code.co_firstlineno}.rec"


def write_record_to_file(filename, exec_record):
    try:
        if os.path.exists(filename):
            log.warning(
                "Unable to write execution record %s; file already exists.", filename
            )
        else:
            os.makedirs(os.path.dirname(filename), exist_ok=True)
            with open(filename, "wb") as f:
                exec_record.dump(f)
    except Exception:
        log.exception("Unable to write execution record %s", filename)


def count_calls(g: fx.Graph):
    c = 0
    for n in g.nodes:
        if "call" in n.op:
            c += 1
    return c


def identity(x):
    return x


def hashable(x):
    try:
        hash(x)
        return True
    except TypeError:
        return False


def nothing(*args, **kwargs):
    pass


class ExactWeakKeyDictionary:
    """Similar to weakref.WeakKeyDictionary, but use `is`/`id` rather than `==` to compare equality"""

    def __init__(self):
        self.values = dict()
        self.refs = dict()

    def __getitem__(self, key):
        return self.values[id(key)]

    def get(self, key, default=None):
        return self.values.get(id(key), default)

    def __contains__(self, key):
        return id(key) in self.values

    def __setitem__(self, key, value):
        idx = id(key)
        if idx not in self.refs:
            self.refs[idx] = weakref.ref(key, lambda ref: self._remove_id(idx))
        self.values[idx] = value

    def _remove_id(self, idx):
        if idx in self.values:
            del self.values[idx]
        if idx in self.refs:
            del self.refs[idx]

    def clear(self):
        self.refs.clear()
        self.values.clear()


def istype(obj, allowed_types):
    """isinstance() without subclasses"""
    if isinstance(allowed_types, (tuple, list, set)):
        return type(obj) in allowed_types
    return type(obj) is allowed_types


def is_typing(value):
    # _Final catches most of typing classes:
    #   - Any
    #   - Callable
    #   - Union
    #   ...
    #
    # NB: we intentionally ignore classes that inherit from Generic, since they
    # can be used as both TypingVariable as well as UserDefinedClassVariable.
    return isinstance(value, typing._Final) or value is typing.Generic  # type: ignore[attr-defined]


def is_numpy_int_type(value):
    if not np:
        return False

    return istype(
        value,
        (
            np.int8,
            np.int16,
            np.int32,
            np.int64,
            np.uint8,
            np.uint16,
            np.uint32,
            np.uint64,
        ),
    )


def is_numpy_float_type(value):
    if not np:
        return False

    return istype(
        value,
        (
            np.float16,
            np.float32,
            np.float64,
        ),
    )


def is_numpy_ndarray(value):
    if not np:
        return False

    return istype(value, np.ndarray)


def istensor(obj):
    """Check of obj is a tensor"""
    tensor_list = (
        torch.Tensor,
        torch.nn.Parameter,
        *config.traceable_tensor_subclasses,
    )
    tensor_list = tensor_list + (torch._subclasses.FakeTensor,)
    return istype(obj, tensor_list)


def is_lazy_module(mod):
    return isinstance(mod, LazyModuleMixin)


@functools.lru_cache(4096)
def print_once(*args):
    print(*args)


def make_cell(val=None):
    """Some black magic to create a cell object that usually only exists in a closure"""
    x = val

    def f():
        return x

    assert f.__closure__ is not None and len(f.__closure__) == 1
    return f.__closure__[0]


def proxy_args_kwargs(args, kwargs):
    try:
        proxy_args = tuple(arg.as_proxy() for arg in args)
        proxy_kwargs = {key: arg.as_proxy() for key, arg in kwargs.items()}
        return proxy_args, proxy_kwargs
    except NotImplementedError as e:
        from .exc import unimplemented
        from .variables.base import typestr

        raise unimplemented(
            f"call_function args: {typestr(*args)} {typestr(*list(kwargs.values()))}"
        ) from e


@dataclasses.dataclass
class CompilationMetrics:
    frame_key: str
    co_name: str
    co_filename: str
    co_firstlineno: int
    cache_size: int
    accumulated_cache_size: int
    guard_count: Optional[int]
    graph_op_count: Optional[int]
    graph_node_count: Optional[int]
    graph_input_count: Optional[int]
    entire_frame_compile_time_s: Optional[float]
    backend_compile_time_s: Optional[float]
    fail_reason: Optional[str]
    non_compliant_ops: Set[str]


@dataclasses.dataclass
class CleanupHook:
    """Remove a global variable when hook is called"""

    scope: Dict[str, Any]
    name: str

    def __call__(self, *args):
        CleanupManager.count -= 1
        del self.scope[self.name]

    @staticmethod
    def create(scope, name, val):
        assert name not in scope, breakpoint()
        CleanupManager.count += 1
        scope[name] = val
        return CleanupHook(scope, name)


class CleanupManager(ExactWeakKeyDictionary):
    count = 0
    instance: ClassVar["CleanupManager"]

    def _remove_id(self, idx):
        for hook in self.values[idx]:
            hook()
        super()._remove_id(idx)


CleanupManager.instance = CleanupManager()


def clone_tensor(x):
    """Clone the tensor and its gradient"""
    y = x.clone().requires_grad_(x.requires_grad)
    if x.is_leaf and x.grad is not None:
        y.grad = x.grad.clone()
    return y


def clone_input(x, *, dtype=None):
    """copy while preserving strides"""
    # TODO: this is questionable
    if is_fake(x):
        # this func fails on fake tensors in __torch_dispatch__
        return x

    def torch_clone(x):
        y = torch.clone(x)
        if x.is_leaf:
            y.requires_grad_(x.requires_grad)
        if x.is_leaf and x.grad is not None:
            y.grad = clone_input(x.grad, dtype=dtype)
        if hasattr(x, "_dynamo_dynamic_indices"):
            y._dynamo_dynamic_indices = x._dynamo_dynamic_indices.copy()  # type: ignore[attr-defined]
        return y

    with torch.no_grad():
        if x.device.type == "xla":
            # Access data_ptr() for a xla tensor will cause crash
            return torch_clone(x)

        needed_size = sum(
            (shape - 1) * stride for shape, stride in zip(x.size(), x.stride())
        )
        if x.is_quantized:
            result = torch.empty_quantized((needed_size + 32,), x)
        else:
            result = torch.empty(
                needed_size + 32, dtype=dtype or x.dtype, device=x.device
            )
        cache_line_offset = (
            (x.data_ptr() - result.data_ptr()) % 32
        ) // x.element_size()
        result.as_strided_(x.size(), x.stride(), cache_line_offset)
        try:
            result.copy_(x.clone())
            if x.is_leaf:
                result.requires_grad_(x.requires_grad)
            if x.is_leaf and x.grad is not None:
                result.grad = clone_input(x.grad, dtype=dtype)
        except RuntimeError:
            # RuntimeError: unsupported operation: more than one element of the written-to
            # tensor refers to a single memory location. Please clone() the tensor before
            # performing the operation.
            return torch_clone(x)
        if hasattr(x, "_dynamo_dynamic_indices"):
            result._dynamo_dynamic_indices = x._dynamo_dynamic_indices.copy()  # type: ignore[attr-defined]
        return result


def clone_inputs(example_inputs):
    res: Union[Dict[Any, Any], List[Any]]
    if type(example_inputs) is dict:
        res = dict(example_inputs)
        for key, value in res.items():
            if isinstance(value, tuple):
                res[key] = clone_inputs(value)
            else:
                assert isinstance(value, torch.Tensor), type(value)
                res[key] = clone_input(value)
        return res

    res = list(example_inputs)
    for i in range(len(res)):
        if isinstance(res[i], torch.Tensor):
            res[i] = clone_input(res[i])
    return res


@contextmanager
def preserve_rng_state():
    with torch.utils._python_dispatch._disable_current_modes():
        rng_state = torch.clone(torch.random.get_rng_state())
        if torch.cuda.is_available():
            cuda_rng_state = torch.clone(torch.cuda.get_rng_state())
    try:
        yield
    finally:
        with torch.utils._python_dispatch._disable_current_modes():
            torch.random.set_rng_state(rng_state)
            if torch.cuda.is_available():
                torch.cuda.set_rng_state(cuda_rng_state)


def is_jit_model(model0):
    return isinstance(
        model0,
        (
            torch.jit._trace.TopLevelTracedModule,
            torch.jit._script.RecursiveScriptModule,
            torch.jit.ScriptFunction,
            torch.jit.ScriptModule,
        ),
    )


def torchscript(model, example_inputs, verbose=False):
    if is_jit_model(model):
        # already done?
        return model

    try:
        return torch.jit.trace(model, example_inputs)
    except Exception:
        try:
            return torch.jit.script(model)
        except Exception:
            if verbose:
                log.exception("jit error")
            else:
                log.error("Both torch.jit.trace and torch.jit.script failed")
    return None


def getfile(obj):
    try:
        return inspect.getfile(obj)
    except (TypeError, OSError):
        return None


def is_namedtuple(obj):
    """Test if an object is a namedtuple or a torch.return_types.* quasi-namedtuple"""
    return is_namedtuple_cls(type(obj))


def is_namedtuple_cls(cls):
    """Test if an object is a namedtuple or a torch.return_types.* quasi-namedtuple"""
    try:
        if issubclass(cls, tuple):
            bases = getattr(cls, "__bases__", []) or [None]
            module = getattr(cls, "__module__", None)
            return module == "torch.return_types" or (
                bases[0] is tuple and hasattr(cls, "_make") and hasattr(cls, "_fields")
            )
    except TypeError:
        pass
    return False


@functools.lru_cache(1)
def namedtuple_fields(cls):
    """Get the fields of a namedtuple or a torch.return_types.* quasi-namedtuple"""
    if cls is slice:
        return ["start", "stop", "step"]

    assert issubclass(cls, tuple)
    if hasattr(cls, "_fields"):
        # normal namedtuples
        return cls._fields

    @dataclasses.dataclass
    class Marker:
        index: int

    # frustrating ones e.g. torch.return_types.max
    assert cls.__module__ == "torch.return_types"
    obj = cls(map(Marker, range(cls.n_fields)))
    fields: List[Optional[str]] = [None] * cls.n_fields
    for name in dir(obj):
        if name[0] != "_" and isinstance(getattr(obj, name), Marker):
            fields[getattr(obj, name).index] = name
    return fields


def checkpoint_params(gm):
    with torch.no_grad():
        rng_state = torch.clone(torch.random.get_rng_state())
        if torch.cuda.is_available():
            cuda_rng_state = torch.clone(torch.cuda.get_rng_state())
        saved_state = []
        for param in itertools.chain(gm.parameters(), gm.buffers()):
            saved_state.append((param, param._version, torch.clone(param)))

    def restore():
        with torch.no_grad():
            torch.random.set_rng_state(rng_state)
            if torch.cuda.is_available():
                torch.cuda.set_rng_state(cuda_rng_state)
            for param, version, original_value in saved_state:
                if param._version != version:
                    param.copy_(original_value)

    return restore


def timed(model, example_inputs, times=1):
    if torch.cuda.is_available():
        synchronize = torch.cuda.synchronize
    else:
        synchronize = nothing

    synchronize()
    gc.collect()
    torch.manual_seed(1337)
    t0 = time.perf_counter()
    for _ in range(times):
        result = model(*example_inputs)
        synchronize()
    t1 = time.perf_counter()
    return result, t1 - t0


def check_is_cuda(gm, example_inputs):
    return all(x.is_cuda for x in itertools.chain(example_inputs, gm.parameters(True)))


@lru_cache(32)
def rot_n_helper(n):
    assert n > 1
    vars = [f"v{i}" for i in range(n)]
    rotated = reversed(vars[-1:] + vars[:-1])
    fn = eval(f"lambda {','.join(vars)}: ({','.join(rotated)})")
    fn.__name__ = f"rot_{n}_helper"
    return fn


def is_safe_constant(v):
    if istype(v, (tuple, frozenset)):
        return all(map(is_safe_constant, v))
    return isinstance(v, (enum.Enum, type)) or istype(
        v,
        (
            types.CodeType,
            int,
            float,
            bool,
            str,
            bytes,
            type(None),
            slice,
            type(type),
            torch.device,
            torch.dtype,
        ),
    )


def guard_if_dyn(arg):
    from .variables import ConstantVariable, SymNodeVariable

    if isinstance(arg, SymNodeVariable):
        # This is because SymNodeVariable intentionally doesn't define
        # as_python_constant to avoid shunting down some codepaths
        # that expect consts.   In this case, we know we definitely
        # want to specialize though.
        return arg.evaluate_expr()
    elif isinstance(arg, ConstantVariable):
        return arg.as_python_constant()

    return arg


def check_constant_args(args, kwargs):
    return all(x.is_python_constant() for x in itertools.chain(args, kwargs.values()))


def check_unspec_python_args(args, kwargs):
    from .variables.constant import ConstantVariable
    from .variables.tensor import UnspecializedPythonVariable

    unspec_count = 0
    for x in itertools.chain(args, kwargs.values()):
        if isinstance(x, UnspecializedPythonVariable):
            unspec_count += 1
        elif not isinstance(x, (UnspecializedPythonVariable, ConstantVariable)):
            return False
        else:
            pass

    return unspec_count > 0


def check_numpy_ndarray_args(args, kwargs):
    from .variables.tensor import NumpyNdarrayVariable

    return any(
        isinstance(x, NumpyNdarrayVariable)
        for x in itertools.chain(args, kwargs.values())
    )


dict_values: Type[ValuesView[Any]] = type(dict().values())
odict_values: Type[ValuesView[Any]] = type(collections.OrderedDict().values())
tuple_iterator: Type[Iterator[Any]] = type(iter(tuple()))
tuple_iterator_len = tuple_iterator.__length_hint__  # type: ignore[attr-defined]
object_new = object.__new__


def nn_module_new(cls):
    obj = object_new(cls)
    torch.nn.Module.__init__(obj)
    return obj


def product(it):
    return functools.reduce(operator.mul, it, 1)


def tuple_iterator_getitem(it, index):
    _, (obj,), start = it.__reduce__()
    return obj[start + index]


def enum_repr(value, local):
    # enum class can override __str__ method. Use __class__ and name attribute
    # to extract the class name and key name.
    name = value.__class__.__name__
    val = value.name
    scope = "L" if local else "G"
    local_name = f'{scope}["{name}"].{val}'
    return local_name


def _get_fake_tensor(vt):
    fake_tensor = vt.as_proxy().node.meta.get("example_value")
    if not is_fake(fake_tensor):
        from .exc import unimplemented

        unimplemented("Cannot check Tensor object identity without its fake value")
    return fake_tensor


def iter_contains(items, search, tx, check_tensor_identity=False):
    from .variables import (
        BuiltinVariable,
        ConstantVariable,
        TensorVariable,
        VariableTracker,
    )

    if search.is_python_constant():
        found_const = any(
            x.is_python_constant()
            and x.as_python_constant() == search.as_python_constant()
            for x in items
        )
        return ConstantVariable.create(found_const)

    must_check_tensor_id = False
    if check_tensor_identity and isinstance(search, TensorVariable):
        must_check_tensor_id = True
        # Match of Tensor means match of FakeTensor
        search = _get_fake_tensor(search)

    found: Optional[VariableTracker] = None
    for x in items:
        if must_check_tensor_id:
            if isinstance(x, TensorVariable):
                if search is _get_fake_tensor(x):  # Object equivalence
                    return ConstantVariable.create(True)
        else:
            check = BuiltinVariable(operator.eq).call_function(tx, [x, search], {})
            if found is None:
                found = check
            else:
                found = BuiltinVariable(operator.or_).call_function(
                    tx, [check, found], {}
                )
    if found is None:
        found = ConstantVariable.create(False)
    return found


def dict_param_key_ids(value):
    return {
        id(k) for k in value.keys() if isinstance(k, (torch.nn.Parameter, torch.Tensor))
    }


def dict_const_keys(value):
    return {
        k for k in value.keys() if not isinstance(k, (torch.nn.Parameter, torch.Tensor))
    }


def dict_const_keys_repr(const_keys, *, local):
    if any(isinstance(k, enum.Enum) for k in const_keys):
        # To workaround repr(Enum) returning invalid global reference before python 3.11
        # by calling enum_repr and removing quotes to render enum in guard code.
        const_keys_str = f"{ {enum_repr(k, local=local) if isinstance(k, enum.Enum) else repr(k) for k in const_keys} }".replace(
            "'", ""
        )
    else:
        const_keys_str = f"{const_keys!r}"
    return const_keys_str


def global_key_name(key):
    return f"__dict_key_{id(key)}"


from torch._subclasses import (  # noqa: F401
    FakeTensorMode,
    UnsupportedFakeTensorException,
)


def wrap_fake_exception(fn):
    try:
        return fn()
    except UnsupportedFakeTensorException as e:
        from .exc import unimplemented

        msg = f"Unsupported: {e.reason} with fake tensor propagation."
        log.warning(msg)
        raise unimplemented(msg) from e


def deepcopy_to_fake_tensor(obj, fake_mode):
    with torch._subclasses.fake_tensor.FakeCopyMode(fake_mode):
        return wrap_fake_exception(lambda: copy.deepcopy(obj))


def rmse(ref, res):
    """
    Calculate root mean squared error
    """
    return torch.sqrt(torch.mean(torch.square(ref - res)))


def same(
    ref,
    res,
    fp64_ref=None,
    cos_similarity=False,
    tol=1e-4,
    equal_nan=False,
    exact_dtype=True,
    relax_numpy_equality=False,
    ignore_non_fp=False,
    log_error=log.error,
):
    """Check correctness to see if ref and res match"""
    if fp64_ref is None:
        fp64_ref = ref
    if isinstance(ref, (list, tuple, torch.nn.ParameterList, torch.Size)):
        assert isinstance(res, (list, tuple)), f"type mismatch {type(ref)} {type(res)}"
        if len(ref) != len(res):
            log_error("Length mismatch")
            return False
        return len(ref) == len(res) and all(
            same(
                ai,
                bi,
                fp64_refi,
                cos_similarity,
                tol,
                equal_nan,
                exact_dtype,
                relax_numpy_equality,
                ignore_non_fp,
                log_error=log_error,
            )
            for ai, bi, fp64_refi in zip(ref, res, fp64_ref)
        )
    elif isinstance(ref, dict):
        assert isinstance(res, dict)
        assert set(ref.keys()) == set(
            res.keys()
        ), f"keys mismatch {set(ref.keys())} == {set(res.keys())}"
        for k in sorted(ref.keys()):
            if not (
                same(
                    ref[k],
                    res[k],
                    fp64_ref[k],
                    cos_similarity=cos_similarity,
                    tol=tol,
                    equal_nan=equal_nan,
                    exact_dtype=exact_dtype,
                    relax_numpy_equality=relax_numpy_equality,
                    ignore_non_fp=ignore_non_fp,
                    log_error=log_error,
                )
            ):
                log_error("Accuracy failed for key name %s", k)
                return False
        return True
    elif isinstance(ref, (torch.Tensor, float)):
        assert not isinstance(ref, torch._subclasses.FakeTensor)
        assert not isinstance(res, torch._subclasses.FakeTensor)

        def to_tensor(t):
            return t if isinstance(t, torch.Tensor) else torch.tensor(t)

        ref, res, fp64_ref = (to_tensor(val) for val in (ref, res, fp64_ref))

        if ref.is_sparse:
            assert res.is_sparse
            ref = ref.to_dense()
            res = res.to_dense()
        assert isinstance(res, torch.Tensor), f"type mismatch {type(ref)} {type(res)}"
        if exact_dtype:
            if ref.dtype != res.dtype:
                log_error("dtype mismatch %s, %s", ref.dtype, res.dtype)
                return False
            if ref.dtype == torch.bool:
                if ignore_non_fp:
                    return True
                # triton stores bool as int8, so add this for more accurate checking
                r = torch.allclose(
                    ref.to(dtype=torch.uint8),
                    res.to(dtype=torch.uint8),
                    atol=tol,
                    rtol=tol,
                    equal_nan=equal_nan,
                )
                if not r:
                    log_error("Accuracy failed: uint8 tensor did not match")
                return r

        if cos_similarity:
            ref = ref.flatten().to(torch.float32)
            res = res.flatten().to(torch.float32)
            if torch.allclose(ref, res, atol=tol, rtol=tol, equal_nan=True):
                # early exit that handles zero/nan better
                # cosine_similarity(zeros(10), zeros(10), dim=0) is 0
                return True
            score = torch.nn.functional.cosine_similarity(ref, res, dim=0, eps=1e-6)
            if score < 0.99:
                log.warning("Similarity score=%s", score.cpu().detach().item())
            return score >= 0.99
        else:
            if not exact_dtype:
                ref = ref.to(res.dtype)

            # First try usual allclose
            if torch.allclose(ref, res, atol=tol, rtol=tol, equal_nan=equal_nan):
                return True

            # Check error from fp64 version
            if fp64_ref.dtype == torch.float64:
                ref_error = rmse(fp64_ref, ref).item()
                # ref unable to produce this with stable numerics in this precision, ignore
                if math.isnan(ref_error):
                    log.warning(
                        "Found nan in reference. Consider running in higher precision."
                    )

                res_error = rmse(fp64_ref, res).item()

                # In the case of using AMP (Automatic Mixed Precision), certain models have
                # failed the benchmark's correctness check. However, the end-to-end model's
                # accuracy when comparing AMP with FP32 is within a difference of less than 0.1%.
                # Thus, it's possible that the correctness check failures for these models are
                # false alarms. We use multiplier of 3 instead of 2 to avoid these false alarms.
                multiplier = 3.0 if res.dtype == torch.bfloat16 else 2.0

                if (
                    fp64_ref.numel() < 1000
                    or (ref.ndim == 4 and ref.shape[-1] == ref.shape[-2] == 1)
                    # large tol means a benchmark has been specified as REQUIRE_HIGHER_TOLERANCE
                    or tol >= 2 * 1e-2
                ):
                    # In the presence of noise, noise might dominate our error
                    # metric for smaller tensors.
                    # Similary, for 1x1 kernels, there seems to be high noise with amp.
                    multiplier = 3.0

                passes_test = res_error <= (multiplier * ref_error + tol / 10.0)
                if not passes_test:
                    log_error(
                        "RMSE (res-fp64): %.5f, (ref-fp64): %.5f and shape=%s",
                        res_error,
                        ref_error,
                        res.size(),
                    )
                    # import pdb; pdb.set_trace()
                return passes_test

            if ignore_non_fp:
                return True

            log_error("Accuracy failed: allclose not within tol=%s", tol)
            return False
    elif isinstance(ref, (str, int, type(None), bool, torch.device)):
        if ignore_non_fp:
            return True
        r = ref == res
        if not r:
            log_error("Accuracy failed (%s): %s != %s", type(ref), ref, res)
        return r
    elif is_numpy_int_type(ref) or is_numpy_float_type(ref):
        if relax_numpy_equality and not (
            is_numpy_int_type(res) or is_numpy_float_type(res)
        ):
            ref = ref.item()
        r = (type(ref) is type(res)) and (ref == res)
        if not r:
            log_error("Accuracy failed (numpy): %s != %s", ref, res)
        return r
    elif is_numpy_ndarray(ref):
        return (type(ref) is type(res)) and same(
            torch.as_tensor(ref),
            torch.as_tensor(res),
            fp64_ref,
            cos_similarity=cos_similarity,
            tol=tol,
            equal_nan=equal_nan,
            exact_dtype=exact_dtype,
            relax_numpy_equality=relax_numpy_equality,
            ignore_non_fp=ignore_non_fp,
            log_error=log_error,
        )
    elif type(ref).__name__ in (
        "MaskedLMOutput",
        "Seq2SeqLMOutput",
        "CausalLMOutputWithCrossAttentions",
        "LongformerMaskedLMOutput",
        "Instances",
        "SquashedNormal",
        "Boxes",
        "Normal",
        "TanhTransform",
        "Foo",
        "Variable",
    ):
        assert type(ref) is type(res)
        return all(
            same(
                getattr(ref, key),
                getattr(res, key),
                getattr(fp64_ref, key),
                cos_similarity=cos_similarity,
                tol=tol,
                equal_nan=equal_nan,
                exact_dtype=exact_dtype,
                relax_numpy_equality=relax_numpy_equality,
                ignore_non_fp=ignore_non_fp,
                log_error=log_error,
            )
            for key in ref.__dict__.keys()
        )
    else:
        raise RuntimeError(f"unsupported type: {type(ref).__name__}")


def format_func_info(code):
    short_filename = code.co_filename.split("/")[-1]
    return f"'{code.co_name}' ({short_filename}:{code.co_firstlineno})"


@contextlib.contextmanager
def disable_cache_limit():
    prior = config.cache_size_limit
    config.cache_size_limit = sys.maxsize
    prior_acc_limit = config.accumulated_cache_size_limit
    config.accumulated_cache_size_limit = sys.maxsize

    try:
        yield
    finally:
        config.cache_size_limit = prior
        config.accumulated_cache_size_limit = prior_acc_limit


# map from transformed code back to original user code
orig_code_map = ExactWeakKeyDictionary()

# keep a record of code_obj -> list of guard failure reasons for logging
guard_failures: DefaultDict[Any, List[Any]] = collections.defaultdict(list)

# Keep a record of graph break reasons for logging
graph_break_reasons: List["torch._dynamo.output_graph.GraphCompileReason"] = list()

# keep record of compiled code, if we are in "error if recompile"
# to track code that dynamo has compiled previously
seen_code_map = ExactWeakKeyDictionary()


class CompileProfiler:
    """Utility for profiling how and what dynamo would compile.

    Can be used for
     * diagnosing recompilation issues
     * determining an appropriate compile cache limit
     * (TODO)confirming which functions got compiled/skipped
    """

    def __init__(self):
        self.frame_count = 0
        self.op_count = 0
        self.backend_ctx_ctor = disable_cache_limit

    def __call__(self, gm: torch.fx.GraphModule, example_inputs):
        self.frame_count += 1
        for node in gm.graph.nodes:
            if "call" in node.op:
                self.op_count += 1
        return gm.forward

    # no-op __enter__ and __exit__ to preserve BC
    def __enter__(self):
        return self

    def __exit__(self, typ, val, traceback):
        pass

    def get_metrics(self):
        return {"guard_failures": guard_failures}

    def report(self):
        metrics = self.get_metrics()
        gf = metrics["guard_failures"]

        def num_recompiles(code):
            return len(gf[code])

        def recompile_reasons(code):
            return "\n".join([str(x) for x in gf[code]])

        summarized_gf = [
            [format_func_info(code), num_recompiles(code), recompile_reasons(code)]
            for code in gf
        ]

        def graph_break_report():
            if "graph_break" in counters:
                graph_breaks = counters["graph_break"]
                return tabulate(
                    [[msg, graph_breaks[msg]] for msg in graph_breaks],
                    headers=["Graph Break Reason", "Count"],
                )

        def recompilation_report():
            if len(gf):
                max_recompiles = max([num_recompiles(code) for code in gf])
                recomp_table = tabulate(
                    summarized_gf,
                    headers=["Function", "Recompiles", "Recompile Reasons"],
                )
                return recomp_table + textwrap.dedent(
                    f"""

                    Set torch._dynamo.config.cache_size_limit to {max_recompiles} to avoid being cache limited.
                """
                )

        report = textwrap.dedent(
            """
            Torchdynamo Profiler Report
            ===========================

            Graph Breaks
            ------------
            Graph breaks happen when torchdynamo encounters code it can't safely trace.
            If you want to find out why breaks are happening, check below for each break reason
            You may gain additional insight by passing `fullgraph=True` to torch.compile,
            to stop at the first break.

        """
        )
        report += graph_break_report() or "No graph breaks detected."
        report += textwrap.dedent(
            """

            Recompilation
            -------------
            These subgraphs were recompiled more than once due to guard failures
            Guard failures indicate some condition assumed to be static by the tracer changed,
            making it unsafe to reuse the compiled program.

        """
        )
        report += recompilation_report() or "No recompilation detected.\n"
        return report


# return same dir unless user changes config between calls
@functools.lru_cache(None)
def _get_debug_dir(root_dir):
    dir_name = (
        "run_"
        + datetime.datetime.now().strftime("%Y_%m_%d_%H_%M_%S_%f")
        # use pid to avoid conflicts among ranks
        + "-pid_"
        + str(os.getpid())
    )
    return os.path.join(root_dir, dir_name)


def get_debug_dir():
    debug_root = config.debug_dir_root
    return _get_debug_dir(debug_root)


def extract_fake_example_value(node, required=True):
    if "example_value" in node.meta and is_fake(node.meta["example_value"]):
        return node.meta["example_value"]
    elif required:
        from torch._dynamo.exc import unimplemented

        unimplemented("`FakeTensor` example value was required but not available")
    else:
        return None


def ensure_graph_fake(e, tx):
    assert maybe_get_fake_mode(e) is tx.fake_mode
    return e


def get_fake_values_from_nodes(tx, nodes):
    def visit(n: torch.fx.Node):
        return n.meta["example_value"]

    args_kwargs = torch.fx.node.map_arg(nodes, visit)
    return tree_map_only(
        torch.Tensor, functools.partial(ensure_graph_fake, tx=tx), args_kwargs
    )


def get_fake_value(node, tx, allow_non_graph_fake=False):
    """
    Run the computation represented by `node` using fake tensors and return the result.

    allow_non_graph_fake: whether to allow the return result to be:
        1. non-fake or 2. fake that is not created by this instance of Dynamo.
        If `True`, you must be prepared to deal with such return values, ideally
        by further wrapping them as this graph's fakes.
    """
    from torch.utils._sympy.value_ranges import ValueRangeError
    from .exc import (
        TorchRuntimeError,
        unimplemented,
        Unsupported,
        UserError,
        UserErrorType,
    )

    op = node.op

    # FX Node should always return the same fake value
    if "example_value" in node.meta and is_fake(node.meta["example_value"]):
        return node.meta["example_value"]

    args, kwargs = get_fake_values_from_nodes(tx, (node.args, node.kwargs))

    nnmodule = None
    if op == "call_method" and len(args) > 0 and isinstance(args[0], torch.nn.Module):
        # If the first argument is nn.Module, should copy to fake mode.
        args = (deepcopy_to_fake_tensor(args[0], tx.fake_mode),) + tuple(args[1:])

    if op == "call_module":
        nnmodule = tx.output.nn_modules[node.target]

        if is_lazy_module(nnmodule) and hasattr(nnmodule, "_initialize_hook"):
            # In the case of a lazy module, we want to run
            # the pre-hooks which initialize it.
            # Afterwards, lazy module deletes its pre-hooks
            # to avoid treating it as lazy on subsequent recompile.
            nnmodule._infer_parameters(nnmodule, args)

        # no matter it's lazy module or not, we should copy to fake mode.
        nnmodule = deepcopy_to_fake_tensor(nnmodule, tx.fake_mode)

    try:
        with tx.fake_mode, enable_python_dispatcher():
            ret_val = wrap_fake_exception(
                lambda: run_node(tx.output, node, args, kwargs, nnmodule)
            )
    except Unsupported:
        raise
    except RuntimeError as e:
        cause: BaseException = e
        if e.__cause__ is not None:
            cause = e.__cause__

        if isinstance(
            cause, torch._subclasses.fake_tensor.DataDependentOutputException
        ):
            unimplemented(f"data dependent operator: {cause.func}")
        elif isinstance(
            cause, torch._subclasses.fake_tensor.DynamicOutputShapeException
        ):
            unimplemented(f"dynamic shape operator: {cause.func}")
        elif isinstance(
            cause, torch._subclasses.fake_tensor.UnsupportedOperatorException
        ):
            unimplemented(
                f"unsupported operator: {cause.func} (see "
                "https://docs.google.com/document/d/1GgvOe7C8_NVOMLOCwDaYV1mXXyHMXY7ExoewHqooxrs/edit#heading=h.64r4npvq0w0"
                " for how to fix)"
            )
        elif isinstance(
            cause, torch.fx.experimental.symbolic_shapes.GuardOnDataDependentSymNode
        ):
            raise UserError(  # noqa: TRY200
                UserErrorType.CONSTRAINT_VIOLATION,
                "Tried to use data-dependent value in the subsequent computation. "
                "This can happen when we encounter unbounded dynamic value that is unknown during tracing time.  "
                "You will need to explicitly give hint to the compiler. Please take a look at "
                f"constrain_as_value OR constrain_as_size APIs.  {cause}",
                case_name="constrain_as_size_example",
            )
        elif isinstance(cause, ValueRangeError):
            raise UserError(UserErrorType.CONSTRAINT_VIOLATION, e.args[0]) from e
        raise TorchRuntimeError(str(e)).with_traceback(e.__traceback__) from None

    if not allow_non_graph_fake:
        _ = tree_map_only(
            torch.Tensor, functools.partial(ensure_graph_fake, tx=tx), ret_val
        )
    return ret_val


_current_node = threading.local()


def get_current_node():
    return getattr(_current_node, "value", None)


@contextmanager
def set_current_node(node):
    old = get_current_node()
    _current_node.value = node
    try:
        yield
    finally:
        _current_node.value = old


def run_node(tracer, node, args, kwargs, nnmodule):
    """
    Runs a given node, with the given args and kwargs.

    Behavior is dictated by a node's op.

    run_node is useful for extracting real values out of nodes.
    See get_real_value for more info on common usage.

    Note: The tracer arg is only used for 'get_attr' ops
    Note: The nnmodule arg is only used for 'call_module' ops

    Nodes that are not call_function, call_method, call_module, or get_attr will
    raise an AssertionError.
    """
    op = node.op

    with set_current_node(node):
        try:
            if op == "call_function":
                return node.target(*args, **kwargs)
            elif op == "call_method":
                return getattr(args[0], node.target)(*args[1:], **kwargs)
            elif op == "call_module":
                assert nnmodule is not None
                return nnmodule(*args, **kwargs)
            elif op == "get_attr":
                return tracer.get_submodule(node.target)
            elif op == "placeholder":
                assert "example_value" in node.meta
                return node.meta["example_value"]
        except NotImplementedError as e:
            # NB: mimic how wrap_fake_exception does it
            from .exc import unimplemented

            raise unimplemented(
                f"running {op} {node.target}(*{args}, **{kwargs})"
            ) from e

        except Exception as e:
            fn_str = f"Failed running {op} {node.target}(*{args}, **{kwargs}):\n"
            raise RuntimeError(fn_str + str(e)).with_traceback(e.__traceback__) from e

    raise AssertionError(op)


def get_real_value(node, tracer):
    """
    Run the actual computation represented by `node` and return the result.
    This will execute any dependent nodes in the graph as well.
    """
    from .exc import TorchRuntimeError

    cache = tracer.real_value_cache
    if node in cache:
        return cache[node]

    op = node.op
    args, kwargs = torch.fx.node.map_arg(
        (node.args, node.kwargs),
        lambda n: get_real_value(n, tracer),
    )

    if op == "call_module":
        nn_module = tracer.output_graph.nn_modules[node.target]
        if not is_lazy_module(nn_module):
            nn_module = copy.deepcopy(nn_module)
        else:
            # In the case of a lazy module, we want to run
            # the pre-hooks which initialize it
            nn_module(*args, **kwargs)
    else:
        nn_module = None

    try:
        real_value = run_node(tracer, node, args, kwargs, nn_module)
        cache[node] = real_value
    except RuntimeError as e:
        raise TorchRuntimeError(str(e)).with_traceback(e.__traceback__) from None
    return real_value


def assert_no_fake_params_or_buffers(gm):
    from torch._subclasses.fake_tensor import FakeTensorConfig

    def stack_or_hint(t):
        if FakeTensorConfig.debug:
            import traceback

            return f"FAKE TENSOR CREATION TRACEBACK: \n {traceback.format_list(t._debug_trace)}"
        else:
            return "Enable TORCH_FAKE_TENSOR_DEBUG=1 to get creation stack traces on fake tensors."

    for name, buffer in gm.named_buffers():
        assert not isinstance(
            buffer, torch._subclasses.FakeTensor
        ), f"Unexpected fake buffer {name} {stack_or_hint(buffer)}"
    for name, param in gm.named_parameters():
        assert not isinstance(
            param, torch._subclasses.FakeTensor
        ), f"Unexpected fake param {name} {stack_or_hint(param)}"


def fqn(obj: Any):
    """
    Returns the fully qualified name of the object.
    """
    return f"{obj.__module__}.{obj.__qualname__}"


def ifdynstaticdefault(count1, count2):
    if torch._dynamo.config.assume_static_by_default:
        return count1
    else:
        return count2


def import_submodule(mod: types.ModuleType):
    """
    Ensure all the files in a given submodule are imported
    """
    for filename in sorted(os.listdir(os.path.dirname(cast(str, mod.__file__)))):
        if filename.endswith(".py") and filename[0] != "_":
            importlib.import_module(f"{mod.__name__}.{filename[:-3]}")


def object_has_getattribute(value: Any):
    try:
        if isinstance(
            inspect.getattr_static(type(value), "__getattribute__"),
            types.FunctionType,
        ):
            return True
    except AttributeError:
        pass
    return False


def get_custom_getattr(value: Any):
    try:
        getattr_fn = inspect.getattr_static(type(value), "__getattr__")
    except AttributeError:
        getattr_fn = None
    if getattr_fn is torch.nn.Module.__getattr__:
        # ignore this case of getattr
        getattr_fn = None
    return getattr_fn


class TensorStaticReason(enum.Enum):
    PARAMETER = 2
    NOT_TENSOR = 4
    NN_MODULE_PROPERTY = 5


def tensor_static_reason_to_message(reason: TensorStaticReason):
    if reason == TensorStaticReason.PARAMETER:
        return "mark_dynamic on parameter, parameters are always static today."
    if reason == TensorStaticReason.NOT_TENSOR:
        return "mark_dynamic on a non tensor, how did this happen?"
    if reason == TensorStaticReason.NN_MODULE_PROPERTY:
        return "tensor is static because it is nn module associated."
    raise AssertionError(f"Illegal reason {reason}")


def tensor_always_has_static_shape(
    tensor: Union[torch.Tensor, Any],
    is_tensor: bool,
    guard_source: "torch._guards.GuardSource",
) -> Tuple[bool, Optional[TensorStaticReason]]:
    """
    Given a tensor, source, and is_tensor flag, determine if a shape should be static.

    Args:
    tensor - the real tensor to evaluate, parameters force a static shape.
    is_tensor - internal dynamo check, essentially "is_tensor": target_cls is TensorVariable,
    tensors not in a TensorVariable for whatever reason are forced static.

    Returns a tuple, where the first element is the bool of whether or not this tensor should have a static shape.
    The second element is a TensorStaticReason, useful for passing to tensor_static_reason_to_message if needed.
    """
    if guard_source.is_nn_module() and config.force_nn_module_property_static_shapes:
        return True, TensorStaticReason.NN_MODULE_PROPERTY
    if type(tensor) is torch.nn.Parameter and config.force_parameter_static_shapes:
        return True, TensorStaticReason.PARAMETER
    if not is_tensor:
        return True, TensorStaticReason.NOT_TENSOR
    return False, None


def lazy_format_graph_code(name, gm, maybe_id=None):
    def format_name():
        if maybe_id is not None:
            return f"{name} {maybe_id}"
        else:
            return name

    return LazyString(
        lambda: _format_graph_code(
            f"===== {format_name()} =====\n",
            gm.forward.__code__.co_filename,
            gm.print_readable(print_output=False),
        )
    )


def _format_graph_code(name, filename, graph_str):
    return f"TRACED GRAPH\n {name} {filename} {graph_str}\n"


def lazy_format_graph_tabular(fn_name, gm):
    def inner():
        try:
            from tabulate import tabulate  # TODO: Check that this is installed
        except ImportError:
            return (
                "Tabulate module missing, please install tabulate to log the graph in tabular format, logging code instead:\n"
                + str(lazy_format_graph_code(fn_name, gm))
            )

        node_specs = [
            [n.op, n.name, n.target, n.args, n.kwargs] for n in gm.graph.nodes
        ]
        graph_str = tabulate(
            node_specs, headers=["opcode", "name", "target", "args", "kwargs"]
        )
        return _format_graph_code(fn_name, gm.forward.__code__.co_filename, graph_str)

    return LazyString(inner)


def format_bytecode(prefix, name, filename, line_no, code):
    return f"{prefix} {name} {filename} line {line_no} \n{dis.Bytecode(code).dis()}\n"


forward_hook_names = ["_forward_pre_hooks", "_forward_hooks"]
backward_hook_names = ["_backward_pre_hooks", "_backward_hooks"]
state_dict_hook_names = [
    "_state_dict_pre_hooks",
    "_state_dict_hooks",
    "_load_state_dict_pre_hooks",
    "_load_state_dict_post_hooks",
]
all_hook_names = forward_hook_names + backward_hook_names + state_dict_hook_names


def nn_module_get_all_hooks(
    mod,
    check_forward_hooks=False,
    check_backward_hooks=False,
    check_state_dict_hooks=False,
):
    reset_code = torch._C._dynamo.eval_frame.reset_code
    """
    Sometimes its useful to differentiate between types of hooks such as forward/backward/pre
    hooks executed during module.__call__, and state_dict hooks which are executed separately.
    """
    hook_dicts_to_check = []
    check_all_hooks = (
        not check_forward_hooks
        and not check_backward_hooks
        and not check_state_dict_hooks
    )
    if check_forward_hooks or check_all_hooks:
        hook_dicts_to_check.extend(forward_hook_names)
    if check_backward_hooks or check_all_hooks:
        hook_dicts_to_check.extend(backward_hook_names)
    if check_state_dict_hooks:
        hook_dicts_to_check.extend(state_dict_hook_names)

    all_hooks = []
    for hook_dict_name in hook_dicts_to_check:
        hooks = getattr(mod, hook_dict_name, [])
        for hook_name in hooks:
            hook = hooks[hook_name]

            all_hooks.append(hook)
    return all_hooks


def nnmodule_has_hooks(
    mod,
    check_forward_hooks=False,
    check_backward_hooks=False,
    check_state_dict_hooks=False,
):
    """
    Helper function to check if a module has any hooks attached to it.
    """
    hooks = nn_module_get_all_hooks(
        mod,
        check_forward_hooks=check_forward_hooks,
        check_backward_hooks=check_backward_hooks,
        check_state_dict_hooks=check_state_dict_hooks,
    )
    return bool(hooks)


def to_numpy_helper(value):
    """Convert tensor and tnp.ndarray to numpy.ndarray."""
    if isinstance(value, tnp.ndarray):
        return to_numpy_helper(value.tensor)
    elif isinstance(value, torch.Tensor):
        return value.numpy(force=True)
    elif isinstance(value, (tuple, list)):
        return type(value)(to_numpy_helper(obj) for obj in value)
    else:
        return value


def numpy_to_tensor(value):
    """Convert tnp.ndarray to tensor, leave other types intact. If a list/tuple, loop through it to convert."""
    assert np is not None
    if isinstance(value, np.ndarray):
        return torch.as_tensor(value)
    if isinstance(value, tnp.ndarray):
        return value.tensor
    elif isinstance(value, (tuple, list)):
        return type(value)(numpy_to_tensor(obj) for obj in value)
    else:
        return value


class numpy_to_tensor_wrapper:
    def __init__(self, f):
        self.f = f
        self.__name__ = "wrapped_" + self.f.__name__

    def __repr__(self):
        return f"<Wrapped function <original {self.f.__name__}>>"

    def __call__(self, *args, **kwargs):
        out = self.f(*args, **kwargs)
        return numpy_to_tensor(out)


def numpy_attr_wrapper(obj, name):
    if isinstance(obj, tnp.ndarray):
        out = getattr(obj, name)
        return numpy_to_tensor(out)
    elif isinstance(obj, torch.Tensor):
        out = getattr(tnp.ndarray(obj), name)
        return numpy_to_tensor(out)


class numpy_method_wrapper:
    """Convert obj from torch.Tensor to tnp.ndarray and call method. Then convert result back to torch.Tensor."""

    def __init__(self, method: str):
        self.method = method
        self.__name__ = "wrapped_" + self.method

    def __repr__(self):
        return f"<Wrapped method <original {self.method}>>"

    def __call__(self, *args, **kwargs):
        obj = args[0]
        if isinstance(obj, torch.Tensor):
            obj = tnp.ndarray(obj)
        method_callable = getattr(obj, self.method)
        out = method_callable(*args[1:], **kwargs)
        return numpy_to_tensor(out)


class numpy_operator_wrapper:
    """Implements dunder methods for tnp.ndarray via functions from the operator library"""

    def __init__(self, op: Callable[..., Any]):
        self.op = op
        self.__name__ = f"wrapped_{op.__name__}"

    def __repr__(self):
        return f"<Wrapped operator <original {self.__name__}>>"

    def __call__(self, *args, **kwargs):
        assert not kwargs

        args = (
            tnp.ndarray(arg) if isinstance(arg, torch.Tensor) else arg for arg in args
        )
        out = self.op(*args)
        return numpy_to_tensor(out)


def defake(x):
    if not isinstance(x, FakeTensor):
        return x
    size: "torch._prims_common.ShapeType"
    stride: "torch._prims_common.StrideType"
    if x._has_symbolic_sizes_strides:
        size = [
            s.node.shape_env.size_hint(s.node.expr)
            if isinstance(s, torch.SymInt)
            else s
            for s in x.size()
        ]
        stride = [
            s.node.shape_env.size_hint(s.node.expr)
            if isinstance(s, torch.SymInt)
            else s
            for s in x.stride()
        ]
    else:
        size = x.size()
        stride = x.stride()
    y = torch.empty_strided(
        size,
        stride,
        dtype=x.dtype,
        device=x.device,
        requires_grad=x.requires_grad,
    )
    y.zero_()
    return y


def is_utils_checkpoint(obj):
    # Lazy import to avoid circular dependencies
    import torch.utils.checkpoint

    return obj is torch.utils.checkpoint.checkpoint


def build_checkpoint_variable(**options):
    import torch._higher_order_ops.wrap as higher_order_ops
    from .variables.higher_order_ops import TorchHigherOrderOperatorVariable

    # TODO - This is a temporary situation where we have two versions of
    # checkpointing implementation. We will converge on one and remove the other.
    activation_checkpoint_op: "torch._ops.HigherOrderOperator" = (
        higher_order_ops.tag_activation_checkpoint
    )
    if torch._functorch.config.functionalize_rng_ops:
        activation_checkpoint_op = higher_order_ops.wrap_activation_checkpoint

    return TorchHigherOrderOperatorVariable.make(
        activation_checkpoint_op,
        **options,
    )


def is_compile_supported(device_type):
    from .eval_frame import is_dynamo_supported

    compile_supported = is_dynamo_supported()
    if device_type == "cpu":
        pass
    elif device_type == "cuda" and compile_supported:
        from torch.utils._triton import has_triton

        compile_supported = has_triton()
    else:
        compile_supported = False
    return compile_supported


# The following 3.11 source code functions are adapted from
# https://github.com/python/cpython/blob/v3.11.4/Lib/traceback.py
# in order to output source code corresponding to bytecode in 3.11+.
# We need our own versions since we want to support multiline expressions.
def _fix_offset(str: str, offset: int) -> int:
    """
    Convert byte offset `offset` of `str` into character offset.
    Byte offset is used for 3.11+ instruction column data.
    Takes things like unicode characters into consideration.

    Unchanged from CPython implementation.
    """
    as_utf8 = str.encode("utf-8")
    return len(as_utf8[:offset].decode("utf-8", errors="replace"))


@dataclasses.dataclass
class _Anchors:
    # inclusive
    left_end_lineno: int
    left_end_offset: int
    right_start_lineno: int
    # exclusive
    right_start_offset: int


def _extract_anchors_from_expr(segment: str) -> Optional[_Anchors]:
    """
    Given source code `segment` corresponding to a bytecode
    instruction, determine:
        - for binary ops, the location of the binary op
        - for indexing, the location of the brackets.
    `segment` is expected to be a valid Python expression
    """
    assert sys.version_info >= (3, 11)

    import ast

    try:
        # Without brackets, `segment` is parsed as a statement.
        # We expect an expression, so wrap `segment` in
        # brackets to handle multi-line expressions.
        tree = ast.parse("(\n" + segment + "\n)")
    except SyntaxError:
        return None

    if len(tree.body) != 1:
        return None

    lines = segment.split("\n")

    # get character index given byte offset
    def normalize(lineno, offset):
        return _fix_offset(lines[lineno], offset)

    # Gets the next valid character index in `lines`, if
    # the current location is not valid. Handles empty lines.
    def next_valid_char(lineno, col):
        while lineno < len(lines) and col >= len(lines[lineno]):
            col = 0
            lineno += 1
        assert lineno < len(lines) and col < len(lines[lineno])
        return lineno, col

    # Get the next valid character index in `lines`.
    def increment(lineno, col):
        col += 1
        lineno, col = next_valid_char(lineno, col)
        assert lineno < len(lines) and col < len(lines[lineno])
        return lineno, col

    # Get the next valid character at least on the next line
    def nextline(lineno, col):
        col = 0
        lineno += 1
        lineno, col = next_valid_char(lineno, col)
        assert lineno < len(lines) and col < len(lines[lineno])
        return lineno, col

    statement = tree.body[0]
    if isinstance(statement, ast.Expr):
        expr = statement.value
        if isinstance(expr, ast.BinOp):
            # ast gives locations for BinOp subexpressions, e.g.
            # ( left_expr ) + ( right_expr )
            #   left^^^^^       right^^^^^
            # -2 since end_lineno is 1-indexed and because we added an extra
            # bracket to `segment` when calling ast.parse
            cur_lineno = cast(int, expr.left.end_lineno) - 2
            cur_col = normalize(cur_lineno, expr.left.end_col_offset)
            cur_lineno, cur_col = next_valid_char(cur_lineno, cur_col)

            # Heuristic to find the operator character.
            # The original CPython implementation did not look for ), \, or #,
            # leading to incorrect anchor location, e.g.
            # (x) + (y)
            # ~~^~~~~~~
            while (ch := lines[cur_lineno][cur_col]).isspace() or ch in ")\\#":
                if ch in "\\#":
                    cur_lineno, cur_col = nextline(cur_lineno, cur_col)
                else:
                    cur_lineno, cur_col = increment(cur_lineno, cur_col)

            # binary op is 1 or 2 characters long, on the same line
            right_col = cur_col + 1
            if (
                right_col < len(lines[cur_lineno])
                and not (ch := lines[cur_lineno][right_col]).isspace()
                and ch not in "\\#"
            ):
                right_col += 1
            # right_col can be invalid since it is exclusive

            return _Anchors(cur_lineno, cur_col, cur_lineno, right_col)
        elif isinstance(expr, ast.Subscript):
            # ast gives locations for value and slice subexpressions, e.g.
            # ( value_expr ) [ slice_expr ]
            #   value^^^^^     slice^^^^^
            # subscript^^^^^^^^^^^^^^^^^^^^
            # find left bracket (first '[' after value)
            left_lineno = cast(int, expr.value.end_lineno) - 2
            left_col = normalize(left_lineno, expr.value.end_col_offset)
            left_lineno, left_col = next_valid_char(left_lineno, left_col)
            while lines[left_lineno][left_col] != "[":
                left_lineno, left_col = increment(left_lineno, left_col)
            # find right bracket (final character of expression)
            right_lineno = cast(int, expr.end_lineno) - 2
            right_col = normalize(right_lineno, expr.end_col_offset)
            return _Anchors(left_lineno, left_col, right_lineno, right_col)
        elif isinstance(expr, ast.Call):
            # ( func_expr ) (args, kwargs)
            #   func^^^^^
            # call^^^^^^^^^^^^^^^^^^^^^^^^
            # find left bracket (first '(' after func)
            left_lineno = cast(int, expr.func.end_lineno) - 2
            left_col = normalize(left_lineno, expr.func.end_col_offset)
            left_lineno, left_col = next_valid_char(left_lineno, left_col)
            while lines[left_lineno][left_col] != "(":
                left_lineno, left_col = increment(left_lineno, left_col)
            # find right bracket (final character of expression)
            right_lineno = cast(int, expr.end_lineno) - 2
            right_col = normalize(right_lineno, expr.end_col_offset)
            return _Anchors(left_lineno, left_col, right_lineno, right_col)

    return None


def get_instruction_source_311(code: types.CodeType, inst: dis.Instruction) -> str:
    """
    Python 3.11+ only. Returns lines of source code (from code object `code`)
    corresponding to `inst`'s location data, and underlines relevant code to `inst`.

    Example: CALL on `g`:
    f(g(
      ^^
        h(x)))
        ^^^^^

    We need our own implementation since `format_frame_summary` in
    Python's `traceback` module doesn't handle multi-line expressions
    (and their anchor extraction code is not completely correct).
    """
    assert inst.positions is not None
    if inst.positions.lineno is None:
        return ""
    # The rstrip + "\n" pattern is used throughout this function to handle
    # linecache.getline errors. Error lines are treated as empty strings "", but we want
    # to treat them as blank lines "\n".
    first_line = linecache.getline(code.co_filename, inst.positions.lineno).rstrip()
    if inst.positions.end_lineno is None:
        return first_line
    if inst.positions.col_offset is None or inst.positions.end_col_offset is None:
        return first_line

    # character index of the start of the instruction
    start_offset = _fix_offset(first_line, inst.positions.col_offset)
    # character index of the end of the instruction
    # compute later since end may be a different line
    end_offset = None
    # expression corresponding to the instruction so we can get anchors
    segment = ""
    # underline markers to be printed - start with `~` marker and replace with `^` later
    markers = []

    # Compute segment and initial markers
    if inst.positions.end_lineno == inst.positions.lineno:
        end_offset = _fix_offset(first_line, inst.positions.end_col_offset)
        segment = first_line[start_offset:end_offset]
        markers.append(" " * start_offset + "~" * (end_offset - start_offset))
    else:
        segment = first_line[start_offset:] + "\n"
        markers.append(" " * start_offset + "~" * (len(first_line) - start_offset))
        last_line = linecache.getline(
            code.co_filename, inst.positions.end_lineno
        ).rstrip()
        end_offset = _fix_offset(last_line, inst.positions.end_col_offset)
        for lineno in range(inst.positions.lineno + 1, inst.positions.end_lineno):
            line = linecache.getline(code.co_filename, lineno).rstrip()
            segment += line + "\n"
            # don't underline leading spaces
            num_spaces = len(line) - len(line.lstrip())
            markers.append(" " * num_spaces + "~" * (len(line) - num_spaces))
        segment += last_line[:end_offset]
        num_spaces = len(last_line) - len(last_line.lstrip())
        markers.append(" " * num_spaces + "~" * (end_offset - num_spaces))

    anchors: Optional[_Anchors] = None
    try:
        anchors = _extract_anchors_from_expr(segment)
    except AssertionError:
        pass

    # replace `~` markers with `^` where necessary
    if anchors is None:
        markers = [marker.replace("~", "^") for marker in markers]
    else:
        # make markers mutable
        mutable_markers: List[List[str]] = [list(marker) for marker in markers]

        # anchor positions do not take start_offset into account
        if anchors.left_end_lineno == 0:
            anchors.left_end_offset += start_offset
        if anchors.right_start_lineno == 0:
            anchors.right_start_offset += start_offset

        # Turn `~`` markers between anchors to `^`
        for lineno in range(len(markers)):
            for col in range(len(mutable_markers[lineno])):
                if lineno < anchors.left_end_lineno:
                    continue
                if lineno == anchors.left_end_lineno and col < anchors.left_end_offset:
                    continue
                if (
                    lineno == anchors.right_start_lineno
                    and col >= anchors.right_start_offset
                ):
                    continue
                if lineno > anchors.right_start_lineno:
                    continue
                if mutable_markers[lineno][col] == "~":
                    mutable_markers[lineno][col] = "^"

        # make markers into strings again
        markers = ["".join(marker) for marker in mutable_markers]

    result = ""
    for i in range(len(markers)):
        result += (
            linecache.getline(code.co_filename, inst.positions.lineno + i).rstrip()
            + "\n"
        )
        result += markers[i] + "\n"
    return result


def get_static_address_type(t):
    if isinstance(t, torch.Tensor):
        return getattr(t, "_dynamo_static_input_type", None)

    return None


def is_rng_state_getter_or_setter(value):
    getters = (
        torch.default_generator.get_state,
        torch.get_rng_state,
        torch.cuda.get_rng_state,
    )
    setters = (
        torch.default_generator.set_state,
        torch.set_rng_state,
        torch.cuda.set_rng_state,
    )
    return value in (*setters, *getters)


def is_tensor_base_attr_getter(value):
    return (
        isinstance(value, types.MethodWrapperType)
        and value.__name__ == "__get__"
        and value.__self__.__objclass__ is torch._C._TensorBase  # type: ignore[attr-defined]
    )


def has_torch_function(vt: "torch._dynamo.variables.base.VariableTracker") -> bool:
    from torch._dynamo.variables import UserDefinedObjectVariable
    from torch._dynamo.variables.torch_function import TensorWithTFOverrideVariable

    return isinstance(vt, TensorWithTFOverrideVariable) or (
        isinstance(vt, UserDefinedObjectVariable)
        and hasattr(vt.value, "__torch_function__")
    )


<<<<<<< HEAD
def check_module_str(ref_str, module_str):
    return ref_str == module_str


def attrs_code_object(code_obj):
    if not isinstance(code_obj, types.CodeType):
        raise TypeError("Object must be a code object")

    attributes = (
        code_obj.co_argcount,
        code_obj.co_posonlyargcount,
        code_obj.co_kwonlyargcount,
        code_obj.co_nlocals,
        code_obj.co_stacksize,
        code_obj.co_flags,
        code_obj.co_code,
        code_obj.co_consts,
        code_obj.co_names,
        code_obj.co_varnames,
        code_obj.co_filename,
        code_obj.co_name,
        code_obj.co_firstlineno,
        code_obj.co_lnotab,
        code_obj.co_freevars,
        code_obj.co_cellvars,
    )

    return attributes


def attrs_function(func):
    if not isinstance(func, types.FunctionType):
        raise TypeError("Object must be a function")

    closure = None
    if func.__closure__:
        closure = [c.cell_contents for c in func.__closure__]

    func_data = {
        "code": attrs_code_object(func.__code__),
        "name": func.__name__,
        "defaults": func.__defaults__,
        "closure": closure,
    }

    return func_data


def deserialize_code_object(attrs):
    return types.CodeType(*attrs)


def deserialize_function_object_from_file(func_data):
    closure = None
    if func_data["closure"] is not None:
        closure = tuple(types.CellType(c) for c in func_data["closure"])

    return types.FunctionType(
        deserialize_code_object(func_data["code"]),
        globals(),  # You might need to adjust the globals depending on the context
        func_data["name"],
        func_data["defaults"],
        closure,
    )


def frame_code_to_unique_frame_id(f_code):
    import hashlib

    return hashlib.md5(str(attrs_code_object(f_code)).encode()).hexdigest()
=======
# see note [Tensor Fakification and Symbol Caching]
def to_fake_tensor(t, fake_mode):
    symbolic_context = None
    source = None
    if tracing_context := torch._guards.TracingContext.try_get():
        if t in tracing_context.tensor_to_context:
            symbolic_context = tracing_context.tensor_to_context[t]
            source = symbolic_context.tensor_source

    return fake_mode.from_tensor(
        t, static_shapes=False, symbolic_context=symbolic_context, source=source
    )
>>>>>>> 1d956447
<|MERGE_RESOLUTION|>--- conflicted
+++ resolved
@@ -2297,7 +2297,6 @@
     )
 
 
-<<<<<<< HEAD
 def check_module_str(ref_str, module_str):
     return ref_str == module_str
 
@@ -2368,7 +2367,7 @@
     import hashlib
 
     return hashlib.md5(str(attrs_code_object(f_code)).encode()).hexdigest()
-=======
+
 # see note [Tensor Fakification and Symbol Caching]
 def to_fake_tensor(t, fake_mode):
     symbolic_context = None
@@ -2380,5 +2379,4 @@
 
     return fake_mode.from_tensor(
         t, static_shapes=False, symbolic_context=symbolic_context, source=source
-    )
->>>>>>> 1d956447
+    )