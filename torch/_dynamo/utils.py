# mypy: allow-untyped-defs
from __future__ import annotations

import atexit
import collections
import contextlib
import copy
import dataclasses
import datetime
import dis
import enum
import functools
import gc
import importlib
import inspect
import itertools
import linecache
import logging
import math
import operator
import os
import re
import sys
import threading
import time
import types
import typing
import uuid
import warnings
import weakref
from contextlib import contextmanager
from dataclasses import is_dataclass
from functools import lru_cache
from types import MethodWrapperType
from typing import (
    Any,
    Callable,
    cast,
    ClassVar,
    Counter,
    DefaultDict,
    Deque,
    Dict,
    Iterable,
    Iterator,
    KeysView,
    List,
    Optional,
    overload,
    Set,
    Tuple,
    Type,
    TypeVar,
    Union,
    ValuesView,
)
from typing_extensions import Literal, TypeGuard

import torch
import torch._functorch.config
import torch._inductor.config as inductor_config
import torch.fx.experimental.symbolic_shapes
import torch.utils._pytree as pytree
from torch import fx
from torch._C import (
    _instruction_counter,
    _len_torch_function_stack,
    _pop_torch_function_stack,
    _push_on_torch_function_stack,
)
from torch._dispatch.python import enable_python_dispatcher
from torch._guards import Source, TracingContext
from torch._subclasses.meta_utils import is_sparse_compressed
from torch._utils_internal import log_chromium_event_internal, log_compilation_event
from torch.fx._utils import _format_graph_code, lazy_format_graph_code
from torch.nn.modules.lazy import LazyModuleMixin
from torch.utils._triton import has_triton, has_triton_package
from torch.utils.hooks import RemovableHandle


try:
    import numpy as np
except ModuleNotFoundError:
    np = None  # type: ignore[assignment]

try:
    import torch._logging
    import torch._numpy as tnp
    from torch._guards import detect_fake_mode  # noqa: F401n
    from torch._logging import LazyString

    from . import config

    # NOTE: Make sure `NP_SUPPORTED_MODULES` and `NP_TO_TNP_MODULE` are in sync.
    if np:
        NP_SUPPORTED_MODULES: Tuple[types.ModuleType, ...] = (
            np,
            np.fft,
            np.linalg,
            np.random,
        )

        NP_TO_TNP_MODULE = {
            np: tnp,
            np.fft: tnp.fft,
            np.linalg: tnp.linalg,
            np.random: tnp.random,
        }
    else:
        NP_SUPPORTED_MODULES = ()

        NP_TO_TNP_MODULE = {}
    from torch._subclasses.fake_tensor import FakeTensor, is_fake, maybe_get_fake_mode
except ImportError:
    pass


T = TypeVar("T")

unpatched_nn_module_getattr = torch.nn.Module.__getattr__

counters: DefaultDict[str, Counter[str]] = collections.defaultdict(collections.Counter)
optimus_scuba_log: Dict[str, Any] = {}
troubleshooting_url = (
    "https://pytorch.org/docs/main/torch.compiler_troubleshooting.html"
)
nnmodule_doc_url = "https://pytorch.org/docs/main/torch.compiler_nn_module.html"
nnmodule_doc_url_msg = f"See {nnmodule_doc_url} for more information and limitations."
log = logging.getLogger(__name__)

# profiling compilation time by function
compilation_time_metrics: Dict[str, List[float]] = {}

# profiling compilation time by frame phase
frame_phase_timing: Dict[str, Dict[str, float]] = collections.defaultdict(
    lambda: collections.defaultdict(float)
)

timer_counter = itertools.count()


def tabulate(
    rows: Union[List[Tuple[str, object]], List[List[object]]],
    headers: Union[Tuple[str, ...], List[str]],
) -> str:
    try:
        import tabulate

        return tabulate.tabulate(rows, headers=headers)
    except ImportError:
        return "\n".join(
            ", ".join(map(str, row)) for row in itertools.chain([headers], rows)
        )


curr_frame = 0


# Note: Called for you by dynamo - you almost never ever want to invoke this yourself.
def increment_frame() -> None:
    global curr_frame
    curr_frame = curr_frame + 1


# Note: Called for you by dynamo - you almost never ever want to invoke this yourself.
def reset_frame_count() -> None:
    global curr_frame
    frame_phase_timing.clear()
    compilation_time_metrics.clear()
    curr_frame = 0


op_count = 0


def increment_op_count(cnt: int) -> None:
    global op_count
    op_count += cnt


# Calculate total time spent so far for each phase
# For example, {'entire_frame_compile':8.574629999999999, 'backend_compile':5.26806}
def calculate_time_spent() -> Dict[str, float]:
    total_wall_time = 0.0
    total_by_key = {}
    for timings in frame_phase_timing.values():
        total_wall_time += timings.get(
            "entire_frame_compile", timings.get("inductor_compile", 0)
        )

        for key, timing in timings.items():
            if key not in total_by_key:
                total_by_key[key] = timing
            else:
                total_by_key[key] += timing

    if total_by_key:
        total_by_key["total_wall_time"] = total_wall_time

    return total_by_key


# Print a report of time spent so far
# Ex:
# TIMING:
# entire_frame_compile:8.574629999999999
# backend_compile:5.26806
def print_time_report() -> None:
    total_by_key = calculate_time_spent()

    out = "TIMING:"
    for key, value in total_by_key.items():
        out = f"{out} {key}:{round(value, 5)}"

    print(out)


def _add_time_spent(key: str, phase_name: str, time_spent: float) -> None:
    frame_phase_timing[key][phase_name] += time_spent


# Use frame_phase_timing to record remote_cache_time_saved
# This follows the same principles of key as the other frame phase timings,
# but is incremented by FxGraphCache (and later AOTAutogradCache) directly
def add_remote_cache_time_saved(time_saved_ns: int, is_backward: bool = False) -> None:
    key = None
    if is_backward:
        # Use compile id as the frame key for backwards compilation
        key = str(torch._guards.CompileContext.current_compile_id())
    else:
        key = str(curr_frame)
    # Convert to seconds (as a float)
    time_saved = time_saved_ns / 1e9
    _add_time_spent(key, "remote_cache_time_saved", time_saved)


def get_cache_stats() -> Dict[str, Any]:
    """Get a bunch of metadata about cache hits and misses to use in chromium events"""
    cache_stats = {
        "fxgraph_cache_hit": counters["inductor"]["fxgraph_cache_hit"],
        "fxgraph_cache_miss": counters["inductor"]["fxgraph_cache_miss"],
        "fxgraph_cache_bypass": counters["inductor"]["fxgraph_cache_bypass"],
    }
    return cache_stats


# dynamo_timed is a context manager
# By wrapping a function in dynamo_timed, we can store a record in compilation_time_metrics
# where the key is the functions name.
# For example:
#
#   def _foo(...):
#       with dynamo_timed("_foo"):
#           ...
#
# Would show up as an entry in our timing dict:
# OrderedDict([('_foo', [0.083690, 0.23949, 3.1425e-05])])
# This is extremely useful for granular debugging.
#
# Although it is tempting to use dynamo_timed as a decorator, please do not.
# In its decorator form it makes cProfile traces less useful as dynamo_timed
# suddenly becomes a bottleneck for lots of function calls (as only one parent
# pointer is recorded).
#
# For a higher-level mode, pass a phase_name into dynamo_timed
# phase_names record an extra record into a separate compilation timing structure,
# one keyed on frame+name rather than function.
# The frame is incremented outside of this function, in def increment_frame() above.
# `fwd_only` is used to identify if this phase or function is only called
# during compiling fwd graphs, e.g, `entire_frame_compile` and `backend_compile`.
# The other phases (`inductor_compile` and `code_gen`) are called for both fwd and bwd graphs.


@contextmanager
def dynamo_timed(
    key: str,
    phase_name: Optional[str] = None,
    fwd_only: bool = True,
):
    chromium_log: ChromiumEventLogger = get_chromium_event_logger()
    if key not in compilation_time_metrics:
        compilation_time_metrics[key] = []

    fail_type: Optional[str] = None
    fail_reason: Optional[str] = None
    time_spent = float("-inf")
    start = time.time_ns()
    try:
        with torch.profiler.record_function(f"{key} (dynamo_timed)"):
            t0 = time.time()
            chromium_log.log_event_start(key, start, None)
            if phase_name:
                chromium_log.log_event_start(phase_name, start)
            yield
            time_spent = time.time() - t0
        compilation_time_metrics[key].append(time_spent)
    except Exception as e:
        fail_type = str(type(e))
        fail_reason = str(e)
        raise
    finally:
        # Always log the end event even on exception
        if phase_name:
            chromium_log.log_event_end(
                phase_name,
                time.time_ns(),
                {"cache_stats": get_cache_stats()},
                start,
            )
        chromium_log.log_event_end(
            key, time.time_ns(), {"cache_stats": get_cache_stats()}, start
        )
        # Only record backward compilation metrics if phase_name is not None!
        if phase_name:
            frame_key = str(curr_frame)
            # fwd only compilation stages: entire_frame_compile, backend_compile.
            # use frame_key as time aggregation key.
            if fwd_only and fail_type is None:
                _add_time_spent(frame_key, phase_name, time_spent)
            else:
                # fwd + bwd compilation stages: inductor_compile, code_gen.
                # use frame_key as time aggregation key for fwd graphs;
                # use compile_id as time aggregation key for bwd graphs.
                if torch._guards.TracingContext.try_get() is not None:
                    aot_graph_name = str(
                        torch._guards.TracingContext.get().aot_graph_name
                    )
                    if (
                        "forward" in aot_graph_name or "inference" in aot_graph_name
                    ) and fail_type is None:
                        _add_time_spent(frame_key, phase_name, time_spent)
                    elif "backward" in aot_graph_name:
                        compile_id = str(
                            torch._guards.CompileContext.current_compile_id()
                        )
                        if fail_type is None:
                            _add_time_spent(compile_id, phase_name, time_spent)

                        # log backward compilation metrics at the end of `inductor_compile` of bwd graph,
                        # one record for one bwd graph.
                        if phase_name == "inductor_compile":
                            if fail_type is None:
                                inductor_compile_time = frame_phase_timing[
                                    compile_id
                                ].get("inductor_compile", None)
                                code_gen_time = frame_phase_timing[compile_id].get(
                                    "code_gen", None
                                )
                                remote_cache_time_saved = frame_phase_timing[
                                    compile_id
                                ].get("remote_cache_time_saved", None)
                            else:
                                inductor_compile_time = None
                                code_gen_time = None
                                remote_cache_time_saved = None
                            structured_logging_overhead_s = (
                                torch._logging.get_structured_logging_overhead()
                            )
                            metrics = BwdCompilationMetrics(
                                compile_id,
                                inductor_compile_time,
                                code_gen_time,
                                fail_type,
                                fail_reason,
                                remote_cache_time_saved,
                                structured_logging_overhead_s,
                            )
                            record_compilation_metrics(metrics)


@overload
def compile_times(repr: Literal["str"], aggregate: bool = False) -> str:
    ...


@overload
def compile_times(
    repr: Literal["csv"], aggregate: bool = False
) -> Tuple[List[str], List[object]]:
    ...


def compile_times(repr="str", aggregate: bool = False):
    """
    Get metrics about torchdynamo frontend/backend compilation times.

    Accumulates information from functions tagged with `dynamo_timed`.

    repr='str' returns a printable string for user interaction, and 'csv'
    returns headers, rows which can be logged for output

    aggregate causes values from multiple compilations (e.g. split graphs)
    to be accumulated into one value.  If false, expect more than one value
    per metric.
    """

    def fmt_fn(values, item_fn=lambda x: x):
        if aggregate:
            return item_fn(sum(values))
        return ", ".join(map(item_fn, values))

    if repr == "str":
        rows = [
            (k, fmt_fn(compilation_time_metrics[k], item_fn=lambda x: f"{x:.4f}"))
            for k in compilation_time_metrics
        ]
        out = "TorchDynamo compilation metrics:\n"
        out += tabulate(rows, headers=("Function", "Runtimes (s)"))
        return out
    elif repr == "csv":
        values = [
            fmt_fn(v, item_fn=lambda x: f"{x:.6f}")
            for v in compilation_time_metrics.values()
        ]
        headers = list(compilation_time_metrics.keys())
        return headers, values
    return None


@atexit.register
def dump_compile_times() -> None:
    log.info(compile_times(repr="str", aggregate=True))


tensortype_to_dtype = {
    torch.FloatTensor: (torch.float32, torch.float),
    torch.DoubleTensor: (torch.float64, torch.double),
    torch.HalfTensor: (torch.float16, torch.half),
    torch.BFloat16Tensor: (torch.bfloat16,),
    torch.ByteTensor: (torch.uint8,),
    torch.CharTensor: (torch.int8,),
    torch.LongTensor: (torch.int64, torch.long),
    torch.IntTensor: (torch.int32, torch.int),
    torch.ShortTensor: (torch.int16, torch.short),
    torch.BoolTensor: (torch.bool,),
}


class DuplicateWarningChecker:
    def __init__(self, maxsize: int = 4096) -> None:
        self.maxsize = maxsize
        self.reset()

    def reset(self):
        self.set = collections.OrderedDict()

    def add(self, key: Union[str, Tuple[object, object]]) -> bool:
        if key in self.set:
            self.set.move_to_end(key, last=True)
            if not config.verbose:
                return False
        else:
            self.set[key] = None
            while len(self.set) > self.maxsize:
                self.set.popitem(last=False)
        return True


graph_break_dup_warning_checker = DuplicateWarningChecker()


def setup_compile_debug():
    compile_debug = os.environ.get("TORCH_COMPILE_DEBUG", "0") == "1"

    if compile_debug:
        return add_file_handler()

    return contextlib.ExitStack()


def reset_graph_break_dup_checker() -> None:
    graph_break_dup_warning_checker.reset()


def add_file_handler():
    log_path = os.path.join(get_debug_dir(), "torchdynamo")
    os.makedirs(log_path, exist_ok=True)

    log_file_handler = logging.FileHandler(os.path.join(log_path, "debug.log"))
    logger = logging.getLogger("torch._dynamo")
    logger.addHandler(log_file_handler)

    exitstack = contextlib.ExitStack()
    exitstack.callback(lambda: logger.removeHandler(log_file_handler))
    return exitstack


def setup_log_file():
    exitstack = contextlib.ExitStack()
    if config.log_file_name is not None:
        log_file_handler = logging.FileHandler(config.log_file_name)
        for logger in torch._logging._internal.get_loggers():
            logger.addHandler(log_file_handler)
            exitstack.callback(lambda: logger.removeHandler(log_file_handler))
        return exitstack

    return exitstack


def gen_record_file_name(exc, code) -> str:
    return f"{get_debug_dir()}/error_recordings/\
{code.co_name}_{type(exc).__name__}_{code.co_firstlineno}.rec"


def write_record_to_file(filename: str, exec_record) -> None:
    try:
        if os.path.exists(filename):
            log.warning(
                "Unable to write execution record %s; file already exists.", filename
            )
        else:
            os.makedirs(os.path.dirname(filename), exist_ok=True)
            with open(filename, "wb") as f:
                exec_record.dump(f)
    except Exception:
        log.exception("Unable to write execution record %s", filename)


def count_calls(g: fx.Graph) -> int:
    c = 0
    for n in g.nodes:
        if "call" in n.op:
            c += 1
    return c


def identity(x):
    return x


def hashable(x):
    try:
        hash(x)
        return True
    except TypeError:
        return False
    # cannot hash writable memoryview object
    except ValueError:
        return False


def nothing(*args, **kwargs):
    pass


class ExactWeakKeyDictionary:
    """Similar to weakref.WeakKeyDictionary, but use `is`/`id` rather than `==` to compare equality"""

    def __init__(self):
        self.values = {}
        self.refs = {}

    def __getitem__(self, key):
        return self.values[id(key)]

    def get(self, key, default=None):
        return self.values.get(id(key), default)

    def __contains__(self, key):
        return id(key) in self.values

    def __setitem__(self, key, value):
        idx = id(key)
        if idx not in self.refs:
            self.refs[idx] = weakref.ref(key, lambda ref: self._remove_id(idx))
        self.values[idx] = value

    def _remove_id(self, idx):
        if idx in self.values:
            del self.values[idx]
        if idx in self.refs:
            del self.refs[idx]

    def clear(self):
        self.refs.clear()
        self.values.clear()


@overload
def istype(obj: object, allowed_types: Type[T]) -> TypeGuard[T]:
    ...


@overload
def istype(
    obj: object, allowed_types: Tuple[Type[List[T]], Type[Tuple[T, ...]]]
) -> TypeGuard[T]:
    ...


@overload
def istype(obj: object, allowed_types: Iterable[type]) -> bool:
    ...


def istype(obj, allowed_types):
    """isinstance() without subclasses"""
    if isinstance(allowed_types, (tuple, list, set)):
        return type(obj) in allowed_types
    return type(obj) is allowed_types


if sys.version_info >= (3, 12):
    # Some typing classes moved to C in 3.12,
    # which no longer have the _Final mixin.
    _builtin_final_typing_classes = (
        typing.ParamSpecArgs,
        typing.ParamSpecKwargs,
        typing.ParamSpec,
        typing.TypeVar,
        typing.TypeVarTuple,
        typing.TypeAliasType,
    )


def is_typing(value):
    # _Final catches most of typing classes:
    #   - Any
    #   - Callable
    #   - Union
    #   ...
    #
    # NB: we intentionally ignore classes that inherit from Generic, since they
    # can be used as both TypingVariable as well as UserDefinedClassVariable.
    if sys.version_info >= (3, 12) and isinstance(value, _builtin_final_typing_classes):
        return True
    return isinstance(value, typing._Final) or value is typing.Generic  # type: ignore[attr-defined]


def is_numpy_int_type(value):
    if not np:
        return False

    return istype(
        value,
        (
            np.int8,
            np.int16,
            np.int32,
            np.int64,
            np.uint8,
            np.uint16,
            np.uint32,
            np.uint64,
        ),
    )


def is_numpy_float_type(value):
    if not np:
        return False

    return istype(
        value,
        (
            np.float16,
            np.float32,
            np.float64,
        ),
    )


def is_lru_cache_wrapped_function(value):
    return isinstance(value, functools._lru_cache_wrapper) and is_function(
        inspect.getattr_static(value, "__wrapped__")
    )


def is_function_or_wrapper(value):
    return is_function(value) or isinstance(
        value, (torch._ops.OpOverloadPacket, torch._ops.OpOverload)
    )


def is_function(value):
    return isinstance(
        value,
        (
            types.FunctionType,
            types.BuiltinFunctionType,
            types.MethodDescriptorType,
            types.WrapperDescriptorType,
        ),
    )


def is_wrapper_or_member_descriptor(value):
    return isinstance(
        value,
        (
            # set up by PyGetSetDef
            types.GetSetDescriptorType,
            # set by PyMethodDef, e.g. list.append
            types.MethodDescriptorType,
            # slots - list.__add__
            types.WrapperDescriptorType,
            # set up by PyMemberDef
            types.MemberDescriptorType,
            # wrapper over C functions
            types.MethodWrapperType,
        ),
    )


def unwrap_if_wrapper(fn):
    return unwrap_with_attr_name_if_wrapper(fn)[0]


def unwrap_with_attr_name_if_wrapper(fn):
    # TODO(anijain2305) - Investigate if we can get rid of this function
    # unpack @torch._dynamo.optimize()(fn) wrapped function
    if is_function(fn) and inspect.getattr_static(fn, "_torchdynamo_inline", False):
        fn = inspect.getattr_static(fn, "_torchdynamo_inline", fn)
        attr_name = "_torchdynamo_inline"
    else:
        attr_name = None
    return fn, attr_name


def is_numpy_ndarray(value):
    if not np:
        return False

    return istype(value, np.ndarray)


def istensor(obj):
    """Check of obj is a tensor"""
    tensor_list: Tuple[type, ...] = (
        torch.Tensor,
        torch.nn.Parameter,
        *config.traceable_tensor_subclasses,
    )
    tensor_list = tensor_list + (torch._subclasses.FakeTensor,)
    return istype(obj, tensor_list)


def is_lazy_module(mod):
    return isinstance(mod, LazyModuleMixin)


@functools.lru_cache(4096)
def print_once(*args):
    print(*args)


def make_cell(val=None):
    """Some black magic to create a cell object that usually only exists in a closure"""
    x = val

    def f():
        return x

    assert f.__closure__ is not None and len(f.__closure__) == 1
    return f.__closure__[0]


def proxy_args_kwargs(args, kwargs):
    try:
        proxy_args = tuple(arg.as_proxy() for arg in args)
        proxy_kwargs = {key: arg.as_proxy() for key, arg in kwargs.items()}
        return proxy_args, proxy_kwargs
    except NotImplementedError as e:
        from .exc import unimplemented
        from .variables.base import typestr

        unimplemented(
            f"call_function args: {typestr(*args)} {typestr(*list(kwargs.values()))}",
            from_exc=e,
        )


@dataclasses.dataclass
class CompilationMetrics:
    compile_id: str
    frame_key: str
    co_name: str
    co_filename: str
    co_firstlineno: int
    cache_size: int
    accumulated_cache_size: int
    guard_count: Optional[int]
    shape_env_guard_count: Optional[int]
    graph_op_count: Optional[int]
    graph_node_count: Optional[int]
    graph_input_count: Optional[int]
    start_time: float
    entire_frame_compile_time_s: Optional[float]
    backend_compile_time_s: Optional[float]
    inductor_compile_time_s: Optional[float]
    code_gen_time_s: Optional[float]
    fail_type: Optional[str]
    fail_reason: Optional[str]
    fail_user_frame_filename: Optional[str]
    fail_user_frame_lineno: Optional[int]
    non_compliant_ops: Set[str]
    compliant_custom_ops: Set[str]
    restart_reasons: Set[str]
    dynamo_time_before_restart_s: float
    # Sometimes, we will finish analyzing a frame but conclude we don't want
    # to install any guarded code.  True means we actually decided to install
    # a compiled frame
    has_guarded_code: bool
    possibly_missed_reinplacing_opportunities: Optional[int]
    remote_cache_time_saved_s: Optional[float]
    structured_logging_overhead_s: Optional[float]
    config_suppress_errors: Optional[bool]
<<<<<<< HEAD
=======
    config_inline_inbuilt_nn_modules: Optional[bool]
    specialize_float: Optional[bool]
>>>>>>> 9b2e453e


@dataclasses.dataclass
class BwdCompilationMetrics:
    compile_id: str
    inductor_compile_time_s: Optional[float]
    code_gen_time_s: Optional[float]
    fail_type: Optional[str]
    fail_reason: Optional[str]
    remote_cache_time_saved_s: Optional[float]
    structured_logging_overhead_s: Optional[float]


DEFAULT_COMPILATION_METRICS_LIMIT = 64


_compilation_metrics: Deque[
    Union[CompilationMetrics, BwdCompilationMetrics]
] = collections.deque(maxlen=DEFAULT_COMPILATION_METRICS_LIMIT)


def record_compilation_metrics(
    compilation_metrics: Union[CompilationMetrics, BwdCompilationMetrics]
):
    global _compilation_metrics
    _compilation_metrics.append(compilation_metrics)
    if isinstance(compilation_metrics, CompilationMetrics):
        name = "compilation_metrics"
    else:
        name = "bwd_compilation_metrics"
    torch._logging.trace_structured(
        name,
        lambda: {
            k: list(v) if isinstance(v, set) else v
            for k, v in dataclasses.asdict(compilation_metrics).items()
        },
        # NB: Because compilation metrics *includes* the logging overhead time,
        # we can't both *measure* the logging overhead of compilation metrics
        # without making it inconsistent with compilation metrics itself, so
        # we ignore the (hopefully small) time spent logging compilation metrics
        record_logging_overhead=False,
    )
    if config.log_compilation_metrics:
        log_compilation_event(compilation_metrics)


def set_compilation_metrics_limit(new_size: int) -> None:
    global _compilation_metrics
    while len(_compilation_metrics) > new_size:
        _compilation_metrics.popleft()
    new_deque = collections.deque(_compilation_metrics, maxlen=new_size)
    _compilation_metrics = new_deque


def clear_compilation_metrics() -> None:
    global _compilation_metrics
    _compilation_metrics.clear()


def get_compilation_metrics() -> List[Union[CompilationMetrics, BwdCompilationMetrics]]:
    return list(_compilation_metrics)


class ChromiumEventLogger:
    """Logs chromium events to structured logs. tlparse will concatenate these into a perfetto UI link.

    See https://docs.google.com/document/d/1CvAClvFfyA5R-PhYUmn5OOQtYMH4h6I0nSsKchNAySU/preview#heading=h.yr4qxyxotyw for
    a specification of the Chromium Event JSON format.
    """

    def get_stack(self):
        if hasattr(self.tls, "stack"):
            return self.tls.stack
        else:
            self.tls.stack = ["__start__"]
            return self.tls.stack

    def __init__(self):
        self.tls = threading.local()
        # Generate a unique id for this logger, which we can use in scuba to filter down
        # to a single python run.
        self.id_ = str(uuid.uuid4())

        # TODO: log to init/id tlparse after I add support for it
        log.info("ChromiumEventLogger initialized with id %s", self.id_)

    def log_event_start(
        self,
        event_name: str,
        time_ns: int,
        metadata: Optional[Dict[str, Any]] = None,
    ) -> None:
        """
        Logs the start of a single event.
        :param str event_name Name of event to appear in trace
        :param time_ns Timestamp in nanoseconds
        :param metadata: Any extra metadata associated with this event
        """
        event = self._log_timed_event(
            event_name,
            time_ns,
            "B",
            metadata,
        )
        log_chromium_event_internal(event, self.get_stack(), self.id_)
        self.get_stack().append(event_name)

    def reset(self) -> None:
        # We this on every compile in case a compile crashes or restarts and we haven't
        # cleared the stack.
        stack = self.get_stack()
        stack.clear()
        stack.append("__start__")

    def log_event_end(
        self,
        event_name: str,
        time_ns: int,
        metadata: Optional[Dict[str, Any]] = None,
        start_time_ns: Optional[int] = None,
    ) -> None:
        """
        Logs the end of a single event. This function should only be
        called after log_event_start with the same event_name.
        :param event_name: Name of event to appear in trace
        :param time_ns: Timestamp in nanoseconds
        :param metadata: Any extra metadata associated with this event
        """
        # These stack health checks currently never happen,
        # but they're written this way to future proof any weird event
        # overlaps in the future.
        stack = self.get_stack()
        if event_name not in stack:
            # Something went wrong, we never called start on this event,
            # or it was skipped due to overlapping events below
            log.warning("ChromiumEventLogger: Start event not in stack, ignoring")
            return

        event = self._log_timed_event(
            event_name,
            time_ns,
            "E",
            metadata,
        )

        while event_name != stack[-1]:
            # If the event isn't the most recent one to end, pop
            # off the stack until it is.
            # Since event_name in self.stack, this pop is always safe
            log.warning(
                "ChromiumEventLogger: Detected overlapping events, fixing stack"
            )
            stack.pop()

        log_chromium_event_internal(event, stack, self.id_, start_time_ns)
        # Finally pop the actual event off the stack
        stack.pop()

    def _log_timed_event(
        self,
        event_name: str,
        time_ns: int,
        phase: str,
        metadata: Optional[Dict[str, Any]] = None,
    ) -> Dict[str, Any]:
        """
        Logs a timed event in chromium format. See log_event_start, log_event_end, etc.
        """
        event = {
            "name": event_name,
            "ts": time_ns / 1000,  # Chromium events are in micro seconds
            "args": metadata,
            "ph": phase,
            # These categories are needed in all chromium traces
            "cat": "dynamo_timed",
            "tid": 0,
            "pid": 0,  # pid should be specified on all logs, we don't personally care about the actual process id
        }
        torch._logging.trace_structured(
            "chromium_event",
            payload_fn=lambda: event,
            suppress_context=False,
            expect_trace_id=False,  # Not every chromium event will have a trace_id
        )
        return event

    def log_instant_event(
        self,
        event_name: str,
        time_ns: int,
        metadata: Optional[Dict[str, Any]] = None,
    ) -> None:
        """
        Log an instant event with no associated duration.
        :param str event_name: Name of event to appear in trace
        :param int time_ns Timestamp in nanoseconds
        :param Optional[Dict[str, Any]] metadata: Any extra metadata associated with this event
        :param str cname optional color for the arrow in the trace
        """
        event = {
            "name": event_name,
            "ts": time_ns / 1000,
            "args": metadata,
            "ph": "i",
            # These categories are needed in all chromium traces
            "cat": "dynamo_timed",
            "tid": 0,
            "pid": 0,
            "s": "p",  # We use "process" level instant events so they all appear on the same row in the trace.
        }
        torch._logging.trace_structured(
            "chromium_event",
            payload_fn=lambda: event,
            suppress_context=False,
            expect_trace_id=True,
        )
        # Log an instant event with the same start and end time
        log_chromium_event_internal(event, self.get_stack(), self.id_)


CHROMIUM_EVENT_LOG: Optional[ChromiumEventLogger] = None


def get_chromium_event_logger() -> ChromiumEventLogger:
    global CHROMIUM_EVENT_LOG
    if CHROMIUM_EVENT_LOG is None:
        CHROMIUM_EVENT_LOG = ChromiumEventLogger()
    return CHROMIUM_EVENT_LOG


@dataclasses.dataclass
class CleanupHook:
    """Remove a global variable when hook is called"""

    scope: Dict[str, Any]
    name: str

    def __call__(self, *args):
        # Make sure we're not shutting down
        if CleanupManager is not None:
            CleanupManager.count -= 1
        del self.scope[self.name]

    @staticmethod
    def create(scope, name, val):
        assert name not in scope
        CleanupManager.count += 1
        scope[name] = val
        return CleanupHook(scope, name)


class CleanupManager(ExactWeakKeyDictionary):
    count = 0
    instance: ClassVar[CleanupManager]

    def _remove_id(self, idx):
        for hook in self.values[idx]:
            hook()
        super()._remove_id(idx)


CleanupManager.instance = CleanupManager()


def clone_tensor(x):
    """Clone the tensor and its gradient"""
    y = x.clone().requires_grad_(x.requires_grad)
    if x.is_leaf and x.grad is not None:
        y.grad = x.grad.clone()
    return y


def clone_input(x, *, dtype=None):
    """copy while preserving strides"""
    # TODO: this is questionable
    if is_fake(x):
        # this func fails on fake tensors in __torch_dispatch__
        return x

    def torch_clone(x):
        y = torch.clone(x)
        if x.is_leaf:
            y.requires_grad_(x.requires_grad)
        if x.is_leaf and x.grad is not None:
            y.grad = clone_input(x.grad, dtype=dtype)
        if hasattr(x, "_dynamo_dynamic_indices"):
            y._dynamo_dynamic_indices = x._dynamo_dynamic_indices.copy()  # type: ignore[attr-defined]
        return y

    with torch.no_grad():
        if x.device.type == "xla":
            # Access data_ptr() for a xla tensor will cause crash
            return torch_clone(x)

        # Handle sparse storage (no stride).
        if x.layout is torch.sparse_coo:
            return torch.sparse_coo_tensor(
                torch_clone(x._indices()),
                torch_clone(x._values()),
                x.shape,
                is_coalesced=x.is_coalesced(),
            )
        elif is_sparse_compressed(x):
            if x.layout in {torch.sparse_csr, torch.sparse_bsr}:
                compressed_indices = x.crow_indices()
                plain_indices = x.col_indices()
            else:
                compressed_indices = x.ccol_indices()
                plain_indices = x.row_indices()
            return torch.sparse_compressed_tensor(
                torch_clone(compressed_indices),
                torch_clone(plain_indices),
                torch_clone(x.values()),
                x.shape,
                layout=x.layout,
            )

        needed_size = sum(
            (shape - 1) * stride for shape, stride in zip(x.size(), x.stride())
        )
        if x.is_quantized:
            result = torch.empty_quantized((needed_size + 32,), x)
        else:
            result = torch.empty(
                needed_size + 32, dtype=dtype or x.dtype, device=x.device
            )
        cache_line_offset = (
            (x.data_ptr() - result.data_ptr()) % 32
        ) // x.element_size()
        result.as_strided_(x.size(), x.stride(), cache_line_offset)
        try:
            result.copy_(x.clone())
            if x.is_leaf:
                result.requires_grad_(x.requires_grad)
            if x.is_leaf and x.grad is not None:
                result.grad = clone_input(x.grad, dtype=dtype)
        except RuntimeError:
            # RuntimeError: unsupported operation: more than one element of the written-to
            # tensor refers to a single memory location. Please clone() the tensor before
            # performing the operation.
            return torch_clone(x)
        if hasattr(x, "_dynamo_dynamic_indices"):
            result._dynamo_dynamic_indices = x._dynamo_dynamic_indices.copy()  # type: ignore[attr-defined]
        return result


def clone_inputs(example_inputs):
    res: Union[Dict[Any, Any], List[Any]]
    if type(example_inputs) is dict:
        res = dict(example_inputs)
        for key, value in res.items():
            if isinstance(value, tuple):
                res[key] = clone_inputs(value)
            else:
                assert isinstance(value, torch.Tensor), type(value)
                res[key] = clone_input(value)
        return res

    res = list(example_inputs)
    for i in range(len(res)):
        if isinstance(res[i], torch.Tensor):
            res[i] = clone_input(res[i])
    return res


def skip_frame_if_in_functorch_mode(val: torch.Tensor):
    try:
        val.data_ptr()  # will throw for functorch tensors
    except RuntimeError as e:
        from .exc import SkipFrame

        # This will be GradTrackingTensor/BatchedTensor/etc
        functorch_subclass_name = re.sub(r"\(.*", "", repr(val))
        raise SkipFrame(
            f"torch.compile cannot be run in context: {functorch_subclass_name}"
        ) from e


@contextmanager
def preserve_rng_state():
    disable_functorch = torch._C._DisableFuncTorch
    disable_current_modes = torch.utils._python_dispatch._disable_current_modes
    with disable_current_modes(), disable_functorch():
        rng_state = torch.clone(torch.random.get_rng_state())
        skip_frame_if_in_functorch_mode(rng_state)
        if torch.cuda.is_available():
            cuda_rng_state = torch.clone(torch.cuda.get_rng_state())
    try:
        yield
    finally:
        with torch.utils._python_dispatch._disable_current_modes():
            torch.random.set_rng_state(rng_state)
            if torch.cuda.is_available():
                torch.cuda.set_rng_state(cuda_rng_state)  # type: ignore[possibly-undefined]


def is_jit_model(model0):
    return isinstance(
        model0,
        (
            torch.jit._trace.TopLevelTracedModule,
            torch.jit._script.RecursiveScriptModule,
            torch.jit.ScriptFunction,
            torch.jit.ScriptModule,
        ),
    )


def torchscript(model, example_inputs, verbose=False):
    if is_jit_model(model):
        # already done?
        return model

    try:
        return torch.jit.trace(model, example_inputs)
    except Exception:
        try:
            return torch.jit.script(model)
        except Exception:
            if verbose:
                log.exception("jit error")
            else:
                log.error("Both torch.jit.trace and torch.jit.script failed")
    return None


def getfile(obj):
    try:
        return inspect.getfile(obj)
    except (TypeError, OSError):
        return None


def is_namedtuple(obj):
    """Test if an object is a namedtuple or a torch.return_types.* quasi-namedtuple"""
    return is_namedtuple_cls(type(obj))


def is_namedtuple_cls(cls):
    """Test if an object is a namedtuple or a (torch.return_types|torch.autograd.forward_ad).* quasi-namedtuple"""
    try:
        if issubclass(cls, tuple):
            bases = getattr(cls, "__bases__", []) or [None]
            module = getattr(cls, "__module__", None)
            return module in ("torch.return_types", "torch.autograd.forward_ad") or (
                bases[0] is tuple and hasattr(cls, "_make") and hasattr(cls, "_fields")
            )
    except TypeError:
        pass
    return False


@functools.lru_cache(1)
def namedtuple_fields(cls):
    """Get the fields of a namedtuple or a torch.return_types.* quasi-namedtuple"""
    if cls is slice:
        return ["start", "stop", "step"]

    assert issubclass(cls, tuple)
    if hasattr(cls, "_fields"):
        # normal namedtuples
        return cls._fields

    @dataclasses.dataclass
    class Marker:
        index: int

    # frustrating ones e.g. torch.return_types.max
    assert cls.__module__ == "torch.return_types"
    obj = cls(map(Marker, range(cls.n_fields)))
    fields: List[Optional[str]] = [None] * cls.n_fields
    for name in dir(obj):
        if name[0] != "_" and isinstance(getattr(obj, name), Marker):
            fields[getattr(obj, name).index] = name
    return fields


def checkpoint_params(gm):
    with torch.no_grad():
        rng_state = torch.clone(torch.random.get_rng_state())
        if torch.cuda.is_available():
            cuda_rng_state = torch.clone(torch.cuda.get_rng_state())
        saved_state = []
        for param in itertools.chain(gm.parameters(), gm.buffers()):
            saved_state.append((param, param._version, torch.clone(param)))

    def restore():
        with torch.no_grad():
            torch.random.set_rng_state(rng_state)
            if torch.cuda.is_available():
                torch.cuda.set_rng_state(cuda_rng_state)
            for param, version, original_value in saved_state:
                if param._version != version:
                    param.copy_(original_value)

    return restore


def timed(model, example_inputs, times=1):
    if torch.cuda.is_available():
        synchronize = torch.cuda.synchronize
    else:
        synchronize = nothing

    synchronize()
    gc.collect()
    torch.manual_seed(1337)
    t0 = time.perf_counter()
    for _ in range(times):
        result = model(*example_inputs)
        synchronize()
    t1 = time.perf_counter()
    return result, t1 - t0  # type: ignore[possibly-undefined]


def check_is_cuda(gm, example_inputs):
    return all(x.is_cuda for x in itertools.chain(example_inputs, gm.parameters(True)))


@lru_cache(32)
def rot_n_helper(n):
    assert n > 1
    vars = [f"v{i}" for i in range(n)]
    rotated = reversed(vars[-1:] + vars[:-1])
    fn = eval(f"lambda {','.join(vars)}: ({','.join(rotated)})")
    fn.__name__ = f"rot_{n}_helper"
    return fn


common_constant_types: Set[type] = {
    int,
    float,
    complex,
    bool,
    str,
    bytes,
    type(None),
    Ellipsis.__class__,
    types.CodeType,
    torch.device,
    torch.dtype,
    torch.memory_format,
    torch.layout,
}

if has_triton_package():
    import triton

    common_constant_types.add(triton.language.dtype)

"""
    Difference between is_safe_constant and common_constant_types.
    * common_constant_types: Constants would be wrapped by VariableBuilder.wrap_literal
                             as ConstantVariable.
    * is_safe_constant: Constants can be loaded by LOAD_CONST bytecode.
"""


def is_safe_constant(v):
    if istype(v, (tuple, frozenset)):
        return all(map(is_safe_constant, v))
    return isinstance(v, (enum.Enum, type, torch.Size)) or istype(
        v,
        common_constant_types | {slice},
    )


def specialize_symnode(arg):
    from .variables import ConstantVariable, SymNodeVariable

    # Guard and specialize
    if isinstance(arg, SymNodeVariable):
        return ConstantVariable.create(arg.evaluate_expr())

    return arg


def guard_if_dyn(arg):
    from .variables import ConstantVariable

    arg = specialize_symnode(arg)

    if isinstance(arg, ConstantVariable):
        return arg.as_python_constant()

    return arg


def check_constant_args(args, kwargs):
    return all(x.is_python_constant() for x in itertools.chain(args, kwargs.values()))


def check_unspec_python_args(args, kwargs):
    from .variables.constant import ConstantVariable
    from .variables.tensor import UnspecializedPythonVariable

    unspec_count = 0
    for x in itertools.chain(args, kwargs.values()):
        if isinstance(x, UnspecializedPythonVariable):
            unspec_count += 1
        elif not isinstance(x, ConstantVariable):
            return False
    return unspec_count > 0


def check_unspec_or_constant_args(args, kwargs):
    # A fused version of:
    # return check_constant_args(args, kwargs) or check_unspec_python_args(args, kwargs)
    from .variables.tensor import UnspecializedPythonVariable

    for x in itertools.chain(args, kwargs.values()):
        if not (x.is_python_constant() or isinstance(x, UnspecializedPythonVariable)):
            return False
    return True


def check_numpy_ndarray_args(args, kwargs):
    from .variables.tensor import NumpyNdarrayVariable

    return any(
        isinstance(x, NumpyNdarrayVariable)
        for x in itertools.chain(args, kwargs.values())
    )


dict_keys: Type[KeysView[Any]] = type({}.keys())
dict_values: Type[ValuesView[Any]] = type({}.values())
odict_values: Type[ValuesView[Any]] = type(collections.OrderedDict().values())
tuple_iterator: Type[Iterator[Any]] = type(iter(()))
tuple_iterator_len = tuple_iterator.__length_hint__  # type: ignore[attr-defined]
object_new = object.__new__


def nn_module_new(cls):
    obj = object_new(cls)
    torch.nn.Module.__init__(obj)
    return obj


def product(it):
    return functools.reduce(operator.mul, it, 1)


def tuple_iterator_getitem(it, index):
    _, (obj,), start = it.__reduce__()
    return obj[start + index]


iter_next = next


def to_subclass(t, cls):
    return t.as_subclass(cls)


def dict_keys_getitem(d, n):
    return next(itertools.islice(iter(d), n, n + 1))


def enum_repr(value, local):
    # enum class can override __str__ method. Use __class__ and name attribute
    # to extract the class name and key name.
    name = value.__class__.__name__
    val = value.name
    scope = "L" if local else "G"
    local_name = f'{scope}["{name}"].{val}'
    return local_name


def set_example_value(node, example_value):
    # NB: example_value is a bit of a misnomer, because this is always a fake
    # tensor of some sort.  Furthermore, these example values serve as the
    # runtime state of Dynamo tracing, which means if metadata mutation
    # occurs, the example_value gets directly updated (so you can't rely on
    # this to accurately reflect what the state of the value was at the time
    # the program was traced).
    node.meta["example_value"] = example_value
    shape_env = TracingContext.get().fake_mode.shape_env
    if symbol_to_path := torch.fx.experimental.symbolic_shapes.compute_unbacked_bindings(
        shape_env, example_value
    ):
        node.meta["unbacked_bindings"] = symbol_to_path


def _get_fake_tensor(vt):
    fake_tensor = vt.as_proxy().node.meta.get("example_value")
    if not is_fake(fake_tensor):
        from .exc import unimplemented

        unimplemented("Cannot check Tensor object identity without its fake value")
    return fake_tensor


def iter_contains(items, search, tx, check_tensor_identity=False):
    from .variables import (
        BuiltinVariable,
        ConstantVariable,
        TensorVariable,
        VariableTracker,
    )

    if search.is_python_constant():
        found_const = any(
            x.is_python_constant()
            and x.as_python_constant() == search.as_python_constant()
            for x in items
        )
        return ConstantVariable.create(found_const)

    must_check_tensor_id = False
    if check_tensor_identity and isinstance(search, TensorVariable):
        must_check_tensor_id = True
        # Match of Tensor means match of FakeTensor
        search = _get_fake_tensor(search)

    found: Optional[VariableTracker] = None
    for x in items:
        if must_check_tensor_id:
            if isinstance(x, TensorVariable):
                if search is _get_fake_tensor(x):  # Object equivalence
                    return ConstantVariable.create(True)
        else:
            check = BuiltinVariable(operator.eq).call_function(tx, [x, search], {})
            if found is None:
                found = check
            else:
                found = BuiltinVariable(operator.or_).call_function(
                    tx, [check, found], {}
                )
    if found is None:
        found = ConstantVariable.create(False)
    return found


def key_is_id(k):
    """Returns whether it indexes dictionaries using its id"""
    return isinstance(k, (torch.Tensor, torch.nn.Module, MethodWrapperType))


def key_to_id(value):
    return [id(k) if key_is_id(k) else k for k in value.keys()]


def const_repr(x, *, local) -> str:
    from .trace_rules import is_builtin_callable

    if isinstance(x, (list, tuple)):
        elems_repr = ",".join(const_repr(s, local=local) for s in x)
        if isinstance(x, list):
            return f"[{elems_repr}]"
        else:
            assert isinstance(x, tuple)
            if len(x) == 1:
                return f"({elems_repr},)"
            else:
                return f"({elems_repr})"
    elif isinstance(x, enum.Enum):
        # To workaround repr(Enum) returning invalid global reference before python 3.11
        # by calling enum_repr and removing quotes to render enum in guard code.
        return enum_repr(x, local=local).replace("'", "")
    elif is_builtin_callable(x):
        return x.__name__
    elif isinstance(x, type):

        def fullname(o):
            klass = o.__class__
            module = klass.__module__
            if module == "builtins":
                return klass.__qualname__  # avoid outputs like 'builtins.str'
            return module + "." + klass.__qualname__

        return fullname(x)
    else:
        return f"{x!r}"


def dict_keys_repr(const_keys, *, local) -> str:
    keys_str = ",".join(const_repr(s, local=local) for s in const_keys)
    return "[" + keys_str + "]"


GLOBAL_KEY_PREFIX = "__dict_key"


from torch._subclasses import UnsupportedFakeTensorException  # noqa: F401


def get_safe_global_name(tx, root, obj):
    # The global_mangled_class_name should be different for different
    # invocations of torch.compile. Otherwise, we can run into a situation
    # where multiple torch.compile invocations re-use the same global name,
    # but the global's lifetime is tied to the first invocation (and
    # may be deleted when the first torch.compile invocation is deleted)
    # We mangle it based off of the output_graph's id.
    return f"{root}_{id(obj)}_c{tx.output.compile_id}"


def wrap_fake_exception(fn):
    try:
        return fn()
    except UnsupportedFakeTensorException as e:
        from .exc import unimplemented

        msg = f"Unsupported: {e.reason} with fake tensor propagation."
        log.warning(msg)
        unimplemented(msg, from_exc=e)


def deepcopy_to_fake_tensor(obj, fake_mode):
    with torch._subclasses.fake_tensor.FakeCopyMode(fake_mode):
        return wrap_fake_exception(lambda: copy.deepcopy(obj))


def rmse(ref, res):
    """
    Calculate root mean squared error
    """
    return torch.sqrt(torch.mean(torch.square(ref - res)))


def same(
    ref,
    res,
    fp64_ref=None,
    cos_similarity=False,
    tol=1e-4,
    equal_nan=False,
    exact_dtype=True,
    relax_numpy_equality=False,
    ignore_non_fp=False,
    log_error=log.error,
    use_larger_multiplier_for_smaller_tensor=False,
):
    """Check correctness to see if ref and res match"""
    if fp64_ref is None:
        fp64_ref = ref
    if isinstance(
        ref, (list, tuple, collections.deque, torch.nn.ParameterList, torch.Size)
    ):
        assert isinstance(
            res, (list, tuple, collections.deque)
        ), f"type mismatch {type(ref)} {type(res)}"
        if len(ref) != len(res):
            log_error("Length mismatch")
            return False
        return len(ref) == len(res) and all(
            same(
                ai,
                bi,
                fp64_refi,
                cos_similarity,
                tol,
                equal_nan,
                exact_dtype,
                relax_numpy_equality,
                ignore_non_fp,
                log_error=log_error,
                use_larger_multiplier_for_smaller_tensor=use_larger_multiplier_for_smaller_tensor,
            )
            for ai, bi, fp64_refi in zip(ref, res, fp64_ref)
        )
    elif type(ref).__name__ == "QuestionAnsweringModelOutput":
        # This skips checking accuracy for start_logits/end_logits.
        # Tentatively, start_logits/end_logits appear to be very prone to
        # inaccuracies and is somewhat subsumed by checking the loss.
        return same(
            ref.loss,
            res.loss,
            fp64_ref.loss,
            cos_similarity,
            tol,
            equal_nan,
            exact_dtype,
            relax_numpy_equality,
            ignore_non_fp,
            log_error=log_error,
            use_larger_multiplier_for_smaller_tensor=use_larger_multiplier_for_smaller_tensor,
        )
    elif isinstance(ref, dict):
        assert isinstance(res, dict)
        assert set(ref.keys()) == set(
            res.keys()
        ), f"keys mismatch {set(ref.keys())} == {set(res.keys())}"
        for k in sorted(ref.keys()):
            if not (
                same(
                    ref[k],
                    res[k],
                    fp64_ref[k],
                    cos_similarity=cos_similarity,
                    tol=tol,
                    equal_nan=equal_nan,
                    exact_dtype=exact_dtype,
                    relax_numpy_equality=relax_numpy_equality,
                    ignore_non_fp=ignore_non_fp,
                    log_error=log_error,
                    use_larger_multiplier_for_smaller_tensor=use_larger_multiplier_for_smaller_tensor,
                )
            ):
                log_error("Accuracy failed for key name %s", k)
                return False
        return True
    elif isinstance(ref, set):
        assert isinstance(res, set)
        assert set(ref) == set(res), f"elements mismatch {set(ref)} == {set(res)}"
        return True
    elif isinstance(ref, (torch.Tensor, float)):
        assert not isinstance(ref, torch._subclasses.FakeTensor)
        assert not isinstance(res, torch._subclasses.FakeTensor)

        def to_tensor(t):
            return t if isinstance(t, torch.Tensor) else torch.tensor(t)

        ref, res, fp64_ref = (to_tensor(val) for val in (ref, res, fp64_ref))

        if ref.is_sparse:
            assert res.is_sparse
            ref = ref.to_dense()
            res = res.to_dense()
        assert isinstance(res, torch.Tensor), f"type mismatch {type(ref)} {type(res)}"
        if exact_dtype:
            if ref.dtype != res.dtype:
                log_error("dtype mismatch %s, %s", ref.dtype, res.dtype)
                return False
            if ref.dtype == torch.bool:
                if ignore_non_fp:
                    return True
                # triton stores bool as int8, so add this for more accurate checking
                r = torch.allclose(
                    ref.to(dtype=torch.uint8),
                    res.to(dtype=torch.uint8),
                    atol=tol,
                    rtol=tol,
                    equal_nan=equal_nan,
                )
                if not r:
                    log_error("Accuracy failed: uint8 tensor did not match")
                return r

        if cos_similarity:
            ref = ref.flatten().to(torch.float32)
            res = res.flatten().to(torch.float32)
            if torch.allclose(ref, res, atol=tol, rtol=tol, equal_nan=True):
                # early exit that handles zero/nan better
                # cosine_similarity(zeros(10), zeros(10), dim=0) is 0
                return True
            score = torch.nn.functional.cosine_similarity(ref, res, dim=0, eps=1e-6)
            if score < 0.99:
                log.warning("Similarity score=%s", score.cpu().detach().item())
            return score >= 0.99
        else:
            if not exact_dtype:
                ref = ref.to(res.dtype)

            # First try usual allclose
            if torch.allclose(ref, res, atol=tol, rtol=tol, equal_nan=equal_nan):
                return True

            # Check error from fp64 version
            if fp64_ref.dtype == torch.float64:
                # Fix a corner case that res and fp64_ref does not contains NaN and match (with loose tolerance)
                # while the ref contains NaN. In this case, RMSE should not match any ways.
                # But res is 'BETTER' than ref so we count it pass.
                #
                # This happens for Super_SloMo when loop ordering after fusion is enabled:
                # https://gist.github.com/shunting314/11f235c70f7db0d52718d26f4a701cab
                loose_tol = 1e-2 * 4
                if (
                    not fp64_ref.isnan().any()
                    and not res.isnan().any()
                    and ref.isnan().any()
                    and torch.allclose(
                        fp64_ref.to(dtype=res.dtype),
                        res,
                        atol=loose_tol,
                        rtol=loose_tol,
                        equal_nan=equal_nan,
                    )
                ):
                    return True
                ref_error = rmse(fp64_ref, ref).item()
                # ref unable to produce this with stable numerics in this precision, ignore
                if math.isnan(ref_error):
                    log.warning(
                        "Found nan in reference. Consider running in higher precision."
                    )

                res_error = rmse(fp64_ref, res).item()

                # In the case of using AMP (Automatic Mixed Precision), certain models have
                # failed the benchmark's correctness check. However, the end-to-end model's
                # accuracy when comparing AMP with FP32 is within a difference of less than 0.1%.
                # Thus, it's possible that the correctness check failures for these models are
                # false alarms. We use multiplier of 3 instead of 2 to avoid these false alarms.
                multiplier = (
                    3.0 if res.dtype in (torch.float16, torch.bfloat16) else 2.0
                )

                if use_larger_multiplier_for_smaller_tensor and (
                    fp64_ref.numel() <= 10 and tol >= 4 * 1e-2
                ):
                    multiplier = 10.0
                elif use_larger_multiplier_for_smaller_tensor and (
                    fp64_ref.numel() <= 500 and tol >= 4 * 1e-2
                ):
                    multiplier = 5.0
                elif (
                    fp64_ref.numel() < 1000
                    or (ref.ndim == 4 and ref.shape[-1] == ref.shape[-2] == 1)
                    # large tol means a benchmark has been specified as REQUIRE_HIGHER_TOLERANCE
                    or tol >= 2 * 1e-2
                ):
                    # In the presence of noise, noise might dominate our error
                    # metric for smaller tensors.
                    # Similary, for 1x1 kernels, there seems to be high noise with amp.
                    multiplier = 3.0

                passes_test = res_error <= (multiplier * ref_error + tol / 10.0)
                if (
                    not passes_test
                    and equal_nan
                    and math.isnan(ref_error)
                    and math.isnan(res_error)
                    # Some unit test for the accuracy minifier relies on
                    # returning false in this case.
                    and not inductor_config.cpp.inject_relu_bug_TESTING_ONLY
                ):
                    passes_test = True
                if not passes_test:
                    log_error(
                        "RMSE (res-fp64): %.5f, (ref-fp64): %.5f and shape=%s. res.dtype: %s, multiplier: %f, tol: %f"
                        ", use_larger_multiplier_for_smaller_tensor: %d",
                        res_error,
                        ref_error,
                        res.size(),
                        res.dtype,
                        multiplier,
                        tol,
                        use_larger_multiplier_for_smaller_tensor,
                    )
                return passes_test

            if ignore_non_fp:
                return True

            log_error("Accuracy failed: allclose not within tol=%s", tol)
            return False
    elif isinstance(ref, (str, int, type(None), bool, torch.device)):
        if ignore_non_fp:
            return True
        r = ref == res
        if not r:
            log_error("Accuracy failed (%s): %s != %s", type(ref), ref, res)
        return r
    elif is_numpy_int_type(ref) or is_numpy_float_type(ref):
        if relax_numpy_equality and not (
            is_numpy_int_type(res) or is_numpy_float_type(res)
        ):
            ref = ref.item()
        r = (type(ref) is type(res)) and (ref == res)
        if not r:
            log_error("Accuracy failed (numpy): %s != %s", ref, res)
        return r
    elif is_numpy_ndarray(ref):
        return (type(ref) is type(res)) and same(
            torch.as_tensor(ref),
            torch.as_tensor(res),
            fp64_ref,
            cos_similarity=cos_similarity,
            tol=tol,
            equal_nan=equal_nan,
            exact_dtype=exact_dtype,
            relax_numpy_equality=relax_numpy_equality,
            ignore_non_fp=ignore_non_fp,
            log_error=log_error,
            use_larger_multiplier_for_smaller_tensor=use_larger_multiplier_for_smaller_tensor,
        )
    elif type(ref).__name__ in (
        "MaskedLMOutput",
        "Seq2SeqLMOutput",
        "CausalLMOutputWithCrossAttentions",
        "LongformerMaskedLMOutput",
        "Instances",
        "SquashedNormal",
        "Boxes",
        "Normal",
        "TanhTransform",
        "Foo",
        "Variable",
    ):
        assert type(ref) is type(res)
        return all(
            same(
                getattr(ref, key),
                getattr(res, key),
                getattr(fp64_ref, key),
                cos_similarity=cos_similarity,
                tol=tol,
                equal_nan=equal_nan,
                exact_dtype=exact_dtype,
                relax_numpy_equality=relax_numpy_equality,
                ignore_non_fp=ignore_non_fp,
                log_error=log_error,
                use_larger_multiplier_for_smaller_tensor=use_larger_multiplier_for_smaller_tensor,
            )
            for key in ref.__dict__.keys()
        )
    else:
        raise RuntimeError(f"unsupported type: {type(ref).__name__}")


def format_func_info(code):
    short_filename = code.co_filename.split("/")[-1]
    return f"'{code.co_name}' ({short_filename}:{code.co_firstlineno})"


@contextlib.contextmanager
def disable_cache_limit():
    prior = config.cache_size_limit
    config.cache_size_limit = sys.maxsize
    prior_acc_limit = config.accumulated_cache_size_limit
    config.accumulated_cache_size_limit = sys.maxsize

    try:
        yield
    finally:
        config.cache_size_limit = prior
        config.accumulated_cache_size_limit = prior_acc_limit


# map from transformed code back to original user code
orig_code_map = ExactWeakKeyDictionary()

# keep a record of code_obj -> list of guard failure reasons for logging
guard_failures: DefaultDict[Any, List[Any]] = collections.defaultdict(list)

# Keep a record of graph break reasons for logging
graph_break_reasons: List[torch._dynamo.output_graph.GraphCompileReason] = []

# keep record of compiled code, if we are in "error if recompile"
# to track code that dynamo has compiled previously
seen_code_map = ExactWeakKeyDictionary()


# return same dir unless user changes config between calls
@functools.lru_cache(None)
def _get_debug_dir(root_dir):
    dir_name = (
        "run_"
        + datetime.datetime.now().strftime("%Y_%m_%d_%H_%M_%S_%f")
        # use pid to avoid conflicts among ranks
        + "-pid_"
        + str(os.getpid())
    )
    return os.path.join(root_dir, dir_name)


def get_debug_dir():
    debug_root = config.debug_dir_root
    return _get_debug_dir(debug_root)


def extract_fake_example_value(node, required=True):
    if "example_value" in node.meta and is_fake(node.meta["example_value"]):
        return node.meta["example_value"]
    elif required:
        from torch._dynamo.exc import unimplemented

        unimplemented("`FakeTensor` example value was required but not available")
    else:
        return None


def ensure_graph_fake(e, tx):
    assert maybe_get_fake_mode(e) is tx.fake_mode
    return e


def get_fake_values_from_nodes(tx, nodes, allow_non_graph_fake):
    def visit(n: torch.fx.Node):
        if n.op == "call_function" and "example_value" not in n.meta:
            # fake tensor validity is checked inside get_fake_value using
            # ensure_graph_fake
            return get_fake_value(n, tx, allow_non_graph_fake)

        out = n.meta["example_value"]
        if not allow_non_graph_fake and isinstance(out, torch.Tensor):
            return ensure_graph_fake(out, tx)
        return out

    return torch.fx.node.map_arg(nodes, visit)


def get_fake_value(node, tx, allow_non_graph_fake=False):
    """
    Run the computation represented by `node` using fake tensors and return the result.

    allow_non_graph_fake: whether to allow the return result to be:
        1. non-fake or 2. fake that is not created by this instance of Dynamo.
        If `True`, you must be prepared to deal with such return values, ideally
        by further wrapping them as this graph's fakes.
    """
    from torch.utils._sympy.value_ranges import ValueRangeError

    from .exc import (
        TorchRuntimeError,
        unimplemented,
        Unsupported,
        UserError,
        UserErrorType,
    )

    op = node.op

    # FX Node should always return the same fake value
    if "example_value" in node.meta and is_fake(node.meta["example_value"]):
        return node.meta["example_value"]

    args, kwargs = get_fake_values_from_nodes(
        tx, (node.args, node.kwargs), allow_non_graph_fake
    )

    nnmodule = None
    if op == "call_method" and len(args) > 0 and isinstance(args[0], torch.nn.Module):
        # If the first argument is nn.Module, should copy to fake mode.
        args = (deepcopy_to_fake_tensor(args[0], tx.fake_mode),) + tuple(args[1:])

    if op == "call_module":
        nnmodule = tx.output.nn_modules[node.target]

        if is_lazy_module(nnmodule) and hasattr(nnmodule, "_initialize_hook"):
            # In the case of a lazy module, we want to run
            # the pre-hooks which initialize it.
            # Afterwards, lazy module deletes its pre-hooks
            # to avoid treating it as lazy on subsequent recompile.
            nnmodule._infer_parameters(nnmodule, args)

        # no matter it's lazy module or not, we should copy to fake mode.
        nnmodule = deepcopy_to_fake_tensor(nnmodule, tx.fake_mode)

    try:
        with tx.fake_mode, enable_python_dispatcher():
            ret_val = wrap_fake_exception(
                lambda: run_node(tx.output, node, args, kwargs, nnmodule)
            )
    except Unsupported:
        raise
    except RuntimeError as e:
        cause: BaseException = e
        if e.__cause__ is not None:
            cause = e.__cause__

        if isinstance(
            cause, torch._subclasses.fake_tensor.DataDependentOutputException
        ):
            unimplemented(
                f"data dependent operator: {cause.func}; "
                "to enable, set torch._dynamo.config.capture_scalar_outputs = True"
            )
        elif isinstance(
            cause, torch._subclasses.fake_tensor.DynamicOutputShapeException
        ):
            if not torch._dynamo.config.capture_dynamic_output_shape_ops:
                unimplemented(
                    f"dynamic shape operator: {cause.func}; "
                    "to enable, set torch._dynamo.config.capture_dynamic_output_shape_ops = True"
                )
            else:
                unimplemented(
                    f"dynamic shape operator: {cause.func}; "
                    "Operator does not have a meta kernel that supports dynamic output shapes, "
                    "please report an issue to PyTorch"
                )
        elif isinstance(
            cause, torch._subclasses.fake_tensor.UnsupportedOperatorException
        ):
            op = cause.func
            import_suggestion = ""
            if isinstance(op, torch._ops.OpOverload):
                maybe_pystub = torch._C._dispatch_pystub(
                    op._schema.name, op._schema.overload_name
                )
                if maybe_pystub is not None:
                    module, ctx = maybe_pystub
                    import_suggestion = (
                        f"It's possible that the support was implemented in "
                        f"module `{module}` and you may need to `import {module}`"
                        f"({ctx}), otherwise "
                    )
            unimplemented(
                f"unsupported operator: {cause.func} ({import_suggestion}see "
                "https://docs.google.com/document/d/1GgvOe7C8_NVOMLOCwDaYV1mXXyHMXY7ExoewHqooxrs/edit#heading=h.64r4npvq0w0"
                " for how to fix)"
            )
        elif isinstance(
            cause, torch.fx.experimental.symbolic_shapes.GuardOnDataDependentSymNode
        ):
            raise UserError(  # noqa: B904
                UserErrorType.CONSTRAINT_VIOLATION,
                str(cause),
                case_name="constrain_as_size_example",
            )
        elif isinstance(cause, ValueRangeError):
            raise UserError(UserErrorType.CONSTRAINT_VIOLATION, e.args[0]) from e
        elif isinstance(cause, TypeError) and "argument" in str(cause):
            unimplemented(f"TypeError {node.target}: {cause}")

        raise TorchRuntimeError(str(e)).with_traceback(e.__traceback__) from None

    if not allow_non_graph_fake:
        _ = pytree.tree_map_only(
            torch.Tensor, functools.partial(ensure_graph_fake, tx=tx), ret_val
        )
    return ret_val


_current_node = threading.local()


def get_current_node():
    return getattr(_current_node, "value", None)


@contextmanager
def set_current_node(node):
    old = get_current_node()
    _current_node.value = node
    try:
        yield
    finally:
        _current_node.value = old


def run_node(tracer, node, args, kwargs, nnmodule):
    """
    Runs a given node, with the given args and kwargs.

    Behavior is dictated by a node's op.

    run_node is useful for extracting real values out of nodes.
    See get_real_value for more info on common usage.

    Note: The tracer arg is only used for 'get_attr' ops
    Note: The nnmodule arg is only used for 'call_module' ops

    Nodes that are not call_function, call_method, call_module, or get_attr will
    raise an AssertionError.
    """
    op = node.op

    with set_current_node(node):

        def make_error_message(e):
            return f"Failed running {op} {node.target}(*{args}, **{kwargs}):\n" + str(e)

        try:
            if op == "call_function":
                return node.target(*args, **kwargs)
            elif op == "call_method":
                return getattr(args[0], node.target)(*args[1:], **kwargs)
            elif op == "call_module":
                assert nnmodule is not None
                return nnmodule(*args, **kwargs)
            elif op == "get_attr":
                return tracer.output_graph.get_submodule(node.target)
            elif op == "placeholder":
                assert "example_value" in node.meta
                return node.meta["example_value"]

        except (NotImplementedError, UnsupportedFakeTensorException) as e:
            # NB: mimic how wrap_fake_exception does it
            from .exc import unimplemented

            unimplemented(make_error_message(e), from_exc=e)
        except Exception as e:
            raise RuntimeError(make_error_message(e)).with_traceback(
                e.__traceback__
            ) from e

    raise AssertionError(op)


def get_real_value(node, tracer):
    """
    Run the actual computation represented by `node` and return the result.
    This will execute any dependent nodes in the graph as well.
    """
    from .exc import TorchRuntimeError

    cache = tracer.real_value_cache
    if node in cache:
        return cache[node]

    op = node.op
    args, kwargs = torch.fx.node.map_arg(  # type: ignore[misc]
        (node.args, node.kwargs),
        lambda n: get_real_value(n, tracer),
    )

    if op == "placeholder" and "grapharg" in node.meta:
        return node.meta["grapharg"].example

    if op == "call_module":
        nn_module = tracer.output_graph.nn_modules[node.target]
        if not is_lazy_module(nn_module):
            nn_module = copy.deepcopy(nn_module)
        else:
            # In the case of a lazy module, we want to run
            # the pre-hooks which initialize it
            nn_module(*args, **kwargs)
    else:
        nn_module = None

    try:
        real_value = run_node(tracer, node, args, kwargs, nn_module)
        cache[node] = real_value
    except RuntimeError as e:
        raise TorchRuntimeError(str(e)).with_traceback(e.__traceback__) from None
    return real_value


def assert_no_fake_params_or_buffers(gm):
    from torch._subclasses.fake_tensor import FakeTensorConfig, is_fake

    def stack_or_hint(t):
        if FakeTensorConfig.debug:
            import traceback

            return f"FAKE TENSOR CREATION TRACEBACK: \n {traceback.format_list(t._debug_trace)}"
        else:
            return "Enable TORCH_FAKE_TENSOR_DEBUG=1 to get creation stack traces on fake tensors."

    for name, buffer in gm.named_buffers():
        assert not is_fake(
            buffer
        ), f"Unexpected fake buffer {name} {stack_or_hint(buffer)}"
    for name, param in gm.named_parameters():
        assert not is_fake(
            param
        ), f"Unexpected fake param {name} {stack_or_hint(param)}"


def fqn(obj: Any):
    """
    Returns the fully qualified name of the object.
    """
    return f"{obj.__module__}.{obj.__qualname__}"


def ifdynstaticdefault(count1, count2):
    if torch._dynamo.config.assume_static_by_default:
        return count1
    else:
        return count2


def import_submodule(mod: types.ModuleType):
    """
    Ensure all the files in a given submodule are imported
    """
    for filename in sorted(os.listdir(os.path.dirname(cast(str, mod.__file__)))):
        if filename.endswith(".py") and filename[0] != "_":
            importlib.import_module(f"{mod.__name__}.{filename[:-3]}")


def object_has_getattribute(value: Any):
    return class_has_getattribute(type(value))


def class_has_getattribute(cls: type):
    try:
        if isinstance(
            inspect.getattr_static(cls, "__getattribute__"),
            types.FunctionType,
        ):
            return True
    except AttributeError:
        pass
    return False


def get_custom_getattr(value: Any, ignore_nn_module_getattr: bool = False):
    try:
        getattr_fn = inspect.getattr_static(type(value), "__getattr__")
    except AttributeError:
        getattr_fn = None
    if ignore_nn_module_getattr and getattr_fn is torch.nn.Module.__getattr__:
        # ignore this case of getattr
        getattr_fn = None
    return getattr_fn


class TensorStaticReason(enum.Enum):
    PARAMETER = 2
    NOT_TENSOR = 4
    NN_MODULE_PROPERTY = 5


def tensor_static_reason_to_message(reason: TensorStaticReason):
    if reason == TensorStaticReason.PARAMETER:
        return "mark_dynamic on parameter, parameters are always static today."
    if reason == TensorStaticReason.NOT_TENSOR:
        return "mark_dynamic on a non tensor, how did this happen?"
    if reason == TensorStaticReason.NN_MODULE_PROPERTY:
        return "tensor is static because it is nn module associated."
    raise AssertionError(f"Illegal reason {reason}")


def tensor_always_has_static_shape(
    tensor: Union[torch.Tensor, Any],
    is_tensor: bool,
    tensor_source: Source,
) -> Tuple[bool, Optional[TensorStaticReason]]:
    """
    Given a tensor, source, and is_tensor flag, determine if a shape should be static.

    Args:
    tensor - the real tensor to evaluate, parameters force a static shape.
    is_tensor - internal dynamo check, essentially "is_tensor": target_cls is TensorVariable,
    tensors not in a TensorVariable for whatever reason are forced static.

    Returns a tuple, where the first element is the bool of whether or not this tensor should have a static shape.
    The second element is a TensorStaticReason, useful for passing to tensor_static_reason_to_message if needed.
    """
    from .source import is_from_unspecialized_param_buffer_source

    if (
        tensor_source.guard_source().is_specialized_nn_module()
        or tensor_source.guard_source().is_unspecialized_builtin_nn_module()
    ) and config.force_nn_module_property_static_shapes:
        return True, TensorStaticReason.NN_MODULE_PROPERTY

    if (
        type(tensor) is torch.nn.Parameter
        or is_from_unspecialized_param_buffer_source(tensor_source)
    ) and config.force_parameter_static_shapes:
        return True, TensorStaticReason.PARAMETER
    if not is_tensor:
        return True, TensorStaticReason.NOT_TENSOR
    return False, None


def lazy_format_graph_tabular(fn_name, gm):
    def inner():
        try:
            from tabulate import tabulate  # TODO: Check that this is installed
        except ImportError:
            return (
                "Tabulate module missing, please install tabulate to log the graph in tabular format, logging code instead:\n"
                + str(lazy_format_graph_code(fn_name, gm))
            )

        node_specs = [
            [n.op, n.name, n.target, n.args, n.kwargs] for n in gm.graph.nodes
        ]
        graph_str = tabulate(
            node_specs, headers=["opcode", "name", "target", "args", "kwargs"]
        )
        return _format_graph_code(fn_name, gm.forward.__code__.co_filename, graph_str)

    return LazyString(inner)


def format_bytecode(prefix, name, filename, line_no, code):
    return f"{prefix} {name} {filename} line {line_no} \n{dis.Bytecode(code).dis()}\n"


forward_hook_names = ["_forward_pre_hooks", "_forward_hooks"]
backward_hook_names = ["_backward_pre_hooks", "_backward_hooks"]
state_dict_hook_names = [
    "_state_dict_pre_hooks",
    "_state_dict_hooks",
    "_load_state_dict_pre_hooks",
    "_load_state_dict_post_hooks",
]
all_hook_names = forward_hook_names + backward_hook_names + state_dict_hook_names


def nn_module_has_global_hooks():
    # This is limited to backward hooks for now because NNModuleVariable
    # supports fwd hooks underneath.
    return len(torch.nn.modules.module._global_backward_hooks) or len(
        torch.nn.modules.module._global_backward_pre_hooks
    )


def nn_module_get_all_hooks(
    mod,
    check_forward_hooks=False,
    check_backward_hooks=False,
    check_state_dict_hooks=False,
):
    """
    Sometimes its useful to differentiate between types of hooks such as forward/backward/pre
    hooks executed during module.__call__, and state_dict hooks which are executed separately.
    """
    hook_dicts_to_check = []
    check_all_hooks = (
        not check_forward_hooks
        and not check_backward_hooks
        and not check_state_dict_hooks
    )
    if check_forward_hooks or check_all_hooks:
        hook_dicts_to_check.extend(forward_hook_names)
    if check_backward_hooks or check_all_hooks:
        hook_dicts_to_check.extend(backward_hook_names)
    if check_state_dict_hooks:
        hook_dicts_to_check.extend(state_dict_hook_names)

    all_hooks = []
    for hook_dict_name in hook_dicts_to_check:
        hooks = getattr(mod, hook_dict_name, [])
        for hook_name in hooks:
            hook = hooks[hook_name]

            all_hooks.append(hook)
    return all_hooks


def nnmodule_has_hooks(
    mod,
    check_forward_hooks=False,
    check_backward_hooks=False,
    check_state_dict_hooks=False,
):
    """
    Helper function to check if a module has any hooks attached to it.
    """
    hooks = nn_module_get_all_hooks(
        mod,
        check_forward_hooks=check_forward_hooks,
        check_backward_hooks=check_backward_hooks,
        check_state_dict_hooks=check_state_dict_hooks,
    )
    return bool(hooks)


def to_numpy_helper(value):
    """Convert tensor and tnp.ndarray to numpy.ndarray."""
    if is_fake(value):
        return value
    if isinstance(value, tnp.ndarray):
        return to_numpy_helper(value.tensor)
    elif isinstance(value, torch.Tensor):
        return value.numpy(force=True)
    elif isinstance(value, (tuple, list)):
        return type(value)(to_numpy_helper(obj) for obj in value)
    else:
        return value


def numpy_to_tensor(value):
    """Convert tnp.ndarray to tensor, leave other types intact. If a list/tuple, loop through it to convert."""
    assert np is not None
    if isinstance(value, np.ndarray):
        return torch.as_tensor(value)
    if isinstance(value, tnp.ndarray):
        return value.tensor
    elif isinstance(value, (tuple, list)):
        return type(value)(numpy_to_tensor(obj) for obj in value)
    else:
        return value


class numpy_to_tensor_wrapper:
    def __init__(self, f):
        self.f = f
        self.__name__ = "wrapped_" + self.f.__name__

    def __repr__(self):
        return f"<Wrapped function <original {self.f.__name__}>>"

    def __call__(self, *args, **kwargs):
        out = self.f(*args, **kwargs)
        return numpy_to_tensor(out)


def numpy_attr_wrapper(obj, name):
    if isinstance(obj, tnp.ndarray):
        out = getattr(obj, name)
        return numpy_to_tensor(out)
    elif isinstance(obj, torch.Tensor):
        out = getattr(tnp.ndarray(obj), name)
        return numpy_to_tensor(out)


class numpy_method_wrapper:
    """Convert obj from torch.Tensor to tnp.ndarray and call method. Then convert result back to torch.Tensor."""

    def __init__(self, method: str):
        self.method = method
        self.__name__ = "wrapped_" + self.method

    def __repr__(self):
        return f"<Wrapped method <original {self.method}>>"

    def __call__(self, *args, **kwargs):
        obj = args[0]
        if isinstance(obj, torch.Tensor):
            obj = tnp.ndarray(obj)
        method_callable = getattr(obj, self.method)
        out = method_callable(*args[1:], **kwargs)
        return numpy_to_tensor(out)


class numpy_operator_wrapper:
    """Implements dunder methods for tnp.ndarray via functions from the operator library"""

    def __init__(self, op: Callable[..., Any]):
        self.op = op
        self.__name__ = f"wrapped_{op.__name__}"

    def __repr__(self):
        return f"<Wrapped operator <original {self.__name__}>>"

    def __call__(self, *args, **kwargs):
        assert not kwargs

        args = (
            tnp.ndarray(arg) if isinstance(arg, torch.Tensor) else arg for arg in args
        )
        out = self.op(*args)
        return numpy_to_tensor(out)


def defake(x):
    if not isinstance(x, FakeTensor):
        return x
    size: torch._prims_common.ShapeType
    stride: torch._prims_common.StrideType
    if x._has_symbolic_sizes_strides:
        size = []
        for s in x.size():
            if isinstance(s, torch.SymInt):
                size.append(s.node.shape_env.size_hint(s.node.expr))
            else:
                size.append(s)
        stride = []
        for s in x.stride():
            if isinstance(s, torch.SymInt):
                stride.append(s.node.shape_env.size_hint(s.node.expr))
            else:
                stride.append(s)
    else:
        size = x.size()
        stride = x.stride()
    y = torch.empty_strided(
        size,
        stride,
        dtype=x.dtype,
        device=x.device,
        requires_grad=x.requires_grad,
    )
    y.zero_()
    return y


def is_utils_checkpoint(obj):
    # Lazy import to avoid circular dependencies
    import torch.utils.checkpoint

    return obj is torch.utils.checkpoint.checkpoint


def build_checkpoint_variable(**options):
    import torch._higher_order_ops.wrap as higher_order_ops

    from .variables.higher_order_ops import TorchHigherOrderOperatorVariable

    # TODO - This is a temporary situation where we have two versions of
    # checkpointing implementation. We will converge on one and remove the other.
    activation_checkpoint_op: torch._ops.HigherOrderOperator = (
        higher_order_ops.tag_activation_checkpoint
    )
    if torch._functorch.config.functionalize_rng_ops:
        activation_checkpoint_op = higher_order_ops.wrap_activation_checkpoint

    return TorchHigherOrderOperatorVariable.make(
        activation_checkpoint_op,
        **options,
    )


def is_compile_supported(device_type):
    from .eval_frame import is_dynamo_supported

    compile_supported = is_dynamo_supported()
    if device_type == "cpu":
        pass
    elif device_type == "cuda" and compile_supported:
        compile_supported = has_triton()
    else:
        compile_supported = False
    return compile_supported


# The following 3.11 source code functions are adapted from
# https://github.com/python/cpython/blob/v3.11.4/Lib/traceback.py
# in order to output source code corresponding to bytecode in 3.11+.
# We need our own versions since we want to support multiline expressions.
def _fix_offset(str: str, offset: int) -> int:
    """
    Convert byte offset `offset` of `str` into character offset.
    Byte offset is used for 3.11+ instruction column data.
    Takes things like unicode characters into consideration.

    Unchanged from CPython implementation.
    """
    as_utf8 = str.encode("utf-8")
    return len(as_utf8[:offset].decode("utf-8", errors="replace"))


@dataclasses.dataclass
class _Anchors:
    # inclusive
    left_end_lineno: int
    left_end_offset: int
    right_start_lineno: int
    # exclusive
    right_start_offset: int


def _extract_anchors_from_expr(segment: str) -> Optional[_Anchors]:
    """
    Given source code `segment` corresponding to a bytecode
    instruction, determine:
        - for binary ops, the location of the binary op
        - for indexing, the location of the brackets.
    `segment` is expected to be a valid Python expression
    """
    assert sys.version_info >= (3, 11)

    import ast

    try:
        # Without brackets, `segment` is parsed as a statement.
        # We expect an expression, so wrap `segment` in
        # brackets to handle multi-line expressions.
        tree = ast.parse("(\n" + segment + "\n)")
    except SyntaxError:
        return None

    if len(tree.body) != 1:
        return None

    lines = segment.split("\n")

    # get character index given byte offset
    def normalize(lineno, offset):
        return _fix_offset(lines[lineno], offset)

    # Gets the next valid character index in `lines`, if
    # the current location is not valid. Handles empty lines.
    def next_valid_char(lineno, col):
        while lineno < len(lines) and col >= len(lines[lineno]):
            col = 0
            lineno += 1
        assert lineno < len(lines) and col < len(lines[lineno])
        return lineno, col

    # Get the next valid character index in `lines`.
    def increment(lineno, col):
        col += 1
        lineno, col = next_valid_char(lineno, col)
        assert lineno < len(lines) and col < len(lines[lineno])
        return lineno, col

    # Get the next valid character at least on the next line
    def nextline(lineno, col):
        col = 0
        lineno += 1
        lineno, col = next_valid_char(lineno, col)
        assert lineno < len(lines) and col < len(lines[lineno])
        return lineno, col

    statement = tree.body[0]
    if isinstance(statement, ast.Expr):
        expr = statement.value
        if isinstance(expr, ast.BinOp):
            # ast gives locations for BinOp subexpressions, e.g.
            # ( left_expr ) + ( right_expr )
            #   left^^^^^       right^^^^^
            # -2 since end_lineno is 1-indexed and because we added an extra
            # bracket to `segment` when calling ast.parse
            cur_lineno = cast(int, expr.left.end_lineno) - 2
            cur_col = normalize(cur_lineno, expr.left.end_col_offset)
            cur_lineno, cur_col = next_valid_char(cur_lineno, cur_col)

            # Heuristic to find the operator character.
            # The original CPython implementation did not look for ), \, or #,
            # leading to incorrect anchor location, e.g.
            # (x) + (y)
            # ~~^~~~~~~
            while (ch := lines[cur_lineno][cur_col]).isspace() or ch in ")\\#":
                if ch in "\\#":
                    cur_lineno, cur_col = nextline(cur_lineno, cur_col)
                else:
                    cur_lineno, cur_col = increment(cur_lineno, cur_col)

            # binary op is 1 or 2 characters long, on the same line
            right_col = cur_col + 1
            if (
                right_col < len(lines[cur_lineno])
                and not (ch := lines[cur_lineno][right_col]).isspace()
                and ch not in "\\#"
            ):
                right_col += 1
            # right_col can be invalid since it is exclusive

            return _Anchors(cur_lineno, cur_col, cur_lineno, right_col)
        elif isinstance(expr, ast.Subscript):
            # ast gives locations for value and slice subexpressions, e.g.
            # ( value_expr ) [ slice_expr ]
            #   value^^^^^     slice^^^^^
            # subscript^^^^^^^^^^^^^^^^^^^^
            # find left bracket (first '[' after value)
            left_lineno = cast(int, expr.value.end_lineno) - 2
            left_col = normalize(left_lineno, expr.value.end_col_offset)
            left_lineno, left_col = next_valid_char(left_lineno, left_col)
            while lines[left_lineno][left_col] != "[":
                left_lineno, left_col = increment(left_lineno, left_col)
            # find right bracket (final character of expression)
            right_lineno = cast(int, expr.end_lineno) - 2
            right_col = normalize(right_lineno, expr.end_col_offset)
            return _Anchors(left_lineno, left_col, right_lineno, right_col)
        elif isinstance(expr, ast.Call):
            # ( func_expr ) (args, kwargs)
            #   func^^^^^
            # call^^^^^^^^^^^^^^^^^^^^^^^^
            # find left bracket (first '(' after func)
            left_lineno = cast(int, expr.func.end_lineno) - 2
            left_col = normalize(left_lineno, expr.func.end_col_offset)
            left_lineno, left_col = next_valid_char(left_lineno, left_col)
            while lines[left_lineno][left_col] != "(":
                left_lineno, left_col = increment(left_lineno, left_col)
            # find right bracket (final character of expression)
            right_lineno = cast(int, expr.end_lineno) - 2
            right_col = normalize(right_lineno, expr.end_col_offset)
            return _Anchors(left_lineno, left_col, right_lineno, right_col)

    return None


def get_instruction_source_311(code: types.CodeType, inst: dis.Instruction) -> str:
    """
    Python 3.11+ only. Returns lines of source code (from code object `code`)
    corresponding to `inst`'s location data, and underlines relevant code to `inst`.

    Example: CALL on `g`:
    f(g(
      ^^
        h(x)))
        ^^^^^

    We need our own implementation since `format_frame_summary` in
    Python's `traceback` module doesn't handle multi-line expressions
    (and their anchor extraction code is not completely correct).
    """
    assert inst.positions is not None
    if inst.positions.lineno is None:
        return ""
    # The rstrip + "\n" pattern is used throughout this function to handle
    # linecache.getline errors. Error lines are treated as empty strings "", but we want
    # to treat them as blank lines "\n".
    first_line = linecache.getline(code.co_filename, inst.positions.lineno).rstrip()
    if inst.positions.end_lineno is None:
        return first_line
    if inst.positions.col_offset is None or inst.positions.end_col_offset is None:
        return first_line

    # character index of the start of the instruction
    start_offset = _fix_offset(first_line, inst.positions.col_offset)
    # character index of the end of the instruction
    # compute later since end may be a different line
    end_offset = None
    # expression corresponding to the instruction so we can get anchors
    segment = ""
    # underline markers to be printed - start with `~` marker and replace with `^` later
    markers = []

    # Compute segment and initial markers
    if inst.positions.end_lineno == inst.positions.lineno:
        end_offset = _fix_offset(first_line, inst.positions.end_col_offset)
        segment = first_line[start_offset:end_offset]
        markers.append(" " * start_offset + "~" * (end_offset - start_offset))
    else:
        segment = first_line[start_offset:] + "\n"
        markers.append(" " * start_offset + "~" * (len(first_line) - start_offset))
        last_line = linecache.getline(
            code.co_filename, inst.positions.end_lineno
        ).rstrip()
        end_offset = _fix_offset(last_line, inst.positions.end_col_offset)
        for lineno in range(inst.positions.lineno + 1, inst.positions.end_lineno):
            line = linecache.getline(code.co_filename, lineno).rstrip()
            segment += line + "\n"
            # don't underline leading spaces
            num_spaces = len(line) - len(line.lstrip())
            markers.append(" " * num_spaces + "~" * (len(line) - num_spaces))
        segment += last_line[:end_offset]
        num_spaces = len(last_line) - len(last_line.lstrip())
        markers.append(" " * num_spaces + "~" * (end_offset - num_spaces))

    anchors: Optional[_Anchors] = None
    try:
        anchors = _extract_anchors_from_expr(segment)
    except AssertionError:
        pass

    # replace `~` markers with `^` where necessary
    if anchors is None:
        markers = [marker.replace("~", "^") for marker in markers]
    else:
        # make markers mutable
        mutable_markers: List[List[str]] = [list(marker) for marker in markers]

        # anchor positions do not take start_offset into account
        if anchors.left_end_lineno == 0:
            anchors.left_end_offset += start_offset
        if anchors.right_start_lineno == 0:
            anchors.right_start_offset += start_offset

        # Turn `~`` markers between anchors to `^`
        for lineno in range(len(markers)):
            for col in range(len(mutable_markers[lineno])):
                if lineno < anchors.left_end_lineno:
                    continue
                if lineno == anchors.left_end_lineno and col < anchors.left_end_offset:
                    continue
                if (
                    lineno == anchors.right_start_lineno
                    and col >= anchors.right_start_offset
                ):
                    continue
                if lineno > anchors.right_start_lineno:
                    continue
                if mutable_markers[lineno][col] == "~":
                    mutable_markers[lineno][col] = "^"

        # make markers into strings again
        markers = ["".join(marker) for marker in mutable_markers]

    result = ""
    for i in range(len(markers)):
        result += (
            linecache.getline(code.co_filename, inst.positions.lineno + i).rstrip()
            + "\n"
        )
        result += markers[i] + "\n"
    return result


def get_static_address_type(t):
    if isinstance(t, torch.Tensor):
        return getattr(t, "_dynamo_static_input_type", None)

    return None


def is_rng_state_getter_or_setter(value):
    getters = (
        # The following two functions are not identical, so don't remove anyone!
        torch._C.Generator.get_state,
        torch.default_generator.get_state,
        torch.get_rng_state,
        torch.cuda.get_rng_state,
    )
    setters = (
        torch._C.Generator.set_state,
        torch.default_generator.set_state,
        torch.set_rng_state,
        torch.cuda.set_rng_state,
    )
    return value in (*setters, *getters)


def is_tensor_base_attr_getter(value):
    return (
        isinstance(value, types.MethodWrapperType)
        and value.__name__ == "__get__"
        and value.__self__.__objclass__ is torch._C._TensorBase  # type: ignore[attr-defined]
    )


def is_torch_function_object(value):
    return hasattr(value, "__torch_function__")


def has_torch_function(vt: torch._dynamo.variables.base.VariableTracker) -> bool:
<<<<<<< HEAD
    from torch._dynamo.variables import LazyVariableTracker, UserDefinedObjectVariable
=======
    from torch._dynamo.variables import UserDefinedObjectVariable
>>>>>>> 9b2e453e
    from torch._dynamo.variables.torch_function import TensorWithTFOverrideVariable

    # Note on lazy vars: The value will either be realized or not throughout the course of execution
    # if the value has a torch function, it will eventually be realized so we can realize it here
    # if the value does not have a torch function, it may or may not be realized
    # if it is realized it will be used and guards will be installed properly
    # if it is not used, guards won't be installed, and it doesn't matter
    # if the value has a torch function or not, so we should *not* realize it.
    # NB: We technically know that if is_realized is False, LazyVariableTracker has the peek_value method
    # but mypy does not unfortunately
    if vt.is_realized() or (
        hasattr(vt, "peek_value") and hasattr(vt.peek_value(), "__torch_function__")
    ):
        if isinstance(vt, TensorWithTFOverrideVariable):
            return True

        return isinstance(vt, UserDefinedObjectVariable) and hasattr(
            vt.value, "__torch_function__"
        )

    return False


# see note [Tensor Fakification and Symbol Caching]
def to_fake_tensor(t, fake_mode):
    symbolic_context = None
    source = None
    if tracing_context := torch._guards.TracingContext.try_get():
        if t in tracing_context.tensor_to_context:
            symbolic_context = tracing_context.tensor_to_context[t]
            source = symbolic_context.tensor_source

    return fake_mode.from_tensor(
        t, static_shapes=False, symbolic_context=symbolic_context, source=source
    )


# NB: this works for both classes and instances
def is_frozen_dataclass(value):
    return (
        not object_has_getattribute(value)
        and not class_has_getattribute(value)
        and is_dataclass(value)
        and hasattr(value, "__dataclass_params__")
        and hasattr(value.__dataclass_params__, "frozen")
        and value.__dataclass_params__.frozen
    )


def get_first_attr(obj, *attrs):
    """
    Return the first available attribute or throw an exception if none is present.
    """
    for attr in attrs:
        if hasattr(obj, attr):
            return getattr(obj, attr)

    raise AssertionError(f"{obj} does not has any of the attributes: {attrs}")


@contextlib.contextmanager
def maybe_enable_compiled_autograd(should_enable, fullgraph=True, dynamic=True):
    if not should_enable:
        yield
    else:

        def compiler_fn(gm):
            def inner_compiler(gm_, example_inputs_):
                torch._dynamo.utils.counters["compiled_autograd"]["compiles"] += 1
                return torch._inductor.compile(gm_, example_inputs_)

            return torch.compile(
                gm, backend=inner_compiler, fullgraph=fullgraph, dynamic=dynamic
            )

        with torch._dynamo.compiled_autograd.enable(compiler_fn) as ctx:
            yield ctx


def invalid_removeable_handle():
    # need a subclass so weakref works
    class Invalid(dict):  # type: ignore[type-arg]
        pass

    return RemovableHandle(Invalid())


# Returns a "proxy" (new object with the same class and dict) for (non-GraphModule) nn.Module's.
# Attribute changes to the original object/proxy will be reflected in the other.
# This is useful for cases where we want a keep-alive reference to a module without increasing
# its reference count.
def nn_module_proxy(mod):
    if not isinstance(mod, torch.nn.Module):
        return mod
    if isinstance(mod, torch.fx.GraphModule):
        # Dynamo-generated GM's shouldn't contain user-created GM's
        return mod
    proxy = mod.__class__.__new__(mod.__class__)
    proxy.__dict__ = mod.__dict__
    return proxy


class GmWrapper(torch.nn.Module):
    def __init__(self, gm, unflatten_fn):
        super().__init__()
        self.gm = gm
        self.unflatten_fn = unflatten_fn

    def forward(self, *args):
        args: List[Any] = list(args)
        return self.gm(*self.unflatten_fn(args))


def flatten_graph_inputs(gm: torch.fx.GraphModule, inputs, compile_gm):
    """
    Mutate inputs so that they are flat and wrap gm such that it
    accepts those inputs.  This is needed for graphs that take
    bumpy inputs.
    """
    inputs_idx_to_clear = [
        i
        for i, node in enumerate(gm.graph.nodes)
        if node.op == "placeholder" and node.meta.get("steal_arg", False)
    ]

    if torch._dynamo.compiled_autograd.in_compiled_autograd_region:
        # fast path, avoid pytree overhead
        # compiled autograd inputs are always a list of tensors, maybe followed by symints
        assert inputs_idx_to_clear == [0]
        assert isinstance(inputs[0], list)
        boxed_inputs_count = len(inputs[0])

        def flatten_fn(args):
            return args[0] + list(args[1:])

        def unflatten_fn(flat_args):
            return (flat_args[:boxed_inputs_count], *flat_args[boxed_inputs_count:])

        compiled_fn = compile_gm(GmWrapper(gm, unflatten_fn), flatten_fn(inputs))
    else:
        # slow path, don't know inputs structure
        flat_inputs, spec = pytree.tree_flatten(inputs)
        unflatten_fn = functools.partial(pytree.tree_unflatten, treespec=spec)
        compiled_fn = compile_gm(GmWrapper(gm, unflatten_fn), flat_inputs)
        # note this doesn't check the spec, assuming it is the same
        flatten_fn = pytree.arg_tree_leaves

    def wrapper(*args):
        flat_args = flatten_fn(args)

        # flat_args is a new list, so we need to clear references from the old list
        for i in inputs_idx_to_clear:
            args[i].clear()

        # this call is boxed to avoid increasing refcount until we reach aot_module_simplified forward
        return compiled_fn(flat_args)

    return wrapper


def get_locals_to_steal(maybe_gm):
    if not isinstance(maybe_gm, torch.fx.GraphModule) or not hasattr(maybe_gm, "meta"):
        return []
    return maybe_gm.meta.get("locals_to_steal", [])


def set_locals_to_steal(gm, locals_to_steal):
    gm.meta["locals_to_steal"] = locals_to_steal


class Lit:
    def __init__(self, s):
        self.s = s

    def __repr__(self):
        return self.s


warn_once_cache: Set[str] = set()


def warn_once(msg, stacklevel=1):
    # Dynamo causes all warnings.warn (in user code and in Dynamo code) to print all the time.
    # https://github.com/pytorch/pytorch/issues/128427.
    # warn_once is a workaround: if the msg has been warned on before, then we will not
    # warn again.
    # NB: it's totally ok to store a cache of all the strings: this is what warnings.warn does as well.
    if msg in warn_once_cache:
        return
    warn_once_cache.add(msg)
    warnings.warn(msg, stacklevel=stacklevel + 1)


def strip_color_from_string(text):
    # This regular expression matches ANSI escape codes
    ansi_escape = re.compile(r"\x1B[@-_][0-?]*[ -/]*[@-~]")
    return ansi_escape.sub("", text)


@contextlib.contextmanager
def _disable_saved_tensors_hooks_during_tracing():
    # See NOTE: [Deferring tensor pack/unpack hooks until runtime]
    try:
        prior = torch._C._autograd._saved_tensors_hooks_set_tracing(True)
        yield
    finally:
        torch._C._autograd._saved_tensors_hooks_set_tracing(prior)


def is_parameter_freezing():
    return torch._inductor.config.freezing and not torch.is_grad_enabled()


def get_torch_function_mode_stack():
    return [
        get_torch_function_mode_stack_at(i) for i in range(_len_torch_function_stack())
    ]


def get_torch_function_mode_stack_at(ind):
    assert ind < _len_torch_function_stack() and ind >= 0
    return torch._C._get_function_stack_at(ind)


def set_torch_function_mode_stack(stack):
    for i in range(_len_torch_function_stack()):
        _pop_torch_function_stack()

    for mode in stack:
        _push_on_torch_function_stack(mode)


def clear_torch_function_mode_stack():
    for i in range(_len_torch_function_stack()):
        _pop_torch_function_stack()


def verify_guard_fn_signature(value):
    fn = value.__metadata_guard__
    sig = inspect.signature(fn)
    if len(sig.parameters) != 2:
        from .exc import InternalTorchDynamoError

        raise InternalTorchDynamoError(
            "Tensor subclass method __metadata_guard__ must take exactly two subclass metadata arguments"
        )
    if fn.__self__ != value.__class__:
        from .exc import InternalTorchDynamoError

        raise InternalTorchDynamoError(
            "Tensor subclass method __metadata_guard__ must be a classmethod"
        )


def does_not_override_dict_iter_methods(user_cls):
    return (
        user_cls.items in (dict.items, collections.OrderedDict.items)
        and user_cls.values in (dict.values, collections.OrderedDict.values)
        and user_cls.keys in (dict.keys, collections.OrderedDict.keys)
        and user_cls.__iter__ in (dict.__iter__, collections.OrderedDict.__iter__)
    )


# Helper function to extract relevant parts of a tensor's __dict__ to store in node meta.
# To avoid ref cycles, it's important that no tensors are present here, so leave those out.
def _extract_tensor_dict(t):
    KEYS_TO_COPY = [
        "_dynamo_static_input_type",
        "tag",
    ]

    tensor_dict = {
        key: copy.copy(t.__dict__[key]) for key in KEYS_TO_COPY if key in t.__dict__
    }

    return tensor_dict


# This is useful for reconstructing within the Dynamo graph the non-graph-input objects
# whose lifetime is governed by the user.
# e.g. torch.cuda.Event is a prime example.
user_obj_id_to_weakref: Dict[int, weakref.ReferenceType[object]] = {}


def get_user_object_from_id(obj_id):
    obj = user_obj_id_to_weakref[obj_id]()
    assert obj is not None, "User object is no longer alive"
    return obj


def store_user_object_weakref(obj):
    obj_id = id(obj)
    user_obj_id_to_weakref[obj_id] = weakref.ref(obj)


class CompileTimeInstructionCounter:
    _counter: int = 0
    _id: int = -1
    _depth = 0

    @classmethod
    def start(cls) -> None:
        cls._depth = cls._depth + 1
        if cls._depth == 1:
            cls._id = _instruction_counter.start()

    @classmethod
    def end(cls) -> None:
        cls._depth = cls._depth - 1
        if cls._depth == 0:
            cls._counter += _instruction_counter.end(cls._id)
            cls._id = -1

    @classmethod
    def clear(cls) -> None:
        cls._counter = 0

    @classmethod
    def value(cls) -> int:
        return cls._counter

    @classmethod
    @contextmanager
    def record(cls):
        try:
            if config.record_compile_time_instruction_count:
                cls.start()
            yield
        finally:
            if config.record_compile_time_instruction_count:
                cls.end()<|MERGE_RESOLUTION|>--- conflicted
+++ resolved
@@ -805,11 +805,8 @@
     remote_cache_time_saved_s: Optional[float]
     structured_logging_overhead_s: Optional[float]
     config_suppress_errors: Optional[bool]
-<<<<<<< HEAD
-=======
     config_inline_inbuilt_nn_modules: Optional[bool]
     specialize_float: Optional[bool]
->>>>>>> 9b2e453e
 
 
 @dataclasses.dataclass
@@ -2898,11 +2895,7 @@
 
 
 def has_torch_function(vt: torch._dynamo.variables.base.VariableTracker) -> bool:
-<<<<<<< HEAD
-    from torch._dynamo.variables import LazyVariableTracker, UserDefinedObjectVariable
-=======
     from torch._dynamo.variables import UserDefinedObjectVariable
->>>>>>> 9b2e453e
     from torch._dynamo.variables.torch_function import TensorWithTFOverrideVariable
 
     # Note on lazy vars: The value will either be realized or not throughout the course of execution
