# mypy: ignore-errors

import collections
import contextlib
import enum
import functools
import inspect
import itertools
import random
import sys
import types
import warnings
from typing import Dict, Generic, List, TYPE_CHECKING

import torch._dynamo.config
import torch.nn
from torch._guards import TracingContext

from .. import polyfill, variables
from ..bytecode_transformation import create_call_function
from ..create_parameter_op import do_not_convert_to_tracable_parameter
from ..exc import (
    handle_observed_exception,
    ObservedAttributeError,
    raise_observed_exception,
    unimplemented,
)
from ..guards import GuardBuilder, install_guard
from ..source import (
    AttrSource,
    GetItemSource,
    ODictGetItemSource,
    RandomValueSource,
    WeakRefCallSource,
)
from ..utils import (
    build_checkpoint_variable,
    check_constant_args,
    get_custom_getattr,
    has_torch_function,
    is_namedtuple_cls,
    is_utils_checkpoint,
    is_wrapper_or_member_descriptor,
    istype,
    namedtuple_fields,
    object_has_getattribute,
    proxy_args_kwargs,
    tensortype_to_dtype,
    unpatched_nn_module_getattr,
)
from .base import MutableLocal, VariableTracker
from .dicts import DefaultDictVariable


try:
    import numpy as np
except ModuleNotFoundError:
    np = None

try:
    from torch.utils._cxx_pytree import PyTreeSpec
except ImportError:
    PyTreeSpec = type(None)


if TYPE_CHECKING:
    from torch._dynamo.symbolic_convert import InstructionTranslator


def is_standard_setattr(val):
    return val in (object.__setattr__,)


def is_forbidden_context_manager(ctx):
    f_ctxs = []

    try:
        from _pytest.python_api import RaisesContext
        from _pytest.recwarn import WarningsChecker

        # TODO mlazos: Temporary to get this stack to pass
        # remove in subsequent PR
        from torch.overrides import BaseTorchFunctionMode

        f_ctxs.append(BaseTorchFunctionMode)
        f_ctxs.append(RaisesContext)
        f_ctxs.append(WarningsChecker)
    except ImportError:
        pass

    try:
        from torch.testing._internal.jit_utils import (
            _AssertRaisesRegexWithHighlightContext,
        )

        f_ctxs.append(_AssertRaisesRegexWithHighlightContext)
    except ImportError:
        pass

    return ctx in f_ctxs


class UserDefinedVariable(VariableTracker):
    pass


class UserDefinedClassVariable(UserDefinedVariable):
    def __init__(self, value, **kwargs) -> None:
        super().__init__(**kwargs)
        self.value = value

    def as_python_constant(self):
        return self.value

    def python_type(self):
        return type(self.value)

    def as_proxy(self):
        return self.value

    def __str__(self) -> str:
        return f"UserDefinedClassVariable({self.value})"

    @staticmethod
    @functools.lru_cache(None)
    def _constant_fold_classes():
        return {
            torch.device,
            torch.finfo,
            torch.iinfo,
            torch.Size,
        }

    @staticmethod
    @functools.lru_cache(None)
    def _in_graph_classes():
        _in_graph_class_list = {
            torch.Tensor,
            torch.cuda.Stream,
            torch.cuda.Event,
        }
        if hasattr(torch, "hpu"):
            _in_graph_class_list.update(
                {
                    torch.hpu.Stream,
                    torch.hpu.Event,
                }
            )

        return set(tensortype_to_dtype.keys()) | _in_graph_class_list

    def can_constant_fold_through(self):
        return self.value in self._constant_fold_classes()

    def has_key_in_generic_dict(self, tx: "InstructionTranslator", key):
        if tx.output.side_effects.has_pending_mutation_of_attr(self, key):
            mutated_attr = tx.output.side_effects.load_attr(self, key, deleted_ok=True)
            return not isinstance(mutated_attr, variables.DeletedVariable)

        return key in self.value.__dict__

    def var_getattr(self, tx: "InstructionTranslator", name: str) -> "VariableTracker":
        from . import ConstantVariable, EnumVariable
        from .builder import SourcelessBuilder, VariableBuilder

        source = AttrSource(self.source, name) if self.source is not None else None

        if name == "__name__":
            return ConstantVariable.create(self.value.__name__)
        elif name == "__qualname__":
            return ConstantVariable.create(self.value.__qualname__)
        elif name == "__dict__":
            return variables.GetAttrVariable(self, name, source=source)

        # Special handling of collections.OrderedDict.fromkeys()
        # Wrap it as GetAttrVariable(collections.OrderedDict, "fromkeys") to make it consistent with
        # collections.defaultdict, and both will be handled at UserDefinedClassVariable.call_method().
        # Otherwise, it would be wrapped as UserDefinedObjectVariable(collections.OrderedDict.fromkeys),
        # and we need duplicate code to handle both cases.
        if (
            self.value in {collections.OrderedDict, collections.defaultdict}
            and name == "fromkeys"
        ):
            return super().var_getattr(tx, name)

        try:
            obj = inspect.getattr_static(self.value, name)
        except AttributeError:
            obj = None

        if isinstance(obj, staticmethod):
            func = obj.__get__(self.value)
            if source is not None:
                return VariableBuilder(tx, source)(func)
            else:
                return SourcelessBuilder.create(tx, func)
        elif isinstance(obj, classmethod):
            return variables.UserMethodVariable(obj.__func__, self, source=source)
<<<<<<< HEAD
        elif inspect.ismemberdescriptor(obj) or inspect.isdatadescriptor(obj):
            builder = (
                VariableBuilder(tx, source)
                if source
                else functools.partial(SourcelessBuilder.create, tx=tx)
            )
            return builder(value=getattr(self.value, name))
=======
        elif isinstance(obj, types.ClassMethodDescriptorType):
            # e.g.: inspect.getattr_static(dict, "fromkeys")
            #       inspect.getattr_static(itertools.chain, "from_iterable")
            func = obj.__get__(None, self.value)
            if source is not None:
                return VariableBuilder(tx, source)(func)
            else:
                return SourcelessBuilder.create(tx, func)
        elif source:
            # __mro__ is a member in < 3.12, an attribute in >= 3.12
            if inspect.ismemberdescriptor(obj) or (
                sys.version_info >= (3, 12) and name == "__mro__"
            ):
                return VariableBuilder(tx, source)(obj.__get__(self.value))
>>>>>>> 39ad9b3c

        if ConstantVariable.is_literal(obj):
            return ConstantVariable.create(obj)
        elif isinstance(obj, enum.Enum):
            return EnumVariable(obj)
        elif name in getattr(self.value, "__dict__", {}) or (
            self.value.__module__.startswith("torch.")
            or self.value.__module__ == "torch"
        ):
            if source:
                return VariableBuilder(tx, source)(obj)

        if (
            source
            and not inspect.ismethoddescriptor(obj)
            and not is_wrapper_or_member_descriptor(obj)
        ):
            return VariableBuilder(tx, source)(obj)
        return super().var_getattr(tx, name)

    def _call_cross_entropy_loss(self, tx: "InstructionTranslator", args, kwargs):
        """
        functional: input, target, weight=None, size_average=None, ignore_index=- 100, reduce=None, reduction='mean',
        label_smoothing=0.0

        non functional ctor: weight=None, size_average=None, ignore_index=- 100, reduce=None, reduction='mean',
        label_smoothing=0.0

        non functional loss call: input, target, optional_output
        """
        from . import ConstantVariable

        def normalize_args(
            weight=ConstantVariable.create(None),
            size_average=ConstantVariable.create(None),
            ignore_index=ConstantVariable.create(-100),
            reduce=ConstantVariable.create(None),
            reduction=ConstantVariable.create("mean"),
            label_smoothing=ConstantVariable.create(0.0),
        ):
            return (
                weight,
                size_average,
                ignore_index,
                reduce,
                reduction,
                label_smoothing,
            )

        (
            weight,
            size_average,
            ignore_index,
            reduce_arg,
            reduction,
            label_smoothing,
        ) = normalize_args(*args, **kwargs)

        def fake_cross_entropy_loss(input, target):
            from .builder import wrap_fx_proxy

            return wrap_fx_proxy(
                tx=tx,
                proxy=tx.output.create_proxy(
                    "call_function",
                    torch.nn.functional.cross_entropy,
                    *proxy_args_kwargs(
                        [
                            input,
                            target,
                            weight,
                            size_average,
                            ignore_index,
                            reduce_arg,
                            reduction,
                            label_smoothing,
                        ],
                        {},
                    ),
                ),
            )

        return variables.LambdaVariable(fake_cross_entropy_loss)

    def call_method(
        self,
        tx,
        name,
        args: "List[VariableTracker]",
        kwargs: "Dict[str, VariableTracker]",
    ) -> "VariableTracker":
        if (
            name == "__subclasses__"
            and len(args) == 0
            and not kwargs
            and "__subclasses__" not in self.value.__dict__
        ):
            options = {"mutable_local": MutableLocal()}
            subs_as_vars: List[VariableTracker] = []
            for sub in self.value.__subclasses__():
                source = AttrSource(tx.import_source(sub.__module__), sub.__name__)
                subs_as_vars.append(
                    variables.UserDefinedClassVariable(sub, source=source)
                )

            return variables.ListVariable(subs_as_vars, **options)
        elif (
            self.value in {collections.OrderedDict, collections.defaultdict}
            and name == "fromkeys"
        ):
            from .builtin import BuiltinVariable

            return BuiltinVariable.call_custom_dict_fromkeys(
                tx, self.value, *args, **kwargs
            )
        elif name == "__eq__" and len(args) == 1 and hasattr(args[0], "value"):
            return variables.ConstantVariable(self.value == args[0].value)
        elif name == "__ne__" and len(args) == 1 and hasattr(args[0], "value"):
            return variables.ConstantVariable(self.value != args[0].value)

        return super().call_method(tx, name, args, kwargs)

    def call_function(
        self,
        tx: "InstructionTranslator",
        args: "List[VariableTracker]",
        kwargs: "Dict[str, VariableTracker]",
    ) -> "VariableTracker":
        from ..side_effects import SideEffects
        from .builder import SourcelessBuilder, wrap_fx_proxy
        from .builtin import BuiltinVariable

        constant_args = check_constant_args(args, kwargs)

        if self.can_constant_fold_through() and constant_args:
            # constant fold
            return variables.ConstantVariable.create(
                self.as_python_constant()(
                    *[x.as_python_constant() for x in args],
                    **{k: v.as_python_constant() for k, v in kwargs.items()},
                ),
            )
        elif self.value is torch.nn.CrossEntropyLoss:
            return self._call_cross_entropy_loss(tx, args, kwargs)
        elif self.value is contextlib.nullcontext:
            # import here to avoid circular dependency
            from .ctx_manager import NullContextVariable

            return NullContextVariable()
        elif self.value is collections.OrderedDict:
            return BuiltinVariable.call_custom_dict(
                tx, collections.OrderedDict, *args, **kwargs
            )
        elif (
            self.value is collections.defaultdict
            and len(args) <= 1
            and DefaultDictVariable.is_supported_arg(args[0])
        ):
            return DefaultDictVariable(
                {},
                collections.defaultdict,
                args[0],
                mutable_local=MutableLocal(),
            )
        elif self.value is collections.deque and not kwargs:
            if len(args) == 0:
                items = []
            elif len(args) == 1 and args[0].has_unpack_var_sequence(tx):
                items = args[0].unpack_var_sequence(tx)
            else:
                unimplemented("deque() with more than 1 arg not supported")
            return variables.lists.DequeVariable(items, mutable_local=MutableLocal())
        elif self.value is functools.partial:
            if not args:
                unimplemented("functools.partial malformed")
            # The first arg, a callable (the ctor below will assert on types)
            fn = args[0]
            rest_args = args[1:]
            # guards for the produced FunctoolsPartialVariable are installed in FunctoolsPartialVariable ctor from the
            # args and keywords
            return variables.functions.FunctoolsPartialVariable(
                fn, args=rest_args, keywords=kwargs
            )
        elif self.value is warnings.catch_warnings and not args:
            return variables.CatchWarningsCtxManagerVariable.create(tx, kwargs)
        elif self.value is torch.cuda.device and not kwargs and len(args) == 1:
            assert args[0].is_python_constant()
            return variables.CUDADeviceVariable.create(tx, args[0].as_python_constant())
        elif (
            issubclass(type(self.value), type)
            and hasattr(
                self.value, "__enter__"
            )  # TODO(voz): These can invoke user code!
            and hasattr(
                self.value, "__exit__"
            )  # TODO(voz): These can invoke user code!
            and self.is_standard_new()
            and SideEffects.cls_supports_mutation_side_effects(self.value)
            and self.source
            and not is_forbidden_context_manager(self.value)
        ):
            # import here to avoid an unfortunate circular dependency.
            from .ctx_manager import GenericContextWrappingVariable

            cm_obj = tx.output.side_effects.track_object_new(
                self.source, self.value, GenericContextWrappingVariable, {}
            )
            cm_obj.call_method(tx, "__init__", args, kwargs)
            return cm_obj

        elif is_namedtuple_cls(self.value):
            fields = namedtuple_fields(self.value)
            # check if this a quasi-namedtuple or a real one
            if self.value.__module__ == "torch.return_types":
                # create pseudo-defaults from values of the quasi-namedtuple
                field_defaults = dict(zip(fields, args[0].items))
            else:
                field_defaults = self.value._field_defaults

            items = list(args)
            items.extend([None] * (len(fields) - len(items)))

            var_tracker_kwargs = {}
            for field_name, var_tracker in zip(fields, items):
                if var_tracker is None:
                    if field_name in kwargs:
                        field_var = kwargs[field_name]
                    else:
                        assert field_name in field_defaults
                        field_var = SourcelessBuilder.create(
                            tx, field_defaults[field_name]
                        )
                    var_tracker_kwargs[field_name] = field_var

            for name, value in var_tracker_kwargs.items():
                assert name in fields
                items[fields.index(name)] = value

            assert all(x is not None for x in items)
            return variables.NamedTupleVariable(items, self.value)
        elif (
            self.is_standard_new()
            and SideEffects.cls_supports_mutation_side_effects(self.value)
            and self.source
        ):
            var = tx.output.side_effects.track_object_new_from_user_defined_class(self)
            with do_not_convert_to_tracable_parameter():
                var.call_method(tx, "__init__", args, kwargs)
                return var
        elif variables.CustomizedDictVariable.is_matching_cls(self.value):
            options = {"mutable_local": MutableLocal()}
            return variables.CustomizedDictVariable.create(
                self.value, args, kwargs, options
            )
        elif (
            variables.RestrictedListSubclassVariable.is_matching_cls(self.value)
            and self.source
        ):
            return variables.RestrictedListSubclassVariable(
                variables.BuiltinVariable(list).call_function(tx, args, kwargs).items,
                user_cls=self.value,
                user_cls_source=self.source,
                mutable_local=MutableLocal(),
            )
        elif self.value in self._in_graph_classes():
            # torch.LongTensor cannot accept a list of FakeTensors.
            # So we stack the list of FakeTensors instead.
            if (
                np
                and self.value in tensortype_to_dtype
                and len(args) == 1
                and isinstance(args[0], variables.ListVariable)
                and len(args[0].items) > 1
                and all(isinstance(x, variables.TensorVariable) for x in args[0].items)
            ):
                # Stack FakeTensor
                stacked = wrap_fx_proxy(
                    tx=tx,
                    proxy=tx.output.create_proxy(
                        "call_function",
                        torch.stack,
                        *proxy_args_kwargs(args, kwargs),
                    ),
                )
                args = [stacked]

            tensor_variable = wrap_fx_proxy(
                tx=tx,
                proxy=tx.output.create_proxy(
                    "call_function",
                    self.value,
                    *proxy_args_kwargs(args, kwargs),
                ),
            )

            return tensor_variable
        elif issubclass(self.value, enum.Enum) and len(args) == 1 and not kwargs:
            options = {"mutable_local": MutableLocal()}
            return variables.EnumVariable.create(self.value, args[0], options)
        elif self.value is random.Random:
            if len(args) == 1 and isinstance(args[0], variables.ConstantVariable):
                seed = args[0].value
            else:
                seed = None
            random_object = random.Random(seed)
            return RandomVariable(random_object)
        elif (
            not self.is_standard_new()
            and SideEffects.cls_supports_mutation_side_effects(self.value)
            and self.source
        ):
            return tx.inline_user_function_return(
                SourcelessBuilder.create(
                    tx, polyfill.instantiate_user_defined_class_object
                ),
                [self, *args],
                kwargs,
            )

        return super().call_function(tx, args, kwargs)

    def is_standard_new(self):
        """Check for __new__ being overridden"""
        new_fn = inspect.getattr_static(self.value, "__new__", None)
        if isinstance(new_fn, staticmethod):
            new_fn = new_fn.__func__
        return new_fn in (object.__new__, Generic.__new__)

    def call_hasattr(self, tx: "InstructionTranslator", name: str) -> "VariableTracker":
        if self.source:
            source = AttrSource(self.source, name)
            install_guard(source.make_guard(GuardBuilder.HASATTR))
            return variables.ConstantVariable(hasattr(self.value, name))
        return super().call_hasattr(tx, name)

    def const_getattr(self, tx: "InstructionTranslator", name):
        if name == "__name__":
            return self.value.__name__
        return super().const_getattr(tx, name)


class NO_SUCH_SUBOBJ:
    pass


def call_random_fn(tx, fn, args, kwargs):
    from .builder import VariableBuilder

    args = [x.as_python_constant() for x in args]
    kwargs = {k: v.as_python_constant() for k, v in kwargs.items()}
    random_call_index = len(tx.output.random_calls)
    example_value = fn(*args, **kwargs)
    source = RandomValueSource(random_call_index)
    tx.output.random_calls.append((fn, args, kwargs))
    # TODO: arguably, this should route to wrap_symint/wrap_symfloat
    # (currently hypothetical), but I'm not going to poke my hand in
    # this nest for now
    return VariableBuilder(tx, source).wrap_unspecialized_primitive(example_value)


class UserDefinedObjectVariable(UserDefinedVariable):
    """
    Mostly objects of defined type.  Catch-all for something where we only know the type.
    """

    _nonvar_fields = {"value", "value_type", *UserDefinedVariable._nonvar_fields}

    def __init__(self, value, value_type=None, cls_source=None, **kwargs) -> None:
        super().__init__(**kwargs)
        self.value = value
        self.value_type = value_type or type(value)
        assert type(value) is self.value_type
        # This is used with __new__, when the new object is sourceless but the user class can be sourceful.
        self.cls_source = cls_source

    def __str__(self) -> str:
        inner = self.value_type.__name__
        if inner in [
            "builtin_function_or_method",
            "getset_descriptor",
            "method_descriptor",
            "method",
        ]:
            inner = str(getattr(self.value, "__name__", None))
        return f"{self.__class__.__name__}({inner})"

    def __repr__(self) -> str:
        return f"{self.__class__.__name__}({self.value_type.__name__})"

    def python_type(self):
        return self.value_type

    def guard_as_python_constant(self):
        if self.source:
            install_guard(self.source.make_guard(GuardBuilder.ID_MATCH))
            return self.value
        return super().guard_as_python_constant()

    def torch_function_check(self):
        assert has_torch_function(
            self
        ), f"calling torch function on object without __torch_function__ {self}"

    def get_torch_fn(self, tx):
        self.torch_function_check()
        from .torch_function import build_torch_function_fn

        return build_torch_function_fn(tx, self.value, self.source)

    def call_torch_function(self, tx: "InstructionTranslator", fn, types, args, kwargs):
        self.torch_function_check()

        from .torch_function import _get_subclass_type_var, call_torch_function

        return call_torch_function(
            tx,
            _get_subclass_type_var(tx, self),
            self.get_torch_fn(tx),
            fn,
            types,
            args,
            kwargs,
        )

    @staticmethod
    @functools.lru_cache(None)
    def _supported_random_functions():
        fns = {
            random.random,
            random.randint,
            random.randrange,
            random.uniform,
        }
        return fns

    def _maybe_get_baseclass_method(self, name):
        if name not in getattr(self.value, "__dict__", {}):
            try:
                return inspect.getattr_static(type(self.value), name)
            except AttributeError:
                pass
        return None

    def call_method(
        self,
        tx,
        name,
        args: "List[VariableTracker]",
        kwargs: "Dict[str, VariableTracker]",
    ) -> "VariableTracker":
        from . import (
            BuiltinVariable,
            ConstantVariable,
            TupleVariable,
            UserMethodVariable,
        )

        method = self._maybe_get_baseclass_method(name)
        if method is not None:
            if method is object.__init__:
                return ConstantVariable.create(None)

            if is_standard_setattr(method):
                return self.method_setattr_standard(tx, *args, **kwargs)

            # [NOTE] OrderedDict, dict subtypes must always have source
            # We cannot instantiate such subtypes in-graph due to builtin __new__
            if method is collections.OrderedDict.keys:
                # subclass of OrderedDict
                assert not (args or kwargs)
                assert self.source  # OrderedDict, dict subtypes must always have source
                keys = list(self.value.keys())
                assert all(map(ConstantVariable.is_literal, keys))
                install_guard(self.source.make_guard(GuardBuilder.DICT_CONST_KEYS))
                tx.output.guard_on_key_order.add(self.source.name())
                return TupleVariable([ConstantVariable.create(k) for k in keys])

            if (
                method in (collections.OrderedDict.__contains__, dict.__contains__)
                and len(args) == 1
                and isinstance(args[0], (ConstantVariable, BuiltinVariable))
                and inspect.getattr_static(type(self.value), "keys")
                in (collections.OrderedDict.keys, dict.keys)
            ):
                assert not kwargs
                assert self.source  # OrderedDict, dict subtypes must always have source

                # TODO(anijain2305) - Why do we need to guard on all keys?
                install_guard(self.source.make_guard(GuardBuilder.DICT_CONST_KEYS))
                return ConstantVariable.create(
                    args[0].as_python_constant() in self.value
                )

            if method is collections.OrderedDict.items and isinstance(
                self.value, collections.OrderedDict
            ):
                assert self.source  # OrderedDict, dict subtypes must always have source
                assert not (args or kwargs)
                items = []
                keys = self.call_method(tx, "keys", [], {})
                for key in keys.unpack_var_sequence(tx):
                    items.append(
                        TupleVariable(
                            [key, self.odict_getitem(tx, key)],
                        )
                    )
                tx.output.guard_on_key_order.add(self.source.name())
                return TupleVariable(items)

            if method is collections.OrderedDict.__getitem__ and len(args) == 1:
                assert not kwargs
                assert self.source  # OrderedDict, dict subtypes must always have source
                return self.odict_getitem(tx, args[0])

            if (
                method in (object.__ne__, object.__eq__)
                and len(args) == 1
                and not kwargs
                and hasattr(args[0], "value")
            ):
                return ConstantVariable(
                    (self.value is args[0].value) is (method is object.__eq__)
                )

            # check for methods implemented in C++
            if isinstance(method, types.FunctionType):
                source = (
                    None
                    if self.source is None
                    else AttrSource(AttrSource(self.source, "__class__"), name)
                )
                # TODO(jansel): add a guard to check for monkey patching?
                from ..mutation_guard import unpatched_nn_module_init

                if method is torch.nn.Module.__init__:
                    method = unpatched_nn_module_init
                return UserMethodVariable(method, self, source=source).call_function(
                    tx, args, kwargs
                )

            if method is list.__len__ and self.source and not (args or kwargs):
                install_guard(self.source.make_guard(GuardBuilder.SEQUENCE_LENGTH))
                return ConstantVariable(len(self.value))

        return super().call_method(tx, name, args, kwargs)

    def method_setattr_standard(self, tx: "InstructionTranslator", name, value):
        try:
            name = name.as_python_constant()
        except NotImplementedError:
            unimplemented(f"non-const setattr name: {name}")
        if not tx.output.side_effects.is_attribute_mutation(self):
            unimplemented(f"setattr({self}, {name}, ...)")

        tx.output.side_effects.store_attr(self, name, value)
        return variables.ConstantVariable(None)

    def needs_slow_setattr(self):
        return not is_standard_setattr(
            inspect.getattr_static(self.value, "__setattr__", None)
        )

    def unpack_var_sequence(self, tx):
        if (
            self.source
            and self._maybe_get_baseclass_method("__iter__") is list.__iter__
            and self._maybe_get_baseclass_method("__len__") is list.__len__
            and self._maybe_get_baseclass_method("__getitem__") is list.__getitem__
        ):
            install_guard(self.source.make_guard(GuardBuilder.SEQUENCE_LENGTH))
            return [
                variables.LazyVariableTracker.create(
                    self.value[k],
                    source=GetItemSource(self.source, k),
                )
                for k in range(len(self.value))
            ]
        return super().unpack_var_sequence(tx)

    def next_variable(self, tx):
        return self.call_method(tx, "__next__", [], {})

    def is_supported_random(self):
        try:
            return self.value in self._supported_random_functions()
        except TypeError:
            # TypeError: unhashable type
            return False

    def call_function(
        self,
        tx: "InstructionTranslator",
        args: "List[VariableTracker]",
        kwargs: "Dict[str, VariableTracker]",
    ) -> "VariableTracker":
        from .. import trace_rules
        from .builder import VariableBuilder

        if (
            self.is_supported_random()
            and all(k.is_python_constant() for k in args)
            and all(v.is_python_constant() for v in kwargs.values())
        ):
            return call_random_fn(tx, self.value, args, kwargs)
        elif istype(self.value, types.MethodType):
            func = self.value.__func__
            obj = self.value.__self__
            if (
                func is torch.utils._contextlib._DecoratorContextManager.clone
                and variables.TorchCtxManagerClassVariable.is_matching_cls(
                    obj.__class__
                )
                and not (args or kwargs)
            ):
                return variables.TorchCtxManagerClassVariable(
                    obj.__class__
                ).call_function(tx, args, kwargs)

            if (
                func is torch.autograd.grad_mode.inference_mode.clone
                and obj.__class__ is torch.autograd.grad_mode.inference_mode
            ):
                # simulate the inference_mode.clone implementation
                var = variables.ConstantVariable(obj.mode)
                return variables.TorchCtxManagerClassVariable(
                    obj.__class__
                ).call_function(tx, [var], kwargs)

            if self.source is None:
                unimplemented(
                    "Sourceless UserDefinedObjectVariable method not supported"
                )
            func_src = AttrSource(self.source, "__func__")
            func_var = VariableBuilder(tx, func_src)(func)
            obj_src = AttrSource(self.source, "__self__")
            obj_var = VariableBuilder(tx, obj_src)(obj)
            return func_var.call_function(tx, [obj_var] + args, kwargs)
        elif (
            istype(self.value, functools.partial)
            and trace_rules.lookup(self.value.func)
            == variables.TorchInGraphFunctionVariable
            and all(
                variables.ConstantVariable.is_literal(v)
                for v in itertools.chain(self.value.args, self.value.keywords.values())
            )
        ):
            if self.source:
                install_guard(
                    AttrSource(self.source, "func").make_guard(GuardBuilder.ID_MATCH),
                    AttrSource(self.source, "args").make_guard(
                        GuardBuilder.CONSTANT_MATCH
                    ),
                    AttrSource(self.source, "keywords").make_guard(
                        GuardBuilder.CONSTANT_MATCH
                    ),
                )

            partial_args = [
                variables.ConstantVariable.create(v) for v in self.value.args
            ]
            partial_args.extend(args)
            partial_kwargs = {
                k: variables.ConstantVariable.create(v)
                for k, v in self.value.keywords.items()
            }
            partial_kwargs.update(kwargs)
            if is_utils_checkpoint(self.value.func):
                return build_checkpoint_variable().call_function(
                    tx, partial_args, partial_kwargs
                )
            return variables.TorchInGraphFunctionVariable(
                self.value.func
            ).call_function(tx, partial_args, partial_kwargs)
        elif callable(self.value):
            if self.source:
                install_guard(self.source.make_guard(GuardBuilder.FUNCTION_MATCH))
            return self.call_method(tx, "__call__", args, kwargs)

        return super().call_function(tx, args, kwargs)

    def _check_for_getattribute(self):
        if object_has_getattribute(self.value):
            unimplemented("UserDefinedObjectVariable with custom __getattribute__")

    def _check_for_getattr(self):
        return get_custom_getattr(self.value)

    def _getattr_static(self, name):
        subobj = inspect.getattr_static(self.value, name, NO_SUCH_SUBOBJ)
        import _collections

        # In some cases, we have to do dynamic lookup because getattr_static is not enough. For example, threading.local
        # has side-effect free __getattribute__ and the attribute is not visible without a dynamic lookup.
        if (
            subobj is NO_SUCH_SUBOBJ  # e.g., threading.local
            or isinstance(
                subobj, _collections._tuplegetter
            )  # namedtuple fields are represented by _tuplegetter
            or (
                inspect.ismemberdescriptor(subobj) and name in self.value.__slots__
            )  # handle memberdecriptor and slots
            or (
                isinstance(subobj, property)
                and isinstance(
                    subobj.fget, types.BuiltinFunctionType
                )  # property with C-defined fget
            )
        ):
            # Call __getattribute__, we have already checked that this is not overridden and side-effect free. We don't
            # want to call getattr because it can be user-overridden.
            subobj = self.value.__getattribute__(name)

        return subobj

    def has_key_in_generic_dict(self, tx: "InstructionTranslator", key):
        self._check_for_getattribute()
        if tx.output.side_effects.has_pending_mutation_of_attr(self, key):
            mutated_attr = tx.output.side_effects.load_attr(self, key, deleted_ok=True)
            return not isinstance(mutated_attr, variables.DeletedVariable)

        return key in self.value.__dict__

    def is_supported_nn_module_method(self, method):
        return torch._dynamo.config.inline_inbuilt_nn_modules and method in (
            torch.nn.Module.parameters,
        )

    def var_getattr(self, tx: "InstructionTranslator", name):
        from .. import trace_rules
        from . import ConstantVariable
        from .builder import SourcelessBuilder, VariableBuilder

        source = AttrSource(self.source, name) if self.source else None
        self._check_for_getattribute()

        if tx.output.side_effects.has_pending_mutation_of_attr(self, name):
            result = tx.output.side_effects.load_attr(self, name, deleted_ok=True)
            if isinstance(result, variables.DeletedVariable):
                raise_observed_exception(AttributeError, tx, self)
            return result

        if name == "__dict__":
            options = {"source": source}
            return variables.GetAttrVariable(self, name, **options)

        # TODO(anijain2305) - Investigate if we need specialization for more
        # dunder attrs. inspect.getattr_static does not return correct value for
        # them.
        if name == "__class__":
            cls_source = source
            if cls_source is None:
                cls_source = self.cls_source
            options = {"source": cls_source}
            return UserDefinedClassVariable(type(self.value), **options)

        try:
            subobj = self._getattr_static(name)
        except AttributeError:
            subobj = NO_SUCH_SUBOBJ
            getattr_fn = self._check_for_getattr()
            if isinstance(getattr_fn, types.FunctionType):
                # Dynamo is going to trace the __getattr__ function with
                # args=name. Set the source accordingly.
                if getattr_fn is unpatched_nn_module_getattr and isinstance(
                    self, variables.UnspecializedNNModuleVariable
                ):
                    # Manually trace out the nn module __getattr__ to avoid large compilation latency.
                    out = self.manually_trace_nn_module_getattr(tx, name)
                else:
                    new_source = None
                    if self.source:
                        new_source = AttrSource(self.source, "__getattr__")
                    out = variables.UserMethodVariable(
                        getattr_fn, self, source=new_source
                    ).call_function(tx, [ConstantVariable.create(name)], {})

                if self.source and getattr_fn is torch.nn.Module.__getattr__:
                    if isinstance(
                        out,
                        (
                            variables.UnspecializedNNModuleVariable,
                            variables.NNModuleVariable,
                        ),
                    ):
                        # nn_module_stack source is BC surface area. Ensure that
                        # mod._modules["linear"] is reflected as mod.linear for
                        # nn_module_stack.
                        out.set_nn_module_stack_source(
                            AttrSource(self.get_nn_module_stack_source(), name)
                        )
                return out

            elif getattr_fn is not None:
                unimplemented("UserDefined with non-function __getattr__")

        if isinstance(subobj, property):
            if self.source:
                # Read the class attribute to reach the property
                source = AttrSource(AttrSource(self.source, "__class__"), name)
                # Get the getter function
                source = AttrSource(source, "fget")
            return variables.UserMethodVariable(
                subobj.fget, self, source=source
            ).call_function(tx, [], {})
        elif isinstance(subobj, staticmethod):
            func = subobj.__get__(self.value)
            if source is not None:
                return trace_rules.lookup(func).create_with_source(func, source=source)
            else:
                return trace_rules.lookup(func)(func)
        elif isinstance(subobj, classmethod):
            return variables.UserMethodVariable(
                subobj.__func__, self.var_getattr(tx, "__class__"), source=source
            )
        elif isinstance(subobj, types.ClassMethodDescriptorType):
            # e.g.: inspect.getattr_static({}, "fromkeys")
            func = subobj.__get__(self.value, None)
            if source is not None:
                return VariableBuilder(tx, source)(func)
            else:
                return SourcelessBuilder.create(tx, func)
        elif inspect.ismethoddescriptor(subobj) and not is_wrapper_or_member_descriptor(
            subobj.__get__
        ):
            # Attribute has a __get__ method. Create a user defined object vt
            # for the subobj, and then trace the __get__ method.
            descriptor_var = UserDefinedObjectVariable(subobj, source=source)

            get_source = self.source
            if self.source:
                get_source = AttrSource(self.source, "__get__")

            # The arguments of the __get__ function are (self, instance, owner)
            # self - descriptor_var
            # instance - instance of the class, represented by self here
            # owner - class object
            owner_var = UserDefinedClassVariable(type(self.value))
            return variables.UserMethodVariable(
                subobj.__get__.__func__, descriptor_var, source=get_source
            ).call_function(tx, [descriptor_var, self, owner_var], {})
        elif isinstance(subobj, types.FunctionType) or (
            isinstance(subobj, types.MethodType)
            and isinstance(self.value, torch.nn.Module)
        ):
            if self.is_supported_nn_module_method(subobj):
                return variables.GetAttrVariable(self, name, source=source)

            # Since we get subobj via self._getattr_static, which may not trigger dynamic lookup.
            # Static lookup can't tell us it's a method or function correctly,
            # so we trigger dynamic lookup here to get the correct type.
            dynamic_subobj = getattr(self.value, name)

            while dynamic_subobj is subobj and hasattr(subobj, "_torchdynamo_inline"):
                subobj = subobj._torchdynamo_inline
                dynamic_subobj = subobj
                source = AttrSource(source, "_torchdynamo_inline") if source else None

            if isinstance(subobj, types.MethodType):
                if dynamic_subobj.__self__ is not self.value:
                    unimplemented("__self__ mismatch for bound method")
                func = subobj.__func__
            else:
                assert isinstance(subobj, types.FunctionType)
                func = subobj

            if inspect.ismethod(dynamic_subobj):
                return variables.UserMethodVariable(func, self, source=source)
            elif inspect.isfunction(dynamic_subobj):
                if is_utils_checkpoint(func):
                    return build_checkpoint_variable(source=source)
                elif source is not None:
                    return trace_rules.lookup(func).create_with_source(
                        func, source=source
                    )
                else:
                    return trace_rules.lookup(func)(func)

        if subobj is not NO_SUCH_SUBOBJ:
            if is_wrapper_or_member_descriptor(subobj):
                options = {"source": source}
                return variables.GetAttrVariable(self, name, **options)
            if source:
                return variables.LazyVariableTracker.create(subobj, source)
            else:
                # Check if the subobj is accessible from the class itself. If the class source is known, we can create a
                # sourceful variable tracker.
                if self.cls_source is not None:
                    subobj_from_class = inspect.getattr_static(
                        self.value.__class__, name, NO_SUCH_SUBOBJ
                    )
                    if subobj_from_class is subobj:
                        src_from_class = AttrSource(self.cls_source, name)
                        return variables.LazyVariableTracker.create(
                            subobj_from_class, src_from_class
                        )

                return SourcelessBuilder.create(tx, subobj)

        # Earlier we were returning GetAttrVariable but its incorrect. In absence of attr, Python raises AttributeError.
        raise_observed_exception(AttributeError, tx, self)

    def call_hasattr(self, tx: "InstructionTranslator", name: str) -> "VariableTracker":
        if self._check_for_getattribute():
            unimplemented("hasattr with custom __getattribute__")

        if self.source:
            install_guard(
                AttrSource(self.source, name).make_guard(GuardBuilder.HASATTR)
            )

        try:
            var_vt = self.var_getattr(tx, name)
            return variables.ConstantVariable.create(
                not isinstance(var_vt, variables.DeletedVariable)
            )
        except ObservedAttributeError:
            handle_observed_exception(tx)
            return variables.ConstantVariable.create(False)

    def odict_getitem(self, tx: "InstructionTranslator", key):
        from .builder import VariableBuilder
        from .dicts import is_hashable

        # TODO this should probably be merged with the dict handling

        index = (
            key.source
            if is_hashable(key) and key.source is not None
            else key.as_python_constant()
        )

        return VariableBuilder(
            tx,
            ODictGetItemSource(self.source, index),
        )(collections.OrderedDict.__getitem__(self.value, key.as_python_constant()))


class SourcelessGraphModuleVariable(UserDefinedObjectVariable):
    def __init__(
        self,
        value,
        **kwargs,
    ) -> None:
        super().__init__(value, **kwargs)

    def call_method(
        self,
        tx,
        name,
        args: "List[VariableTracker]",
        kwargs: "Dict[str, VariableTracker]",
    ) -> "VariableTracker":
        fn_variable = variables.UserFunctionVariable(self.value.forward.__func__)
        args = [self] + args
        return tx.inline_user_function_return(
            fn_variable,
            args,
            kwargs,
        )


class WeakRefVariable(UserDefinedObjectVariable):
    _nonvar_fields = UserDefinedObjectVariable._nonvar_fields

    def __init__(self, value, **kwargs) -> None:
        super().__init__(value, **kwargs)

    def call_function(
        self,
        tx: "InstructionTranslator",
        args: "List[VariableTracker]",
        kwargs: "Dict[str, VariableTracker]",
    ) -> "VariableTracker":
        call_source = None
        referent = self.value()

        if self.source:
            from .builder import VariableBuilder

            call_source = WeakRefCallSource(self.source)
            return VariableBuilder(tx, call_source)(referent)
        else:
            from .builder import SourcelessBuilder

            return SourcelessBuilder.create(tx, referent)


class KeyedJaggedTensorVariable(UserDefinedObjectVariable):
    @staticmethod
    def is_matching_object(obj):
        mod = sys.modules.get("torchrec.sparse.jagged_tensor")
        return mod is not None and type(obj) is mod.KeyedJaggedTensor

    def __init__(self, value, **kwargs) -> None:
        from torchrec.sparse.jagged_tensor import KeyedJaggedTensor

        assert type(value) is KeyedJaggedTensor
        super().__init__(value, **kwargs)

    def var_getattr(self, tx: "InstructionTranslator", name):
        if (
            torch._dynamo.config.force_unspec_int_unbacked_size_like_on_torchrec_kjt
            and self.source is not None
            and name in ("_length_per_key", "_offset_per_key")
        ):
            with TracingContext.patch(force_unspec_int_unbacked_size_like=True):
                return super().var_getattr(tx, name)
        return super().var_getattr(tx, name)


class RemovableHandleClass:
    # Dummy class to pass to python_type of RemovableHandleVariable
    # Useful for isinstance check on hooks
    pass


class RemovableHandleVariable(VariableTracker):
    REMOVED = -1

    def __init__(
        self,
        mutable_local=None,
        # index of the registration in the side_effects owned register_hook/handle list, used during removal.
        idx=None,
        **kwargs,
    ) -> None:
        super().__init__(**kwargs)
        self.mutable_local = mutable_local
        self.idx = idx

    def call_method(self, tx: "InstructionTranslator", method_name, args, kwargs):
        if method_name == "remove":
            if self.idx != self.REMOVED:
                tx.output.side_effects.remove_hook(self.idx)
                self.idx = self.REMOVED
            return variables.ConstantVariable.create(None)
        super().call_method(tx, method_name, args, kwargs)

    def reconstruct(self, codegen):
        if self.idx == self.REMOVED:
            # Hook has already been removed, return a dummy handle
            codegen.add_push_null(
                lambda: codegen.load_import_from(
                    "torch._dynamo.utils", "invalid_removeable_handle"
                )
            )
            codegen.extend_output(create_call_function(0, False))
            return
        # unreachable due to codegen.add_cache() when the hook is installed
        super().reconstruct(codegen)

    def python_type(self):
        return RemovableHandleClass


class MutableMappingVariable(UserDefinedObjectVariable):
    _nonvar_fields = UserDefinedObjectVariable._nonvar_fields

    def __init__(self, value, **kwargs):
        super().__init__(value, **kwargs)

    def var_getattr(self, tx: "InstructionTranslator", name: str) -> "VariableTracker":
        if name == "get" and type(self.value).get is collections.abc.Mapping.get:
            return variables.UserMethodVariable(polyfill.mapping_get, self)
        else:
            return super().var_getattr(tx, name)


class RandomVariable(UserDefinedObjectVariable):
    pass<|MERGE_RESOLUTION|>--- conflicted
+++ resolved
@@ -196,15 +196,6 @@
                 return SourcelessBuilder.create(tx, func)
         elif isinstance(obj, classmethod):
             return variables.UserMethodVariable(obj.__func__, self, source=source)
-<<<<<<< HEAD
-        elif inspect.ismemberdescriptor(obj) or inspect.isdatadescriptor(obj):
-            builder = (
-                VariableBuilder(tx, source)
-                if source
-                else functools.partial(SourcelessBuilder.create, tx=tx)
-            )
-            return builder(value=getattr(self.value, name))
-=======
         elif isinstance(obj, types.ClassMethodDescriptorType):
             # e.g.: inspect.getattr_static(dict, "fromkeys")
             #       inspect.getattr_static(itertools.chain, "from_iterable")
@@ -219,7 +210,14 @@
                 sys.version_info >= (3, 12) and name == "__mro__"
             ):
                 return VariableBuilder(tx, source)(obj.__get__(self.value))
->>>>>>> 39ad9b3c
+
+        if inspect.ismemberdescriptor(obj) or inspect.isdatadescriptor(obj):
+            builder = (
+                VariableBuilder(tx, source)
+                if source
+                else functools.partial(SourcelessBuilder.create, tx=tx)
+            )
+            return builder(value=getattr(self.value, name))
 
         if ConstantVariable.is_literal(obj):
             return ConstantVariable.create(obj)
