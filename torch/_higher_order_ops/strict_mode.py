# mypy: allow-untyped-defs
import torch
import torch._subclasses.functional_tensor
import torch.utils._pytree as pytree
from torch._C import DispatchKey
from torch._functorch.utils import exposed_in
from torch._higher_order_ops.utils import _set_compilation_env, autograd_not_implemented
from torch._ops import HigherOrderOperator
from torch._subclasses.fake_tensor import FakeTensorMode
from torch.fx.experimental.proxy_tensor import (
    _temp_remove_metadata_torch_function_mode,
    _temp_remove_pre_dispatch_torch_function_mode,
    disable_proxy_modes_tracing,
    make_fx,
    ProxyTorchDispatchMode,
    track_tensor_tree,
)
from torch.utils._python_dispatch import _get_current_dispatch_mode


@exposed_in("torch")
def strict_mode(callable, operands):
    from torch._dynamo.backends.debugging import (
        make_eager_backend_with_torch_function_modes,
    )

    if torch.compiler.is_dynamo_compiling():
        return strict_mode_op(callable, operands)

    with _set_compilation_env():
        with _temp_remove_metadata_torch_function_mode() as metadata_mode:
            with _temp_remove_pre_dispatch_torch_function_mode() as predispatch_mode:
                modes = [metadata_mode, predispatch_mode]
                modes = [mode for mode in modes if mode is not None]
                if modes:
                    backend = make_eager_backend_with_torch_function_modes(modes)
                else:
                    backend = "eager"
                with torch._dynamo.utils.disable_cache_limit():
                    return torch.compile(
                        strict_mode_op, backend=backend, fullgraph=True
                    )(callable, operands)


class StrictMode(HigherOrderOperator):
    def __init__(self):
        super().__init__("strict_mode")

    def __call__(self, callable, operands):
        return super().__call__(callable, operands)


<<<<<<< HEAD
class StrictMode(HigherOrderOperator):
    def __init__(self):
        super().__init__("strict_mode")

    def __call__(self, callable, operands):
        return super().__call__(callable, operands)


=======
>>>>>>> 9b2e453e
strict_mode_op = StrictMode()


@strict_mode_op.py_impl(DispatchKey.CompositeExplicitAutograd)
def strict_mode_op_dense(callable, operands):
    mode = _get_current_dispatch_mode()
    assert mode is None, "Mode should never be enabled for CPU/CUDA key"
    return callable(*operands)


strict_mode_op.py_impl(DispatchKey.Autograd)(
    autograd_not_implemented(strict_mode_op, deferred_error=True)
)


@strict_mode_op.py_impl(ProxyTorchDispatchMode)
def inner(mode, callable, operands):
    return trace_strict_mode(mode, strict_mode_op, callable, operands)


def trace_strict_mode(mode, strict_mode_op, callable, operands):
    pre_dispatch = getattr(mode, "pre_dispatch", False)

    with disable_proxy_modes_tracing():
        graph = make_fx(callable, pre_dispatch=pre_dispatch)(*operands)

    graph_name = mode.tracer.get_fresh_qualname("strict_graph_")
    mode.tracer.root.register_module(graph_name, graph)

    args = (graph, operands)

    proxy_args = pytree.tree_map(mode.tracer.unwrap_proxy, args)

    out_proxy = mode.tracer.create_proxy(
        "call_function", strict_mode_op, proxy_args, {}, name="strict_mode"
    )

    out = graph(*operands)
    return track_tensor_tree(out, out_proxy, constant=None, tracer=mode.tracer)


@strict_mode_op.py_impl(FakeTensorMode)
def strict_mode_fake_tensor_mode(mode, callable, operands):
    with mode:
        true_outs = callable(*operands)
    return true_outs


@strict_mode_op.py_functionalize_impl
def strict_mode_func(ctx, callable, inputs):
    unwrapped_inputs = ctx.unwrap_tensors(inputs)
    with ctx.redispatch_to_next():
        functional_callable = ctx.functionalize(callable)

        cond_return = strict_mode_op(functional_callable, unwrapped_inputs)
        return ctx.wrap_tensors(cond_return)<|MERGE_RESOLUTION|>--- conflicted
+++ resolved
@@ -50,17 +50,6 @@
         return super().__call__(callable, operands)
 
 
-<<<<<<< HEAD
-class StrictMode(HigherOrderOperator):
-    def __init__(self):
-        super().__init__("strict_mode")
-
-    def __call__(self, callable, operands):
-        return super().__call__(callable, operands)
-
-
-=======
->>>>>>> 9b2e453e
 strict_mode_op = StrictMode()
 
 
