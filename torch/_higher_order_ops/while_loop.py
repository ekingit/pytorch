# mypy: allow-untyped-defs
from typing import Callable, Tuple, Union

import torch
import torch.utils._pytree as pytree
from torch._C import DispatchKey
from torch._higher_order_ops.utils import (
    _has_potential_branch_input_alias,
    _has_potential_branch_input_mutation,
    _maybe_run_with_interpreter,
    _set_compilation_env,
    autograd_not_implemented,
    reenter_make_fx,
    UnsupportedAliasMutationException,
)
from torch._ops import HigherOrderOperator
from torch._subclasses.fake_tensor import FakeTensorMode
from torch.fx.experimental.proxy_tensor import ProxyTorchDispatchMode, track_tensor_tree


class WhileLoopOp(HigherOrderOperator):
    def __init__(self) -> None:
        super().__init__("while_loop")

    def __call__(
        self,
        cond_fn: Callable,
        body_fn: Callable,
        carried_inputs: Tuple[Union[torch.Tensor, int, float, bool]],
        additional_inputs: Tuple[Union[torch.Tensor, int, float, bool]],
        /,
    ):
        if not isinstance(carried_inputs, tuple):
            raise RuntimeError(
                f"carried_inputs must be a tuple, got {type(carried_inputs)}"
            )
        if not isinstance(additional_inputs, tuple):
            raise RuntimeError(
                f"additional_inputs must be a tuple, got {type(additional_inputs)}"
            )
        if not all(
            isinstance(t, (torch.Tensor, int, float, bool)) for t in carried_inputs
        ):
            raise RuntimeError(
                "carried_inputs must be a tuple of tensors, ints, floats, or bools, got "
                f"{carried_inputs}"
            )

        if not all(
            isinstance(t, (torch.Tensor, int, float, bool)) for t in additional_inputs
        ):
            raise RuntimeError(
                "additional_inputs must be a tuple of tensors, ints, floats, or bools, got "
                f"{additional_inputs}"
            )
        return super().__call__(cond_fn, body_fn, carried_inputs, additional_inputs)


while_loop_op = WhileLoopOp()


def while_loop(cond_fn, body_fn, carried_inputs):
    r"""
    Run body_fn(*carried_inputs) while cond_fn(*carried_inputs) returns a True scalar tensor. Returns the output of body_fn or
    initial carried_inputs.

    .. warning::
        `torch.while_loop` is a prototype feature in PyTorch. It has limited support for input and output types and
        doesn't support training currently. Please look forward to a more stable implementation in a future version of PyTorch.
        Read more about feature classification at: https://pytorch.org/blog/pytorch-feature-classification-changes/#prototype

    `while_loop` is a structured control flow operator. It preserves the loop semantic across the torch.compile and torch.export.

    `while_loop` is equivalent to the following:

        def while_loop(cond_fn, body_fn, carried_inputs):
            val = carried_inputs
            while cond_fn(*val):
                val = body_fn(*val)
            return val

    Args:
        cond_fn (Callable): A callable function that returns a boolean Scalar tensor.

        body_fn (Callable): A callable function that takes the same inputs as `cond_fn` and returns a tuple of tensors

        carried_inputs (Tuple of possibly nested dict/list/tuple of tensors): A tuple of inputs to cond_fn and body_fn. It's also
            the initial value of states that are carried across iterations.

    Example:

        def cond_fn(iter, x):
            return iter.sum() < 10

        def body_fn(iter, x):
            return iter + 1, x.sin()

        while_loop(cond_fn, body_fn, (torch.zeros(1), torch.randn(3, 4)))

    Restrictions:

        - body_fn must return tensors with the same metadata (e.g.shape, dtype) as inputs.

        - body_fn and cond_fn must not in-place mutate the carried_inputs. A clone before the mutation is required.

        - body_fn and cond_fn must not mutate python varialbles (e.g. list/dict) created outside of the body_fn.

        - body_fn and cond_fn's output cannot aliase any of the inputs. A clone is required.

    .. warning::
        Temporal Limitations:

        - 'while_loop' only supports **inference** right now. Autograd will be supported in the future.

    """

    # Currently, additional_inputs is not a user-facing input. It will be automatically set in dynamo.
    # parameters and buffers accessed in cond_fn or body_fn or tensor closures will become additional_inputs.
    additional_inputs: Tuple = ()
    if torch.compiler.is_dynamo_compiling():
        return while_loop_op(cond_fn, body_fn, carried_inputs, additional_inputs)

    def _validate_input(cond_fn, body_fn, carried_inputs):
        if not callable(cond_fn) or not callable(body_fn):
            raise RuntimeError("Expect cond_fn and body_fn to be callbale.")

        if not isinstance(carried_inputs, (tuple, list)) or pytree.tree_any(
            lambda t: not isinstance(t, torch.Tensor), carried_inputs
        ):
            raise RuntimeError(
                "Expect carried_inputs to be a tuple of possibly nested dict/list/tuple that only"
                f"consists of tensor leaves, but got {carried_inputs}."
            )

    _validate_input(cond_fn, body_fn, carried_inputs)

    # Dynamo is expecting a callable with "__code__" attribute.
    # We cannot directly pass cond_op to it. So we wrap it in a dummy function.
    def _while_loop_op_wrapper(*args, **kwargs):
        return while_loop_op(*args, **kwargs)

    with _set_compilation_env(), torch._dynamo.utils.disable_cache_limit():
        return torch.compile(_while_loop_op_wrapper, backend="eager", fullgraph=True)(
            cond_fn, body_fn, carried_inputs, additional_inputs
        )


@while_loop_op.py_impl(DispatchKey.CompositeExplicitAutograd)
def while_loop_dense(cond_fn, body_fn, carried_inputs, additional_inputs):
    carried_vals = carried_inputs

    def _is_boolean_scalar_tensor(pred):
        return (
            isinstance(pred, torch.Tensor)
            and pred.size() == torch.Size([])
            and pred.dtype == torch.bool
        )

    if not isinstance(carried_inputs, tuple):
        raise RuntimeError(
            f"carried_inputs must be a tuple but got {type(carried_inputs)}"
        )

    while pred := cond_fn(*carried_vals, *additional_inputs):
        if not _is_boolean_scalar_tensor(pred):
            raise RuntimeError(
                f"cond_fn must return a boolean scalar tensor but got {pred}"
            )
        out = body_fn(*carried_vals, *additional_inputs)
        assert isinstance(
            out, tuple
        ), f"body_fn should return a tuple but got {type(out)}"
        assert len(out) == len(
            carried_inputs
        ), "body_fn should return the same number of elements as carried_inputs"
        carried_vals = out
    return carried_vals


while_loop_op.py_impl(DispatchKey.Autograd)(
    autograd_not_implemented(while_loop_op, deferred_error=True)
)


@while_loop_op.py_impl(ProxyTorchDispatchMode)
def while_loop_tracing(mode, cond_fn, body_fn, carried_inputs, additional_inputs):
    def _trace_while_loop(
        proxy_mode, while_loop_op, cond_fn, body_fn, carried_inputs, additional_inputs
    ):
        cond_graph = reenter_make_fx(cond_fn)(*carried_inputs, *additional_inputs)
        body_graph = reenter_make_fx(body_fn)(*carried_inputs, *additional_inputs)

        next_name = None
        i = 0
        while not next_name:
            candidate = f"while_loop_cond_graph_{i}"
            if hasattr(proxy_mode.tracer.root, candidate):
                i += 1
            else:
                next_name = candidate
        cond_graph_name = next_name
        body_graph_name = f"while_loop_body_graph_{i}"
        assert not hasattr(proxy_mode.tracer.root, body_graph_name)

        proxy_mode.tracer.root.register_module(cond_graph_name, cond_graph)
        proxy_mode.tracer.root.register_module(body_graph_name, body_graph)

        args = (cond_graph, body_graph, carried_inputs, additional_inputs)

        proxy_args = pytree.tree_map(proxy_mode.tracer.unwrap_proxy, args)

        out_proxy = proxy_mode.tracer.create_proxy(
            "call_function", while_loop_op, proxy_args, {}, name="while_loop"
        )

        # body_fn return output with the same pytree and tensor meta data as carried_inputs
        # so we could just return the output after one iteration.
        out = body_fn(*carried_inputs, *additional_inputs)
        return track_tensor_tree(
            out, out_proxy, constant=None, tracer=proxy_mode.tracer
        )

    return _trace_while_loop(
        mode, while_loop_op, cond_fn, body_fn, carried_inputs, additional_inputs
    )


@while_loop_op.py_impl(FakeTensorMode)
def while_loop_fake_tensor_mode(
    mode, cond_fn, body_fn, carried_inputs, additional_inputs
):
    with mode:
        return body_fn(*carried_inputs, *additional_inputs)


@while_loop_op.py_functionalize_impl
def while_loop_func(ctx, cond_fn, body_fn, carried_inputs, additional_inputs):
    unwrapped_carried_inputs = ctx.unwrap_tensors(carried_inputs)
    unwrapped_additional_inputs = ctx.unwrap_tensors(additional_inputs)
    unwrapped_inputs = unwrapped_carried_inputs + unwrapped_additional_inputs
<<<<<<< HEAD
    with ctx.redispatch_to_next():
        functional_cond_fn = ctx.functionalize(cond_fn)
        functional_body_fn = ctx.functionalize(body_fn)
=======
    with ctx.redispatch_to_next() as m:
        functional_cond_fn = ctx.functionalize(_maybe_run_with_interpreter(cond_fn))
        functional_body_fn = ctx.functionalize(_maybe_run_with_interpreter(body_fn))
>>>>>>> c05a7adb
        pre_dispatch = hasattr(ctx, "mode") and ctx.mode.pre_dispatch
        for fn, fn_name in [
            (functional_cond_fn, "cond_fn"),
            (functional_body_fn, "body_fn"),
        ]:
            if _has_potential_branch_input_mutation(
                fn, unwrapped_inputs, pre_dispatch=pre_dispatch
            ):
                raise UnsupportedAliasMutationException(
                    f"torch.while_loop's {fn_name} might be modifying the input!"
                )

            if _has_potential_branch_input_alias(
                fn, unwrapped_inputs, pre_dispatch=pre_dispatch
            ):
                raise UnsupportedAliasMutationException(
                    f"torch.while_loop's {fn_name} might be aliasing the input!"
                )
        ret = while_loop_op(
            functional_cond_fn,
            functional_body_fn,
            unwrapped_carried_inputs,
            unwrapped_additional_inputs,
        )
        return ctx.wrap_tensors(ret)<|MERGE_RESOLUTION|>--- conflicted
+++ resolved
@@ -238,15 +238,9 @@
     unwrapped_carried_inputs = ctx.unwrap_tensors(carried_inputs)
     unwrapped_additional_inputs = ctx.unwrap_tensors(additional_inputs)
     unwrapped_inputs = unwrapped_carried_inputs + unwrapped_additional_inputs
-<<<<<<< HEAD
     with ctx.redispatch_to_next():
-        functional_cond_fn = ctx.functionalize(cond_fn)
-        functional_body_fn = ctx.functionalize(body_fn)
-=======
-    with ctx.redispatch_to_next() as m:
         functional_cond_fn = ctx.functionalize(_maybe_run_with_interpreter(cond_fn))
         functional_body_fn = ctx.functionalize(_maybe_run_with_interpreter(body_fn))
->>>>>>> c05a7adb
         pre_dispatch = hasattr(ctx, "mode") and ctx.mode.pre_dispatch
         for fn, fn_name in [
             (functional_cond_fn, "cond_fn"),
