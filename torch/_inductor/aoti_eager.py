--- conflicted
+++ resolved
@@ -14,13 +14,10 @@
 import torch.export._trace
 from torch._dynamo.source import ConstantSource
 from torch._inductor.utils import is_cpu_device
-<<<<<<< HEAD
+
 from torch._subclasses.fake_tensor import FakeTensor
 from torch.fx.experimental.sym_node import SymNode, sympy_is_contiguous_generic
 from torch.fx.experimental.symbolic_shapes import DimDynamic, ShapeEnv
-=======
-
->>>>>>> ff094289
 from .runtime.runtime_utils import cache_dir
 
 
@@ -90,8 +87,7 @@
                     shape_env = ShapeEnv()
 
                     for metadata in item["meta_info"]:
-<<<<<<< HEAD
-                        if "is_dynamic" in metadata and metadata["is_dynamic"]:
+                        if metadata.get("is_dynamic"):
                             assert isinstance(metadata["sizes_hint"], Dict)
                             assert isinstance(metadata["strides_hint"], Dict)
                             sizes_hint = list(metadata["sizes_hint"].values())
@@ -117,12 +113,6 @@
                                 for idx in range(len(sizes_hint))
                             ]
 
-=======
-                        if metadata.get("is_dynamic"):
-                            raise NotImplementedError(
-                                "Only support static shape for now"
-                            )
->>>>>>> ff094289
                         if (
                             "device_type" in metadata
                             and metadata["device_type"] == "cpu"
