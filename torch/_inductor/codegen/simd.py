--- conflicted
+++ resolved
@@ -884,10 +884,9 @@
                     log.warning(msg)
 
                     stride_order_list = [
-<<<<<<< HEAD
                         (
                             ir.get_stride_order(V.graph.get_buffer(name).layout.stride)
-                            if V.graph.get_buffer(name)
+                            if V.graph.try_get_buffer(name)
                             else None
                         )
                         for name in call_args
@@ -895,20 +894,9 @@
                     size_list = [
                         (
                             V.graph.get_buffer(name).layout.size
-                            if V.graph.get_buffer(name)
+                            if V.graph.try_get_buffer(name)
                             else None
                         )
-=======
-                        ir.get_stride_order(V.graph.get_buffer(name).layout.stride)
-                        if V.graph.try_get_buffer(name)
-                        else None
-                        for name in call_args
-                    ]
-                    size_list = [
-                        V.graph.get_buffer(name).layout.size
-                        if V.graph.try_get_buffer(name)
-                        else None
->>>>>>> 0eea2b39
                         for name in call_args
                     ]
                     source_list = [
