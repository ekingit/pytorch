--- conflicted
+++ resolved
@@ -597,10 +597,14 @@
 
     @cache_on_self
     def write_triton_header_once(self) -> None:
+        device_type = V.graph.scheduler.get_current_device_or_throw().type
         import_str = f"""
             import triton
             import triton.language as tl
             from {triton_heuristics.__name__} import grid, split_scan_grid, grid_combo_kernels, start_graph, end_graph
+            from torch._inductor.runtime import triton_helpers
+
+            triton_helpers.set_driver_to_{"cpu" if device_type == "cpu" else "gpu"}()
             """
         self.imports.splice(import_str, strip=True)
         if config.triton.autotune_at_compile_time:
@@ -1676,48 +1680,13 @@
             self.writeline(
                 f"{kernel_name}.{kernel_name}({call_args_str}, {stream_ptr})"
             )
-<<<<<<< HEAD
             return
-=======
-            call_args_str = ", ".join(call_args_str)
-            stream_name = self.write_get_raw_stream(device_index, V.graph)
-            if triton:
-                self.write_triton_header_once()
-                if grid is None:
-                    grid_str = grid_fn
-                else:
-                    grid_str = ", ".join(self._grid_dim_str(item) for item in grid)
-                    if grid_extra_kwargs:
-                        grid_str = f"{grid_str}, {grid_extra_kwargs}"
-                    grid_str = f"{grid_fn}({grid_str})"
-                self.writeline(
-                    f"{kernel_name}.run({call_args_str}, grid={grid_str}, stream={stream_name})"
-                )
-                if (
-                    config.triton.autotune_at_compile_time
-                    and kernel_name not in self.kernel_autotune_names
-                ):
-                    # Create example args for autotune in a separate epilogue
-                    assert arg_types is not None and len(call_args) == len(
-                        arg_types
-                    ), "call_args and arg_types do not match"
-
-                    tensor_args = {}
-                    all_args = []
-                    if raw_args is None:
-                        # create a dummy raw_args for uniform behavior in the following loop
-                        raw_args = [None] * len(call_args)
-                    else:
-                        assert len(raw_args) == len(
-                            call_args
-                        ), "call_args and raw_args do not match"
->>>>>>> c70ef449
 
         self.write_triton_header_once()
         if grid is None:
             grid_str = grid_fn
         else:
-            grid_str = ", ".join(pexpr(item) for item in grid)
+            grid_str = ", ".join(self._grid_dim_str(item) for item in grid)
             if grid_extra_kwargs:
                 grid_str = f"{grid_str}, {grid_extra_kwargs}"
             grid_str = f"{grid_fn}({grid_str})"
@@ -1756,18 +1725,12 @@
                         arg_str = self.generate_example_arg_value(
                             arg, arg_type, raw_arg, i
                         )
-<<<<<<< HEAD
                         tensor_args[arg] = arg_str
                     else:
                         arg_str = tensor_args[arg]
                 else:
                     arg_str = self.generate_example_arg_value(arg, arg_type, raw_arg, i)
                 all_args.append(arg_str if key is None else f"{key}={arg_str}")
-=======
-                        if grid_extra_kwargs:
-                            grid_str = f"{grid_str}, {grid_extra_kwargs}"
-                        grid_str = f"{grid_fn}({grid_str})"
->>>>>>> c70ef449
 
             if grid is None:
                 grid_str = grid_fn
@@ -1775,6 +1738,8 @@
                 grid_str = ", ".join(
                     self.generate_example_arg_value(g, type(g)) for g in grid
                 )
+                if grid_extra_kwargs:
+                    grid_str = f"{grid_str}, {grid_extra_kwargs}"
                 grid_str = f"{grid_fn}({grid_str})"
 
             self.kernel_autotune_calls.writeline(
