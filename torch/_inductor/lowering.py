# mypy: allow-untyped-decorators
# mypy: allow-untyped-defs
import functools
import itertools
import logging
import math
import operator
import os
import warnings
from collections import defaultdict
from typing import Any, Callable, Dict, List, Optional, Set, Tuple, Union
from unittest.mock import patch

import sympy

import torch
import torch.ao.quantization.fx._decomposed
import torch.fx
import torch.utils._pytree as pytree
from torch._higher_order_ops.associative_scan import associative_scan_op
from torch._higher_order_ops.triton_kernel_wrap import triton_kernel_wrapper_mutation
from torch._prims_common import (
    canonicalize_dim,
    canonicalize_dims,
    check,
    dtype_to_type,
    elementwise_dtypes,
    ELEMENTWISE_TYPE_PROMOTION_KIND,
    get_computation_dtype,
    is_boolean_dtype,
    is_float_dtype,
    is_integer_dtype,
    Number,
)
from torch.fx.experimental.sym_node import magic_methods, method_to_operator
from torch.utils._sympy.functions import (
    CeilDiv,
    FloorDiv,
    Identity,
    IntTrueDiv,
    ModularIndexing,
)

from .._dynamo.utils import import_submodule
from . import config, inductor_prims, ir, test_operators  # NOQA: F401
from .decomposition import decompositions, get_decompositions
from .ir import (
    DtypeView,
    ExpandView,
    IndexingConstant,
    is_triton,
    ops_wrapper,
    PermuteView,
    Pointwise,
    Reduction,
    SqueezeView,
    TensorBox,
    validate_ir,
    View,
)
from .utils import (
    ceildiv,
    decode_device,
    is_dynamic,
    is_gpu,
    is_pointwise_use,
    needs_fallback_due_to_atomic_add_limitations,
    pad_listlike,
    sympy_product,
    use_scatter_fallback,
)
from .virtualized import ops, V


log = logging.getLogger(__name__)
lowerings: Dict[torch._ops.OpOverload, Callable[..., Any]] = {}
# Use maybe_layout_constraints to access this dict, we lazily register tag-based layout constraints
_maybe_layout_constraints: Dict[
    torch._ops.OpOverload, Optional[Callable[..., Any]]
] = {}
fallbacks: Set[torch._ops.OpOverload] = set()
aten = torch.ops.aten
tr_c10d = torch.ops.tr_c10d
prims = torch.ops.prims
needs_realized_inputs: Set[torch._ops.OpOverload] = set()
foreach_ops: Set[torch._ops.OpOverload] = set()
inplace_foreach_ops: Set[torch._ops.OpOverload] = set()
inplaceable_foreach_ops: Dict[torch._ops.OpOverload, torch._ops.OpOverload] = {}
quantized_decomposed = torch.ops.quantized_decomposed


def maybe_layout_constraints(fn: Callable[..., Any]) -> Optional[Callable[..., Any]]:
    """Get layout constraints. Returns None if there are no layout constraints."""
    if not isinstance(fn, torch._ops.OpOverload):
        # Only OpOverloads have layout constraints.
        return None
    if fn in _maybe_layout_constraints:
        return _maybe_layout_constraints[fn]
    # OpOverload with custom lowerings override tag-based layout constraints
    if fn in lowerings:
        _maybe_layout_constraints[fn] = None
        return None
    # We lazily register tag-based layout constraints.

    def handle_layout_constraint_tag(tag):
        if tag is torch._C.Tag.needs_fixed_stride_order:
            _maybe_layout_constraints[fn] = constrain_to_fx_strides
            return _maybe_layout_constraints[fn]
        elif tag is torch._C.Tag.flexible_layout:
            _maybe_layout_constraints[fn] = None
            return None
        else:
            raise AssertionError(f"Unknown layout constraint tag: {tag}")

    tag = get_layout_constraint_tag(fn)
    return handle_layout_constraint_tag(tag)


def get_layout_constraint_tag(fn):
    tags_by_priority = [
        torch._C.Tag.needs_fixed_stride_order,
        torch._C.Tag.flexible_layout,
    ]
    for tag in tags_by_priority:
        if tag in fn.tags:
            return tag
    if torch._library.utils.is_builtin(fn):
        return torch._C.Tag.flexible_layout
    return getattr(torch._C.Tag, config.custom_op_default_layout_constraint)


def assert_nyi(cond, msg):
    if not cond:
        raise NotImplementedError(f"inductor does not support {msg}")


def add_needs_realized_inputs(fn):
    if isinstance(fn, (list, tuple, set)):
        return [add_needs_realized_inputs(x) for x in fn]
    needs_realized_inputs.add(fn)
    if isinstance(fn, torch._ops.OpOverloadPacket):
        needs_realized_inputs.update(
            getattr(fn, overload) for overload in fn.overloads()
        )


def add_layout_constraint(fn, constraint):
    if isinstance(fn, torch._ops.OpOverloadPacket):
        for overload in fn.overloads():
            _maybe_layout_constraints[getattr(fn, overload)] = constraint
    else:
        _maybe_layout_constraints[fn] = constraint


add_needs_realized_inputs(
    [
        aten.as_strided,
        aten.as_strided_copy,
        aten.avg_pool2d,
        aten.avg_pool2d_backward,
        aten.bmm,
        aten.convolution,
        aten.convolution_backward,
        aten.max_pool2d_with_indices,
        aten.max_pool2d_with_indices_backward,
        aten.mm,
        aten.upsample_nearest2d,
        aten._upsample_nearest_exact2d,
        aten._int_mm,
    ]
)

# TODO(jansel): ezyang says we won't need this in the future, try removing it
# based on https://github.com/pytorch/pytorch/blob/9e3eb329df8f701/c10/core/ScalarType.h#L28
DTYPE_ID_LOOKUP = {
    0: torch.uint8,
    1: torch.int8,
    2: torch.int16,
    3: torch.int32,
    4: torch.int64,
    5: torch.float16,
    6: torch.float32,
    7: torch.float64,
    8: torch.complex32,
    9: torch.complex64,
    10: torch.complex32,
    11: torch.bool,
    15: torch.bfloat16,
    # TODO(jansel): add quantized types?
    #  _(c10::qint8, QInt8) /* 12 */
    # _(c10::quint8, QUInt8) /* 13 */
    # _(c10::qint32, QInt32) /* 14 */
    # _(c10::quint4x2, QUInt4x2) /* 16 */
    # _(c10::quint2x4, QUInt2x4) /* 17 */
}


def decode_dtype(dtype: int):
    if not isinstance(dtype, int):
        return dtype
    assert dtype in DTYPE_ID_LOOKUP, f"id {dtype} missing from DTYPE_ID_LOOKUP"
    dtype = DTYPE_ID_LOOKUP[dtype]
    return dtype


def is_integer_type(x):
    if isinstance(x, TensorBox):
        return is_integer_dtype(x.get_dtype()) or is_boolean_dtype(x.get_dtype())
    elif isinstance(x, sympy.Expr):
        return x.is_integer is True  # type: ignore[attr-defined]
    else:
        return isinstance(x, int)


def is_boolean_type(x):
    if isinstance(x, TensorBox):
        return is_boolean_dtype(x.get_dtype())
    else:
        return isinstance(x, bool)


def get_promoted_dtype(*args, type_promotion_kind: ELEMENTWISE_TYPE_PROMOTION_KIND):
    def construct_input(inp):
        if isinstance(inp, (Number, sympy.Basic)):
            return inp
        else:
            assert hasattr(inp, "get_dtype")
            dim = len(inp.get_size())
            # construct a tmp tensor to feed into torch.result_type
            return torch.zeros([1] * dim, dtype=inp.get_dtype())

    inps = [construct_input(arg) for arg in args]
    _, dtype = elementwise_dtypes(*inps, type_promotion_kind=type_promotion_kind)
    return dtype


def get_overloads(aten_fn):
    if not isinstance(aten_fn, (list, tuple)):
        aten_fn = [aten_fn]
    else:
        aten_fn = list(aten_fn)

    for fn in list(aten_fn):
        if isinstance(fn, torch._ops.OpOverloadPacket):
            for overload in fn.overloads():
                other_fn = getattr(fn, overload)
                if other_fn not in lowerings:
                    aten_fn.append(other_fn)

    return aten_fn


def in_namespace(op, namespace):
    if isinstance(op, torch._ops.OpOverloadPacket):
        return namespace in op._qualified_op_name
    elif isinstance(op, torch._ops.OpOverload):
        return namespace in op.name()
    return False


def transform_args(args, broadcast, type_promotion_kind, convert_input_to_bool):
    indices = [i for i, x in enumerate(args) if isinstance(x, TensorBox)]
    if (type_promotion_kind or convert_input_to_bool) and indices:
        if convert_input_to_bool:
            dtype = torch.bool
        else:
            # FIXME that's a crude approximation for promoting args
            promoting_args = [
                a
                for a in args
                if isinstance(a, (Number, sympy.Basic))
                or getattr(a, "dtype", None) is not None
            ]
            dtype = get_promoted_dtype(
                *promoting_args, type_promotion_kind=type_promotion_kind
            )

        # sometimes args are an immutable list so we can't mutate them
        def promote(arg):
            if isinstance(arg, TensorBox):
                return to_dtype(arg, dtype)
            elif isinstance(arg, ir.Constant):
                return ir.Constant(arg.value, dtype, args[indices[0]].get_device())
            else:
                return arg

        args = [promote(a) for a in args]
    if broadcast and indices:
        for i, x in zip(indices, broadcast_tensors(*[args[i] for i in indices])):
            args[i] = x
        for i in range(len(args)):
            if isinstance(args[i], ir.Constant):
                args[i] = ExpandView.create(args[i], list(args[indices[0]].get_size()))

    return args


def _register_foreach_lowering(aten_fn, decomp_fn):
    """
    Add a foreach lowering to lowerings dict.

    Arguments:
        aten_fn: torch.ops.aten.* fn we are lowering
        decomp_fn: alternate implementation on our IR
        broadcast: True to apply broadcasting to tensor inputs
        type_promotion_kind: kind of type promotion applied to tensor inputs, `None` means no type promotion
        convert_input_to_bool: some logical ops require inputs are converted to bool
    """

    @functools.wraps(decomp_fn)
    def wrapped(*args, **kwargs):
        assert len(args) <= 2
        out = decomp_fn(*args, **kwargs)
        validate_ir(out)
        return out

    aten_fns = get_overloads(aten_fn)
    foreach_ops.update(aten_fns)
    lowerings.update(dict.fromkeys(aten_fns, wrapped))
    return wrapped


def _register_lowering(
    aten_fn, decomp_fn, broadcast, type_promotion_kind, convert_input_to_bool
):
    """
    Add a lowering to lowerings dict

    Arguments:
        aten_fn: torch.ops.aten.* fn we are lowering
        decomp_fn: alternate implementation on our IR
        broadcast: True to apply broadcasting to tensor inputs
        type_promotion_kind: kind of type promotion applied to tensor inputs, `None` means no type promotion
        convert_input_to_bool: some logical ops require inputs are converted to bool
    """

    @functools.wraps(decomp_fn)
    def wrapped(*args, **kwargs):
        args: Union[List[Any], Tuple[Any, ...], Dict[Any, Any]] = list(args)
        unpacked = False
        # TODO maybe we need to use pytrees here
        if len(args) == 1 and isinstance(args[0], (list, tuple)):
            unpacked = True
            args = args[0]

        if not all(
            (fn in fallbacks or in_namespace(fn, "_c10d_functional")) for fn in aten_fn
        ):
            # explicitly assert for "out=" ops for better error messages
            assert not any(
                x == "out" for x in kwargs.keys()
            ), "out= ops aren't yet supported"

        args = transform_args(
            args, broadcast, type_promotion_kind, convert_input_to_bool
        )

        if unpacked:
            args = [args]

        out = decomp_fn(*args, **kwargs)
        validate_ir(out)

        return out

    aten_fn = get_overloads(aten_fn)

    lowerings.update(dict.fromkeys(aten_fn, wrapped))
    return wrapped


def register_lowering(
    aten_fn,
    broadcast=False,
    type_promotion_kind=ELEMENTWISE_TYPE_PROMOTION_KIND.DEFAULT,
    convert_input_to_bool=False,
):
    """
    Shim to support decorator syntax.
    """
    return functools.partial(
        _register_lowering,
        aten_fn,
        broadcast=broadcast,
        type_promotion_kind=type_promotion_kind,
        convert_input_to_bool=convert_input_to_bool,
    )


def broadcast_symbolic_shapes(a, b):
    """
    Broadcasting logic based on symbolic shapes.

    We give the shapes 0 and 1 concrete values, while all other shapes
    are symbolic sympy formulas.
    """
    output = []
    for x, y in itertools.zip_longest(
        reversed(a), reversed(b), fillvalue=sympy.Integer(1)
    ):
        if y == 1:
            output.append(x)
        elif x == 1:
            output.append(y)
        else:
            V.graph.sizevars.guard_equals(x, y)
            if len(sympy.expand(y).free_symbols) < len(sympy.expand(x).free_symbols):
                output.append(y)  # prefer shorter formula
            else:
                output.append(x)
    return tuple(reversed(output))


def promote_constants(inputs, override_return_dtype=None, type_promotion_kind=None):
    assert (
        override_return_dtype is None or type_promotion_kind is None
    ), "only one of override_return_dtype or type_promotion_kind may be given"

    if override_return_dtype is None and type_promotion_kind is None:
        type_promotion_kind = ELEMENTWISE_TYPE_PROMOTION_KIND.DEFAULT

    if not any(isinstance(x, (sympy.Basic, int, float)) for x in inputs):
        return inputs
    if all(isinstance(x, (int, float, sympy.Basic)) for x in inputs):
        dtype = override_return_dtype or get_promoted_dtype(
            *inputs, type_promotion_kind=type_promotion_kind
        )

        def const_func(x):
            if isinstance(x, sympy.Basic):
                return ir.IndexingConstant(x, dtype, decode_device(None))
            else:
                return ir.Constant(x, dtype, decode_device(None))

        return [const_func(x) for x in inputs]
    ex = next(x for x in inputs if isinstance(x, (TensorBox, ExpandView, ir.Constant)))
    out = []
    for x in inputs:
        if isinstance(x, (int, float)):
            out.append(
                ExpandView.create(
                    ir.Constant(x, ex.get_dtype(), ex.get_device()), list(ex.get_size())
                )
            )
        elif isinstance(x, sympy.Basic):
            out.append(
                ExpandView.create(
                    IndexingConstant(x, ex.get_dtype(), ex.get_device()),
                    list(ex.get_size()),
                )
            )
        else:
            out.append(x)

    return out


def make_pointwise(
    fn,
    override_return_dtype=None,
    override_device=None,
    override_fn_when_input_bool=None,
    override_fn_when_gpu_float64=None,
    allow_alpha=False,
    triton_fallback=None,
):
    def inner(*inputs: List[TensorBox], alpha=None):
        if triton_fallback is not None and any(map(is_triton, inputs)):
            assert not allow_alpha  # not implemented
            return triton_fallback(*inputs)

        inputs = promote_constants(inputs, override_return_dtype)
        if allow_alpha:
            if alpha is not None and alpha != 1:
                inputs = list(inputs)
                inputs[-1] = mul(inputs[-1], alpha)
        else:
            assert alpha is None
        loaders = [x.make_loader() for x in inputs]
        ranges = inputs[0].get_size()
        dtype = override_return_dtype or inputs[0].get_dtype()
        is_gpu_device = is_gpu(decode_device(inputs[0].get_device()).type)

        for other in inputs[1:]:
            assert isinstance(other, ir.BaseConstant) or len(ranges) == len(
                other.get_size()
            ), f"ndim mismatch {fn} {ranges} {other.get_size()}"

        # in tracing, we will annotate pointwise nodes that correspond to the output of
        # a pointwise node that would have been run in eager. intermediary pointwise nodes
        # during decompositions are not annotated.
        emulate_precision_casts = (
            V.graph is not None
            and getattr(V.graph, "current_node", None) is not None
            and V.graph.current_node.meta is not None
            and V.graph.current_node.meta.get("low_precision_pointwise_barrier", False)
            and dtype in (torch.bfloat16, torch.float16)
        )

        def inner_fn(index):
            assert len(index) == len(ranges), f"wrong ndim {index} {ranges}"
            if dtype == torch.bool and override_fn_when_input_bool is not None:
                return override_fn_when_input_bool(*[load(index) for load in loaders])
            elif (
                override_fn_when_gpu_float64
                and is_gpu_device
                and dtype == torch.float64
            ):
                return override_fn_when_gpu_float64(*[load(index) for load in loaders])
            else:
                inputs_loaded = []
                for load in loaders:
                    out = load(index)
                    if emulate_precision_casts:
                        downcast = ops.to_dtype(out, dtype, use_compute_types=False)
                        out = ops.to_dtype(downcast, dtype)
                    inputs_loaded.append(out)

                out = fn(*inputs_loaded)
                if emulate_precision_casts:
                    # fp16/bf16 kernels are computed in fp32. Casting down to fp16/bf16 here,
                    # then upcasting again, to emulate casts that eager would do.
                    downcast = ops.to_dtype(out, dtype, use_compute_types=False)
                    return ops.to_dtype(downcast, dtype)
                return out

        if not override_device:
            device = None
            for i in inputs:
                if is_gpu(i.get_device().type):
                    device = i.get_device()
                    break
            if not device:
                device = inputs[0].get_device()

        device = override_device or device

        return Pointwise.create(
            device=device,
            dtype=dtype,
            inner_fn=inner_fn,
            ranges=ranges,
        )

    return inner


def make_foreach_pointwise(pw_fn, allow_alpha=False):
    def inner(*inputs: List[List[TensorBox]], alpha=1):
        # group by device, whether any of the inputs are dynamic, and whether their types match
        # (proxy for type promotion)
        def group_args(arg_pairs):
            out = defaultdict(list)
            for i, args in enumerate(arg_pairs):
                use_foreach = (
                    not is_dynamic(*args) or config.combo_kernel_foreach_dynamic_shapes
                )
                device = None
                for t in args:
                    if isinstance(t, TensorBox):
                        device = t.data.get_device()
                        break
                assert (
                    device is not None
                ), "foreach op should have at least one tensor arg"
                out[(device, use_foreach)].append((i, args))
            return out

        realize_outputs = (
            len(V.graph.current_node.users) == 0
            or V.graph.current_node.target in inplace_foreach_ops
        )
        for node in V.graph.current_node.users:
            for user in node.users:
                if not (user.op == "call_function" and (user.target in foreach_ops)):
                    realize_outputs = True

        a_list_input = None
        for input in inputs:
            if isinstance(input, (list, tuple)):
                a_list_input = input
                break
        assert (
            a_list_input is not None
        ), "at least one input must be a list to a foreach op"

        # broadcast scalar inputs to match length of list inputs
        broadcast_inputs = []
        for input in inputs:
            if not isinstance(input, (list, tuple)):
                broadcast_inputs.append([input] * len(a_list_input))
            else:
                broadcast_inputs.append(input)

        groups = group_args(zip(*broadcast_inputs))

        outputs = [None] * len(a_list_input)
        for (device, use_foreach), group in groups.items():
            operation_list: List[str] = []
            for (
                output_ind,
                args,
            ) in group:
                if allow_alpha:
                    output = pw_fn(*args, alpha=alpha)
                else:
                    output = pw_fn(*args)

                outputs[output_ind] = output

                if (
                    V.graph.has_feature(device, BackendFeature.FOREACH)
                    and use_foreach
                    and realize_outputs
                ):
                    output.realize()
                    operation_list.append(output.get_operation_name())

            if operation_list:
                V.graph.register_operation_list(operation_list)

        assert all(x is not None for x in outputs)
        return outputs

    return inner


def to_dtype(x: TensorBox, dtype: torch.dtype, copy=False):
    src_dtype = x.get_dtype()
    if src_dtype == dtype:
        return clone(x) if copy else x

    def _to_dtype(x):
        return ops.to_dtype(x, dtype, src_dtype=src_dtype)

    return make_pointwise(_to_dtype, override_return_dtype=dtype)(x)


@register_lowering(prims.convert_element_type, type_promotion_kind=None)
def _convert_element_type(x: TensorBox, dtype: torch.dtype):
    if dtype.is_complex or x.get_dtype().is_complex:
        if x.get_size():
            # Decompose since aa aten fallback is more friendly for c++ codegen.
            # This decomposition doesn't work for empty tensor, which needs more investigation.
            dst = empty_like(x, dtype=dtype)
            ir.InplaceCopyFallback.create(dst, x)
            return dst
        else:
            return fallback_handler(
                prims.convert_element_type.default, add_to_fallback_set=False
            )(x, dtype)
    return to_dtype(x, dtype, copy=True)


def to_dtype_bitcast(x: TensorBox, dtype: torch.dtype, *, copy=False):
    x_dtype = x.get_dtype()
    if x_dtype == dtype:
        return clone(x) if copy else x

    def _get_primitive_bitwidth(dtype):
        if dtype.is_floating_point:
            return torch.finfo(dtype).bits
        else:
            return torch.iinfo(dtype).bits

    src_bits = _get_primitive_bitwidth(x_dtype)
    dst_bits = _get_primitive_bitwidth(dtype)
    if src_bits != dst_bits:
        # fallback to aten eager implementation for differing bitwidths
        return fallback_handler(aten.view.dtype)(x, dtype)
    else:
        return TensorBox(DtypeView.create(x, dtype))


@register_lowering(aten.view.dtype, type_promotion_kind=None)
def _view_dtype(x: TensorBox, dtype: torch.dtype):
    if dtype.is_complex or x.get_dtype().is_complex:
        return TensorBox.create(
            ir.ComplexView.create(torch.ops.aten.view.dtype, x, dtype)
        )
    return to_dtype_bitcast(x, dtype)


def to_device(x: TensorBox, device: torch.device, *, copy=False):
    device = decode_device(device)
    if x.get_device() == device:
        return clone(x) if copy else x
    return TensorBox.create(ir.DeviceCopy.create(x, device))


@register_lowering(prims.device_put, type_promotion_kind=None)
def _device_put(x: TensorBox, device: torch.device):
    return to_device(x, device, copy=True)


def register_pointwise(
    aten_fn,
    name=None,
    broadcast=True,
    type_promotion_kind=ELEMENTWISE_TYPE_PROMOTION_KIND.DEFAULT,
    convert_input_to_bool=False,
    override_return_dtype=None,
    override_fn_when_input_bool=None,
    allow_alpha=False,
    use_libdevice_for_f64=False,
    triton_fallback=None,
):
    """A pointwise function that maps ops.{name} to inputs"""
    name = name or aten_fn.__name__
    fn = ops_wrapper(name)
    if use_libdevice_for_f64:
        fn_libdevice = ops_wrapper("libdevice_" + name)
    if override_fn_when_input_bool is not None:
        override_fn_when_input_bool = ops_wrapper(override_fn_when_input_bool)

    fn = make_pointwise(
        fn,
        override_return_dtype=override_return_dtype,
        override_fn_when_input_bool=override_fn_when_input_bool,
        override_fn_when_gpu_float64=fn_libdevice if use_libdevice_for_f64 else None,  # type: ignore[possibly-undefined]
        allow_alpha=allow_alpha,
        triton_fallback=triton_fallback,
    )
    fn = register_lowering(
        aten_fn,
        broadcast=broadcast,
        type_promotion_kind=type_promotion_kind,
        convert_input_to_bool=convert_input_to_bool,
    )(fn)

    if hasattr(prims, name):
        register_lowering(
            getattr(prims, name),
            type_promotion_kind=None,
            convert_input_to_bool=convert_input_to_bool,
        )(fn)
    return fn


def register_frexp():
    """A pointwise function that maps ops.frexp to inputs"""
    name = "frexp"
    frexp = ops_wrapper("frexp")

    def frexp0(*args, **kwargs):
        return frexp(*args, **kwargs)[0]  # type: ignore[index] # next PR

    def frexp1(*args, **kwargs):
        return frexp(*args, **kwargs)[1]  # type: ignore[index] # next PR

    pw_fns = [
        make_pointwise(frexp0),
        make_pointwise(frexp1, override_return_dtype=torch.int32),
    ]

    def fn(*args, **kwargs):
        return pw_fns[0](*args, **kwargs), pw_fns[1](*args, **kwargs)

    fn = register_lowering(
        aten.frexp,
    )(fn)

    if hasattr(prims, name):
        register_lowering(
            getattr(prims, name),
            type_promotion_kind=None,
        )(fn)
    return fn


register_frexp()


def register_foreach_pointwise(
    aten_fn,
    pointwise_lowering_fn,
    allow_alpha=False,
):
    fn = make_foreach_pointwise(pointwise_lowering_fn, allow_alpha=allow_alpha)
    fn = _register_foreach_lowering(aten_fn, fn)
    return fn


@register_lowering(aten.where, broadcast=False, type_promotion_kind=None)
def where(cond, a, b):
    def fn(*args):
        return ops.where(*args)

    if isinstance(a, (float, int)):
        a = constant_like(a)(b)
    if isinstance(b, (float, int)):
        b = constant_like(b)(a)

    args = [cond, a, b]
    dtype = get_promoted_dtype(
        args[1], args[2], type_promotion_kind=ELEMENTWISE_TYPE_PROMOTION_KIND.DEFAULT
    )
    indices = [i for i, x in enumerate(args) if isinstance(x, TensorBox)]
    for i, x in zip(indices, broadcast_tensors(*[args[i] for i in indices])):
        args[i] = x
    for i in range(len(args)):
        if isinstance(args[i], ir.Constant):
            args[i] = ExpandView.create(args[i], list(args[indices[0]].get_size()))
    return make_pointwise(fn, override_return_dtype=dtype)(
        args[0], to_dtype(args[1], dtype), to_dtype(args[2], dtype)
    )


@register_lowering(aten.broadcast_tensors, broadcast=False, type_promotion_kind=None)
def broadcast_tensors(*inputs):
    if len(inputs) == 1 and isinstance(inputs[0], (list, tuple)):
        return broadcast_tensors(*inputs[0])
    target: List[sympy.Expr] = functools.reduce(
        broadcast_symbolic_shapes, [x.get_size() for x in inputs], []
    )
    outputs = []
    for x in inputs:
        sizes = x.get_size()
        if len(sizes) != len(target) or any(
            ((a == 1 and b != 1) or (a != 1 and b == 1)) for a, b in zip(sizes, target)
        ):
            x = expand(x, target)
        outputs.append(x)
    return outputs


@register_lowering([aten.alias, aten.detach, aten.detach_, aten.lift, prims.view_of])
def nop(x):
    return x  # AOT autograd handles this for us


if hasattr(aten, "lift_fresh"):
    register_lowering(aten.lift_fresh)(nop)


@register_lowering(aten.squeeze, type_promotion_kind=None)
def squeeze(x, dim=None):
    assert isinstance(x, TensorBox)
    if dim is None:
        return TensorBox(SqueezeView.create(x.data))

    dim = (
        V.graph.sizevars.evaluate_static_shape(dim)
        if isinstance(dim, (int, sympy.Expr))
        else tuple(V.graph.sizevars.evaluate_static_shape(d) for d in dim)
    )
    dim = canonicalize_dims(len(x.get_size()), dim)  # type: ignore[call-overload]
    dims = set((dim,) if not isinstance(dim, tuple) else dim)

    new_shape = []
    for d, s in enumerate(x.get_size()):
        if not (d in dims and V.graph.sizevars.evaluate_expr(sympy.Eq(s, 1))):
            new_shape.append(s)

    # squeeze does nothing if the size isn't 1
    return view(x, new_shape) if new_shape != x.get_size() else x


@register_lowering(aten.squeeze_copy, type_promotion_kind=None)
def squeeze_copy(x, dim=None):
    return clone(squeeze(x, dim))


@register_lowering([aten.squeeze_])
def squeeze_(x, dim=None):
    val = squeeze(x, dim)
    assert isinstance(x, TensorBox)
    assert isinstance(val, TensorBox)
    x.data = val.data
    return x


@register_lowering(aten.isinf)
def isinf(x):
    if is_integer_type(x):
        return full_like(x, False, dtype=torch.bool)
    fn = ops_wrapper("isinf")
    return make_pointwise(fn, override_return_dtype=torch.bool)(x)


@register_lowering(aten.isnan)
def isnan(x):
    if is_integer_type(x):
        return full_like(x, False, dtype=torch.bool)
    fn = ops_wrapper("isnan")
    return make_pointwise(fn, override_return_dtype=torch.bool)(x)


@register_lowering(aten.ceil)
def ceil(x):
    if is_integer_type(x):
        return clone(x)
    fn = ops_wrapper("ceil")
    return make_pointwise(fn)(x)


@register_lowering(aten.floor)
def floor(x):
    if is_integer_type(x):
        return clone(x)
    fn = ops_wrapper("floor")
    return make_pointwise(fn)(x)


@register_lowering(aten.round.default)
def round(x):
    if is_integer_type(x):
        return clone(x)
    else:
        fn = ops_wrapper("round")
        return make_pointwise(fn)(x)


@register_lowering(aten.trunc)
def trunc(x):
    if is_integer_type(x):
        return clone(x)
    fn = ops_wrapper("trunc")
    return make_pointwise(fn)(x)


@register_lowering(aten.expand, type_promotion_kind=None)
def expand(x, sizes):
    from torch.fx.experimental.symbolic_shapes import free_unbacked_symbols

    (x,) = promote_constants([x])
    if isinstance(x, ir.BaseConstant):
        return ExpandView.create(x, tuple(sizes))
    assert isinstance(x, TensorBox)
    assert isinstance(sizes, (list, tuple))
    if tuple(x.get_size()) == tuple(sizes):
        return x

    if not free_unbacked_symbols(x.get_size()):
        x_size_product = V.graph.sizevars.size_hint(sympy_product(x.get_size()))
        # TODO: It would be better to realize the input if any of its sizes
        # are unbacked, because typically the size will be non-zero.  However,
        # this cannot be done directly as below as we'll choke on the size_hint
        # here
        if x_size_product > 0 and not free_unbacked_symbols(sizes):
            # maybe realize input before broadcasting it
            x.mark_reuse(
                V.graph.sizevars.size_hint(sympy_product(sizes)) // x_size_product
            )
    return TensorBox(ExpandView.create(x.data, tuple(sizes)))


@register_lowering(prims.broadcast_in_dim, type_promotion_kind=None)
def broadcast_in_dim(a, shape, broadcast_dimensions):
    s = list(shape)
    for broadcast_dimension in broadcast_dimensions:
        s[broadcast_dimension] = -1

    v = a
    for idx, x in enumerate(s):
        if x != -1:
            v = unsqueeze(v, idx)

    return expand(v, shape)


@register_lowering(aten.expand_as, type_promotion_kind=None)
def expand_as(x, y):
    return expand(x, y.get_size())


@register_lowering(aten.repeat)
def repeat(x, repeats):
    old_size = list(x.get_size())
    if len(repeats) > len(old_size):
        old_size = [sympy.Integer(1)] * (len(repeats) - len(old_size)) + old_size
        x = view(x, list(old_size))
    assert len(repeats) == len(x.get_size())

    new_size = list(x.get_size())

    zero_tensor = False
    for i in range(len(repeats)):
        if repeats[i] == 0:
            zero_tensor = True
        new_size[i] = new_size[i] * repeats[i]

    if zero_tensor:
        return empty(new_size, dtype=x.get_dtype(), device=x.get_device())
    if all((a == 1 or b == 1) for a, b in zip(repeats, old_size)):
        return clone(expand(x, new_size))

    x_loader: Callable[[Any], Any]

    def inner_fn(index):
        assert len(index) == len(repeats)
        index = list(index)
        for i in range(len(repeats)):
            if repeats[i] != 1:
                if old_size[i] == 1:
                    index[i] = sympy.Integer(0)
                else:
                    index[i] = ModularIndexing(index[i], 1, old_size[i])
        return x_loader(index)

    old_size_product = V.graph.sizevars.size_hint(sympy_product(old_size))
    if old_size_product > 0:
        # maybe realize the input
        x.mark_reuse(
            V.graph.sizevars.size_hint(sympy_product(new_size)) // old_size_product
        )

    x_loader = x.make_loader()
    return Pointwise.create(
        device=x.get_device(),
        dtype=x.get_dtype(),
        inner_fn=inner_fn,
        ranges=list(new_size),
    )


@register_lowering(aten._unsafe_view, type_promotion_kind=None)
@register_lowering(aten.view, type_promotion_kind=None)
@register_lowering(aten.reshape, type_promotion_kind=None)
def view(x, sizes):
    assert isinstance(x, TensorBox)
    assert isinstance(sizes, (list, tuple))
    return TensorBox(View.create(x.data, sizes))


@register_lowering(aten.permute, type_promotion_kind=None)
def permute(x, dims):
    assert isinstance(x, TensorBox)
    assert isinstance(dims, (list, tuple))
    return TensorBox(PermuteView.create(x.data, tuple(dims)))


@register_lowering(aten.slice, type_promotion_kind=None)
def slice_(x, dim=0, start=0, end=2**63, step=1, clamp=True):
    assert isinstance(x, TensorBox)
    dim = _validate_dim(x, dim, 0)
    return TensorBox(ir.SliceView.create(x.data, dim, start, end, step, clamp=clamp))


@register_lowering(aten.as_strided, type_promotion_kind=None)
def as_strided(x, size, stride, storage_offset=None):
    if isinstance(x, TensorBox) and isinstance(x.data, ir.BaseView):
        # as_strided ignores views
        x = x.data.unwrap_view()
    x.realize()
    if not ir.is_storage_and_layout(x):
        raise NotImplementedError(f"unrealized as_strided({x}, ...)")
    storage, old_layout = ir.as_storage_and_layout(x)
    new_layout = ir.FixedLayout(
        old_layout.device,
        old_layout.dtype,
        [sympy.expand(s) for s in size],
        [sympy.expand(s) for s in stride],
        sympy.expand(storage_offset or 0),
    )
    return TensorBox(ir.ReinterpretView(storage, new_layout))


@register_lowering(aten.as_strided_, type_promotion_kind=None)
def as_strided_(x, size, stride, storage_offset=None):
    assert isinstance(x, TensorBox)
    x.data = as_strided(x, size, stride, storage_offset).data
    return x


@register_lowering(aten.as_strided_copy, type_promotion_kind=None)
def as_strided_copy(x, size, stride, storage_offset=None):
    result = as_strided(x, size, stride, storage_offset)
    return clone(result)


def pointwise_cat(inputs, dim=0):
    # (inclusive, exclusive)
    inputs_ranges: List[Tuple[sympy.Expr, sympy.Expr]] = []
    prev_end = 0
    for inp in inputs:
        inputs_ranges.append((prev_end, prev_end + inp.get_size()[dim]))  # type: ignore[arg-type]
        prev_end = inputs_ranges[-1][-1]  # type: ignore[assignment]

    inputs_loaders = [inp.make_loader() for inp in inputs]

    def inner_fn(idx):
        idx_dim = ops.index_expr(idx[dim], torch.int64)

        masks = []
        masked_loads = []
        for i in range(len(inputs)):
            start = (
                ops.constant(0, torch.int64)
                if i == 0
                else ops.index_expr(inputs_ranges[i][0], torch.int64)
            )
            end = ops.index_expr(inputs_ranges[i][1], torch.int64)

            start_cond = ops.ge(idx_dim, start)
            end_cond = ops.lt(idx_dim, end)
            if i == 0:
                mask = end_cond
            elif i == len(inputs) - 1:
                mask = start_cond
            else:
                mask = ops.and_(start_cond, end_cond)

            masks.append(mask)
            idx_load = list(idx)

            # if we're concatting [4], [2]
            # when we index the second tensor for 5 we want to index 5 - 4
            # Use Identity to prevent expansion of index * stride to keep expression
            # in same int bitwidth as shape
            idx_load[dim] = Identity(idx_load[dim] - inputs_ranges[i][0])

            masked_loads.append(
                ops.masked(
                    mask,
                    lambda: inputs_loaders[i](idx_load),
                    0.0,  # this value should be unused
                ),
            )

        next_val = masked_loads[-1]
        for i in range((len(inputs)) - 2, -1, -1):
            next_val = ops.where(
                masks[i],
                masked_loads[i],
                next_val,
            )
        return next_val

    new_size = list(inputs[0].get_size())
    new_size[dim] = inputs_ranges[-1][-1]

    return Pointwise.create(
        device=inputs[0].get_device(),
        dtype=inputs[0].get_dtype(),
        inner_fn=inner_fn,
        ranges=new_size,
    )


@register_lowering(quantized_decomposed.quantize_per_channel, type_promotion_kind=None)
def quantized_decomposed_quantize_per_channel(
    input: TensorBox,
    scales: TensorBox,
    zero_points: TensorBox,
    axis: int,
    quant_min: int,
    quant_max: int,
    dtype: torch.dtype,
) -> TensorBox:
    assert len(scales.get_size()) == 1, "expect scales 1 dim"
    assert len(zero_points.get_size()) == 1, "expect zero_points 1 dim"

    if input.get_dtype() == torch.bfloat16:
        input = to_dtype(input, torch.float32)
    assert (
        input.get_dtype() == torch.float32
    ), f"Expecting input to have dtype torch.float32, but got dtype: {input.get_dtype()}"
    assert axis < len(
        input.get_size()
    ), f"Expecting axis to be < {len(input.get_size())}"

    input_loader = input.make_loader()
    scales_loader = scales.make_loader()
    zero_points_loader = zero_points.make_loader()

    def inner_fn(idx):
        channel_idx = (idx[axis],)

        input = input_loader(idx)
        scale = scales_loader(channel_idx)
        zero_point = zero_points_loader(channel_idx)
        qmin, qmax = _create_constants(quant_min, quant_max, dtype=torch.float32)

        if scales.dtype != torch.float32:
            scale = ops.to_dtype(scale, torch.float32)
        if zero_points.dtype != torch.int32:
            zero_point = ops.to_dtype(zero_point, torch.int32)
        inv_scale = ops.reciprocal(scale)
        val = ops.round(input * inv_scale) + zero_point
        clamped = ops.maximum(qmin, ops.minimum(qmax, val))
        return ops.to_dtype(clamped, dtype)

    return Pointwise.create(
        device=input.get_device(),
        dtype=dtype,
        inner_fn=inner_fn,
        ranges=input.get_size(),
    )


@register_lowering(
    quantized_decomposed.dequantize_per_channel, type_promotion_kind=None
)
def quantized_decomposed_dequantize_per_channel(
    input: TensorBox,
    scales: TensorBox,
    zero_points: TensorBox,
    axis: int,
    quant_min: int,
    quant_max: int,
    dtype: torch.dtype,
) -> TensorBox:
    assert len(scales.get_size()) == 1, "expect scales 1 dim"
    assert len(zero_points.get_size()) == 1, "expect zero_points 1 dim"
    assert (
        input.get_dtype() == dtype
    ), f"Expecting input to have dtype {dtype}, but got dtype: {input.get_dtype()}"
    assert axis < len(
        input.get_size()
    ), f"Expecting axis to be < {len(input.get_size())}"

    input_loader = input.make_loader()
    scales_loader = scales.make_loader()
    zero_points_loader = zero_points.make_loader()

    def inner_fn(idx):
        channel_idx = (idx[axis],)

        input = input_loader(idx)
        scale = scales_loader(channel_idx)
        zero_point = zero_points_loader(channel_idx)

        if scales.dtype != torch.float32:
            scale = ops.to_dtype(scale, torch.float32)
        if zero_points.dtype != torch.float32:
            zero_point = ops.to_dtype(zero_point, torch.float32)
        val = ops.sub(ops.to_dtype(input, torch.float32), zero_point) * scale
        return val

    return Pointwise.create(
        device=input.get_device(),
        dtype=torch.float32,
        inner_fn=inner_fn,
        ranges=input.get_size(),
    )


@register_lowering(
    quantized_decomposed.quantize_per_tensor.default, type_promotion_kind=None
)
def quantized_decomposed_quantize_per_tensor_default(
    input: TensorBox,
    scale: float,
    zero_point: int,
    quant_min: int,
    quant_max: int,
    dtype: torch.dtype,
) -> TensorBox:
    if input.get_dtype() == torch.bfloat16:
        input = to_dtype(input, torch.float32)
    assert (
        input.get_dtype() == torch.float32
    ), f"Expecting input to have dtype torch.float32, but got dtype: {input.get_dtype()}"

    input_loader = input.make_loader()

    def inner_fn(idx, scale, zero_point):
        input = input_loader(idx)
        inv_scale, zero_point = _create_constants(
            1.0 / scale, zero_point, dtype=torch.float32
        )
        val = ops.round(input * inv_scale) + zero_point
        qmin, qmax = _create_constants(quant_min, quant_max, dtype=torch.float32)
        clamped = ops.minimum(ops.maximum(val, qmin), qmax)
        return ops.to_dtype(clamped, dtype)

    return Pointwise.create(
        device=input.get_device(),
        dtype=dtype,
        inner_fn=functools.partial(
            inner_fn, scale=float(scale), zero_point=int(zero_point)
        ),
        ranges=input.get_size(),
    )


@register_lowering(
    quantized_decomposed.dequantize_per_tensor.default, type_promotion_kind=None
)
def quantized_decomposed_dequantize_per_tensor_default(
    input: TensorBox,
    scale: float,
    zero_point: int,
    quant_min: int,
    quant_max: int,
    dtype: torch.dtype,
) -> TensorBox:
    assert (
        input.get_dtype() == dtype
    ), f"Expecting input to have dtype {dtype}, but got dtype: {input.get_dtype()}"

    input_loader = input.make_loader()

    def inner_fn(idx, scale, zero_point):
        input = input_loader(idx)
        scale, zero_point = _create_constants(scale, zero_point, dtype=torch.float32)
        val = ops.sub(ops.to_dtype(input, torch.float32), zero_point) * scale
        return val

    return Pointwise.create(
        device=input.get_device(),
        dtype=torch.float32,
        inner_fn=functools.partial(
            inner_fn, scale=float(scale), zero_point=int(zero_point)
        ),
        ranges=input.get_size(),
    )


@register_lowering(
    quantized_decomposed.quantize_per_tensor.tensor, type_promotion_kind=None
)
def quantized_decomposed_quantize_per_tensor_tensor(
    input: TensorBox,
    scale: TensorBox,
    zero_point: TensorBox,
    quant_min: int,
    quant_max: int,
    dtype: torch.dtype,
) -> TensorBox:
    if input.get_dtype() == torch.bfloat16:
        input = to_dtype(input, torch.float32)
    assert (
        input.get_dtype() == torch.float32
    ), f"Expecting input to have dtype torch.float32, but got dtype: {input.get_dtype()}"
    assert len(scale.get_size()) == 0 or (
        len(scale.get_size()) == 1 and scale.get_size()[0] == 1
    ), "expect scale as scalar tensor"
    assert len(zero_point.get_size()) == 0 or (
        len(zero_point.get_size()) == 1 and zero_point.get_size()[0] == 1
    ), "expect zero_point as scalar tensor"

    input_loader = input.make_loader()
    scale_loader = scale.make_loader()
    zero_point_loader = zero_point.make_loader()

    def inner_fn(idx):
        input = input_loader(idx)
        _scale = scale_loader((0,) if len(scale.get_size()) == 1 else ())
        _zero_point = zero_point_loader((0,) if len(scale.get_size()) == 1 else ())
        if scale.dtype != torch.float32:
            _scale = ops.to_dtype(_scale, torch.float32)
        if zero_point.dtype != torch.float32:
            _zero_point = ops.to_dtype(_zero_point, torch.float32)
        val = ops.round(input * ops.reciprocal(_scale)) + _zero_point
        qmin, qmax = _create_constants(quant_min, quant_max, dtype=torch.float32)
        clamped = ops.minimum(ops.maximum(val, qmin), qmax)
        return ops.to_dtype(clamped, dtype)

    return Pointwise.create(
        device=input.get_device(),
        dtype=dtype,
        inner_fn=inner_fn,
        ranges=input.get_size(),
    )


@register_lowering(
    quantized_decomposed.dequantize_per_tensor.tensor, type_promotion_kind=None
)
def quantized_decomposed_dequantize_per_tensor_tensor(
    input: TensorBox,
    scale: TensorBox,
    zero_point: TensorBox,
    quant_min: int,
    quant_max: int,
    dtype: torch.dtype,
) -> TensorBox:
    assert len(scale.get_size()) == 0 or (
        len(scale.get_size()) == 1 and scale.get_size()[0] == 1
    ), "expect scale as scalar tensor"
    assert len(zero_point.get_size()) == 0 or (
        len(zero_point.get_size()) == 1 and zero_point.get_size()[0] == 1
    ), "expect zero_point as scalar tensor"
    assert (
        input.get_dtype() == dtype
    ), f"Expecting input to have dtype {dtype}, but got dtype: {input.get_dtype()}"

    input_loader = input.make_loader()
    scale_loader = scale.make_loader()
    zero_point_loader = zero_point.make_loader()

    def inner_fn(idx):
        input = input_loader(idx)
        _scale = scale_loader((0,) if len(scale.get_size()) == 1 else ())
        _zero_point = zero_point_loader((0,) if len(scale.get_size()) == 1 else ())
        if scale.dtype != torch.float32:
            _scale = ops.to_dtype(_scale, torch.float32)
        if zero_point.dtype != torch.float32:
            _zero_point = ops.to_dtype(_zero_point, torch.float32)
        val = ops.sub(ops.to_dtype(input, torch.float32), _zero_point) * _scale
        return val

    return Pointwise.create(
        device=input.get_device(),
        dtype=torch.float32,
        inner_fn=inner_fn,
        ranges=input.get_size(),
    )


@register_lowering(aten.cat)
def cat(inputs, dim=0):
    cpu_device = inputs[0].get_device().type == "cpu"
    if cpu_device and all(
        input.get_dtype() in [torch.int8, torch.uint8] for input in inputs
    ):
        # TODO <leslie> Remove this fallback when we support vectorization
        # code gen with uint8 data type directly.
        for input in inputs:
            input.realize()
        if all(len(input.get_size()) == 4 for input in inputs):
            inputs, _ = require_channels_last(aten.cat, *inputs)
        return fallback_handler(aten.cat.default)(inputs, dim)

    if len(inputs) == 1:
        return clone(inputs[0])

    dim = _validate_dim(inputs[0], dim, 0)
    dtype = get_promoted_dtype(
        *inputs, type_promotion_kind=ELEMENTWISE_TYPE_PROMOTION_KIND.DEFAULT
    )
    inputs = [to_dtype(inp, dtype) for inp in inputs]

    def unwrap_tensor(x: Union[TensorBox, ir.StorageBox]) -> ir.IRNode:
        if isinstance(x, TensorBox):
            if isinstance(x.data, ir.BaseView):
                return x.data.unwrap_view()
            else:
                return x.data

        if isinstance(x, ir.StorageBox):
            return x.data

        return x

    def is_reduction(t):
        return isinstance(t, ir.ComputedBuffer) and isinstance(t.data, ir.Reduction)

    def can_fuse_reduction(t):
        if isinstance(t, (TensorBox, ir.StorageBox)):
            return can_fuse_reduction(unwrap_tensor(t))
        return (
            is_reduction(t)
            or isinstance(t, ir.Pointwise)
            and any(
                can_fuse_reduction(V.graph.get_buffer(read))
                for read in t.get_read_names()
            )
        )

    # fusing reducutions into computed concat buffer can cause regressions.
    fusable_reduction = any(can_fuse_reduction(t) for t in inputs)

    def should_lower_cat_input(x) -> bool:
        # Unrealized inputs will not be storage and layouts, and we dont want to realize
        # them in case we want to fuse
        if ir.is_storage_and_layout(x):
            storage, _ = ir.as_storage_and_layout(x, freeze=False)
            return not ir.ConcatKernel.can_realize_into_without_copy(storage)

        if isinstance(x, (TensorBox, ir.StorageBox)):
            return should_lower_cat_input(unwrap_tensor(x))

        if isinstance(x, ir.Pointwise):
            return True

        return False

    # TODO: We observed negative performance impact of pointwise_cat optimization on CPU so disabled it.
    #             We will revisit this later after enabling vectorization on index_expr.
    if cpu_device:
        return TensorBox(ir.ConcatKernel.create(inputs, dim))

    def op_count(x):
        if isinstance(x, (TensorBox, ir.StorageBox)):
            return op_count(unwrap_tensor(x))

        # this will correspond to a direct memory read
        if not isinstance(x, ir.Pointwise):
            return 0

        count = x.inner_fn_opcount().num_ops
        for read in x.get_read_names():
            count += op_count(V.graph.get_buffer(read))

        return count

    # as of inputs increase, possibility for register spilling also increases
    # past a certain threshold of inputs we only fuse if the if the input kernels
    # are simple
    # not sure if we want to expose to users via config since logic may change in future
    MAX_COMPLEX_POINTWISE_CAT = 8
    MAX_SIMPLE_OP_COUNT = 2

    def additional_pointwise_ops(op: torch._ops.OpOverload):
        return op in (aten.cat.default, aten.constant_pad_nd.default)

    if len(inputs) <= MAX_COMPLEX_POINTWISE_CAT or (
        (len(inputs) <= config.max_pointwise_cat_inputs)
        and all(op_count(t) <= MAX_SIMPLE_OP_COUNT for t in inputs)
    ):
        pointwise_uses = all(
            is_pointwise_use(use, additional_pointwise_ops)
            for use in V.current_node.users
        )
        # fuse in case we will be used in a pointwise node, and there are any inputs we
        # we can prevent materialization of.
        fuse_pointwise_use = (
            any(should_lower_cat_input(inp) for inp in inputs) and pointwise_uses
        )

        # horizontal fuse in case all inputs will require a copy kernel anyway.
        # only horizontally fuse pointwise kernels
        horizontal_fuse_cat = all(
            should_lower_cat_input(inp) for inp in inputs
        ) and not any(can_fuse_reduction(t) for t in inputs)
        if fuse_pointwise_use or (horizontal_fuse_cat and not fusable_reduction):
            return pointwise_cat(inputs, dim)

    return TensorBox(ir.ConcatKernel.create(inputs, dim))


@register_lowering(aten.diagonal, type_promotion_kind=None)
def diagonal(input, offset: int = 0, dim1: int = 0, dim2: int = 1):
    original_shape = input.get_size()
    num_dims = len(original_shape)
    dim1 = canonicalize_dim(idx=dim1, rank=num_dims)
    dim2 = canonicalize_dim(idx=dim2, rank=num_dims)

    check(
        dim1 != dim2, lambda: f"diagonal dimensions cannot be identical {dim1}, {dim2}"
    )

    offset_negative = V.graph.sizevars.evaluate_expr(sympy.Lt(offset, 0))
    if offset_negative:
        diag_size = V.graph.sizevars.evaluate_max(
            V.graph.sizevars.evaluate_min(
                original_shape[dim1] + offset, original_shape[dim2]
            ),
            0,  # type: ignore[arg-type]
        )
    else:
        diag_size = V.graph.sizevars.evaluate_max(
            V.graph.sizevars.evaluate_min(
                original_shape[dim1], original_shape[dim2] - offset
            ),
            0,  # type: ignore[arg-type]
        )

    base_idx = (0, 0)
    if offset_negative:
        base_idx = (-offset, 0)
    else:
        base_idx = (0, offset)

    sizes = [s for i, s in enumerate(original_shape) if i not in (dim1, dim2)]
    sizes.append(diag_size)

    def reindexer(idx):
        diag_idx = idx[-1]
        original_idx = [0] * len(original_shape)
        cur_dim = 0
        for d in range(num_dims):
            if d == dim1:
                original_idx[d] = diag_idx + base_idx[0]
            elif d == dim2:
                original_idx[d] = diag_idx + base_idx[1]
            else:
                original_idx[d] = idx[cur_dim]
                cur_dim += 1

        assert cur_dim == len(original_shape) - 2
        return original_idx

    return TensorBox(ir.GenericView.create(input, sizes, reindexer))


@register_lowering(aten.diagonal_copy, type_promotion_kind=None)
def diagonal_copy(input, offset: int = 0, dim1: int = 0, dim2: int = 1):
    return clone(diagonal(input, offset, dim1, dim2))


@register_lowering(aten.diagonal_scatter, type_promotion_kind=None)
def diagonal_scatter(input, src, offset: int = 0, dim1: int = 0, dim2: int = 1):
    output = clone(input)
    target = diagonal(output, offset, dim1, dim2)
    mutate_to(target, src)
    return output


@register_lowering(aten.select, type_promotion_kind=None)
def select(x, dim, idx):
    idx = View.handle_negative_index(idx, x.get_size()[dim])
    return squeeze(slice_(x, dim, idx, idx + 1), dim)


@register_lowering(aten.split, type_promotion_kind=None)
def split(x, sizes, dim=0, clamp=True):
    dim = _validate_dim(x, dim, 0)
    if isinstance(sizes, sympy.Expr):
        # TODO: We don't have to guard on sizes per se, but the number
        # of splits must stay constant
        sizes = V.graph.sizevars.evaluate_static_shape(sizes)
    if isinstance(sizes, (int, sympy.Integer)):
        x_size = V.graph.sizevars.evaluate_static_shape(x.get_size()[dim])
        sizes = [sizes] * ((x_size + sizes - 1) // sizes)
    result = []
    start = 0
    for size in sizes:
        end = start + size
        result.append(slice_(x, dim, start, end, clamp=clamp))
        start = end
    return result


@register_lowering(aten.split_with_sizes, type_promotion_kind=None)
def split_with_sizes(x, sizes, dim=0):
    return split(x, sizes, dim, clamp=False)


@register_lowering(aten.unbind, type_promotion_kind=None)
def unbind(x, dim=0):
    dim = _validate_dim(x, dim, 0)
    x_size = V.graph.sizevars.evaluate_static_shape(x.get_size()[dim])
    result = []
    for i in range(x_size):
        result.append(select(x, dim, i))
    return result


@register_lowering(aten.unfold, type_promotion_kind=None)
def unfold(x, dimension, size, step):
    sizes = x.get_size()
    ndim = len(sizes)
    dim = canonicalize_dim(ndim, dimension)

    if ndim == 0:
        return slice_(unsqueeze(x, 0), end=size)

    dim_size = sizes[dim]
    sizevars = V.graph.sizevars
    sizevars.guard_leq(size, dim_size)
    sizevars.guard_lt(0, step)  # type: ignore[arg-type]

    new_dim_size = FloorDiv(dim_size - size, step) + 1
    if sizevars.size_hint(dim_size) > 0:
        x.mark_reuse(sizevars.size_hint(CeilDiv(new_dim_size * size, dim_size)))

    out_size = [*sizes[:dim], new_dim_size, *sizes[dim + 1 :], size]

    def reindexer(idx):
        dim_idx = idx[-1] + idx[dim] * step
        return (*idx[:dim], dim_idx, *idx[dim + 1 : -1])

    return TensorBox(ir.GenericView.create(x, out_size, reindexer))


@register_lowering(aten.unsqueeze, type_promotion_kind=None)
def unsqueeze(x, dim):
    dim = _validate_dim(x, dim, 1)
    new_shape = list(x.get_size())
    new_shape.insert(dim, sympy.Integer(1))
    return view(x, new_shape)


@register_lowering(aten.unsqueeze_, type_promotion_kind=None)
def unsqueeze_(x, dim):
    val = unsqueeze(x, dim)
    assert isinstance(x, TensorBox)
    assert isinstance(val, TensorBox)
    x.data = val.data
    return x


def _validate_dim(x, dim, offset=0):
    dim = V.graph.sizevars.shape_env.evaluate_expr(sympy.sympify(dim))
    ndim = len(x.get_size())
    if dim < 0:
        dim += ndim + offset
    assert 0 <= dim < ndim + offset
    return dim


@register_lowering(aten.glu)
def glu(x, dim=-1):
    dim = _validate_dim(x, dim, 0)
    # TODO: don't guard on static shape here
    new_len = V.graph.sizevars.evaluate_static_shape(x.get_size()[dim]) // 2
    a = slice_(x, dim, 0, new_len)
    b = slice_(x, dim, new_len, new_len * 2)
    return mul(a, sigmoid(b))


def fallback_handler(kernel, add_to_fallback_set=True):
    if add_to_fallback_set:
        fallbacks.add(kernel)

    def handler(*args, **kwargs):
        def wrap_tensors(x):
            return TensorBox.create(x) if isinstance(x, ir.IRNode) else x

        return pytree.tree_map(
            wrap_tensors, ir.FallbackKernel.create(kernel, *args, **kwargs)
        )

    return handler


@functools.lru_cache(None)
def _warn_complex_not_supported():
    warnings.warn(
        "Torchinductor does not support code generation for complex operators. Performance may be worse than eager."
    )


# There are some types (CPU) which we accept as input but not as
# output.
def unsupported_input_tensor(t: torch.Tensor, parent=None):
    "Do not support reading or writing to this tensor"
    if t.is_complex():
        # Complex views are supported with IR ComplexView
        if parent and parent.target in (
            torch.ops.aten.view.dtype,
            torch.ops.prims.convert_element_type.default,
        ):
            return False
        _warn_complex_not_supported()
        return True
    return False


def unsupported_output_tensor(t: torch.Tensor, parent=None):
    "Do not support writing tensor but can read from it"
    if unsupported_input_tensor(t, parent):
        return True
    return t.is_cpu and config.disable_cpp_codegen


def fallback_node_due_to_unsupported_type(node: torch.fx.Node, allow_cpu_inputs=True):
    # Custom fallback lowering
    if node.target is aten.view_as_complex.default:
        return False

    # We should be able to remove this special case once `disable_cpp_codegen` is killed.
    if node.target is aten.lift_fresh_copy.default:
        return False

    def check_skip_condition(node, parent, is_output):
        if not isinstance(node, torch.fx.Node):
            return False

        if "val" not in node.meta:
            return False

        for meta in pytree.tree_leaves(node.meta["val"]):
            if not isinstance(meta, torch._subclasses.FakeTensor):
                continue

            if is_output:
                if unsupported_output_tensor(meta, parent):
                    return True
            else:
                if unsupported_input_tensor(meta, parent):
                    return True

        return False

    # only skip codegen if there is a cpu output, not input
    for arg in pytree.arg_tree_leaves(*node.args, **node.kwargs):
        if check_skip_condition(arg, node, is_output=False):
            return True

    return check_skip_condition(node, node, is_output=True)


def make_fallback(op, layout_constraint=None, warn=True):
    assert op not in decompositions, f"both a fallback and a decomp for same op: {op}"
    if (
        warn
        and bool(os.getenv("CI"))
        and get_decompositions([op])
        # if fallback_random, we allow not decomposing random
        and not (
            config.fallback_random
            and op in torch._decomp.decompositions_for_rng.extra_random_decomps
        )
    ):
        # Note: 'warn' is holdover from when this was a warning, but for ops that previously
        # set warn=False we do not want a CI error.
        # Ignore the 'suppress errors' configs in CI, as this particular warning happens on startup anyway and is not
        # likely to be triggered preferentially on one CI config over another.
        if torch._dynamo.config.suppress_errors:
            torch._dynamo.config.suppress_errors = False
            log.warning(
                "A make_fallback error occurred in suppress_errors config,"
                " and suppress_errors is being disabled to surface it."
            )
        raise AssertionError(
            f"make_fallback({op}): a decomposition exists, we should switch to it."
            " To fix this error, either add a decomposition to core_aten_decompositions (preferred)"
            " or inductor_decompositions, and delete the corresponding `make_fallback` line."
            " Get help from the inductor team if unsure, don't pick arbitrarily to unblock yourself.",
        )

    def register_fallback(op_overload):
        add_needs_realized_inputs(op_overload)
        if layout_constraint is not None:
            add_layout_constraint(op_overload, layout_constraint)
        return register_lowering(op_overload, type_promotion_kind=None)(
            fallback_handler(op_overload)
        )

    if isinstance(op, torch._ops.OpOverloadPacket):
        for ol in op.overloads():
            op_overload = getattr(op, ol)
            register_fallback(op_overload)
    elif isinstance(op, (torch._ops.OpOverload, torch._ops.HigherOrderOperator)):
        register_fallback(op)
    else:
        raise RuntimeError(f"Unsupported fallback {op} with type {type(op)}")


def philox_rand_offset(shape):
    """
    TorchInductor offset calculation differs from PyTorch eager offset
    calculation for random ops (tl.rand vs torch.rand). In future, we should
    strive for same impl for tl.rand and torch.rand.
    """
    numel = 1
    for s in shape:
        numel = numel * s
    return tensor(numel, dtype=torch.int64)


@register_lowering(torch.ops.rngprims.philox_rand, type_promotion_kind=None)
def philox_rand(size, seed, offset, stride, device, dtype):
    # stride arg is optional and will be used in future for distributed random
    # ops. Currently, its unused.
    random_pos = ir.FixedLayout(
        device,
        dtype,
        size,
        ir.FlexibleLayout.contiguous_strides(size),
    ).make_indexer()
    seed_loader = seed.make_loader()
    offset_loader = offset.make_loader()

    def inner_fn(index):
        # Both seed and offset in the philox_rand op are tensors.
        # torch seed and offsets are of type int64, but tl.rand accepts int32
        seed_index_expr = ops.to_dtype(seed_loader([]), torch.int32)
        offset_index_expr = ops.to_dtype(offset_loader([]), torch.int32)
        # Get the offset'd position
        rand_index_expr = ops.add(
            ops.index_expr(random_pos(index), torch.int32), offset_index_expr
        )
        result = ops.rand(
            seed_index_expr,
            rand_index_expr,
        )
        return ops.to_dtype(result, dtype)

    random_values_node = Pointwise.create(
        device=device,
        dtype=dtype,
        inner_fn=inner_fn,
        ranges=list(size),
    )

    offset_node = philox_rand_offset(size)
    return random_values_node, offset_node


@register_lowering(aten.native_dropout, type_promotion_kind=None)
def native_dropout(x, p, train):
    if config.fallback_random:
        return pytree.tree_map(
            TensorBox.create,
            ir.FallbackKernel.create(aten.native_dropout.default, x, p, train),
        )
    else:
        raise AssertionError("should be handled in replace_random.py")


@register_lowering(aten.bernoulli_, type_promotion_kind=None)
def bernoulli_(x, *args):
    assert config.fallback_random or x.get_device() == torch.device(
        "cpu"
    ), "this should be handled in decomps unless config.fallback_random or the device is CPU"
    x.realize()
    op_overload = (
        aten.bernoulli_.float
        if len(args) == 0 or isinstance(args[0], float)
        else aten.bernoulli_.Tensor
    )
    ir.InplaceBernoulliFallback(op_overload, x, *args)
    return x


@register_lowering(aten.bernoulli.p, type_promotion_kind=None)
def bernoulli_p(x, *args):
    assert config.fallback_random or x.get_device() == torch.device(
        "cpu"
    ), "this should be handled in decomps unless config.fallback_random or the device is CPU"
    return bernoulli_(clone(x), *args)


# This shouldn't be called in general
@register_lowering(aten._foobar)
def _foobar(_):
    raise AssertionError


@functools.lru_cache(1)
def _warn_triton_random(salt):
    log.info("using triton random, expect difference from eager")


def warn_triton_random():
    # only warn once per graph
    _warn_triton_random(V.graph.creation_time)


fallback_rand_default = fallback_handler(aten.rand.default)
fallback_rand_generator = fallback_handler(aten.rand.generator)
fallback_randn_default = fallback_handler(aten.randn.default)
fallback_randn_generator = fallback_handler(aten.randn.generator)
make_fallback(aten.randint)


@register_lowering(aten.rand)
def rand(*args, **kwargs):
    if kwargs.get("generator", None) is not None:
        return fallback_rand_generator(*args, **kwargs)
    elif config.fallback_random:
        kwargs.pop("generator", None)
        return fallback_rand_default(*args, **kwargs)
    raise AssertionError("should have been handled in replace_random.py")


@register_lowering(aten.randn)
def randn(*args, **kwargs):
    if kwargs.get("generator", None) is not None:
        return fallback_randn_generator(*args, **kwargs)
    elif config.fallback_random:
        kwargs.pop("generator", None)
        return fallback_randn_default(*args, **kwargs)
    raise AssertionError("should have been handled in replace_random.py")


@register_lowering(inductor_prims.force_stride_order, type_promotion_kind=None)
def inductor_force_stride_order(input_tensor, stride):
    stride_order = ir.get_stride_order(stride)
    return ir.ExternKernel.require_stride_order(input_tensor, stride_order)


@register_lowering(inductor_prims.seed, type_promotion_kind=None)
def inductor_seed(device: torch.device):
    raise AssertionError("should be handled in fuse_seed_creation_pass()")


@register_lowering(inductor_prims.seeds, type_promotion_kind=None)
def inductor_seeds(count, device):
    warn_triton_random()
    return TensorBox.create(ir.RandomSeeds(count, decode_device(device)))


@register_lowering(inductor_prims.lookup_seed, type_promotion_kind=None)
def inductor_lookup_seed(seeds, index):
    def inner_fn(_):
        return ops.load_seed(seeds.get_name(), index)

    return Pointwise.create(
        device=seeds.get_device(),
        dtype=seeds.get_dtype(),
        inner_fn=inner_fn,
        ranges=[],
    )


@register_lowering(inductor_prims.random, type_promotion_kind=None)
def inductor_random(size: List[int], seed: TensorBox, mode: str, *, offset: int = 0):
    assert not config.fallback_random
    assert mode in ("rand", "randn")
    size = [*size]
    dtype = torch.float32
    device = seed.get_device()
    random_pos = ir.FixedLayout(
        device, dtype, size, ir.FlexibleLayout.contiguous_strides(size), offset=offset
    ).make_indexer()
    seed_loader = seed.make_loader()

    def inner_fn(index):
        return getattr(ops, mode)(
            seed_loader([]),
            ops.index_expr(random_pos(index), torch.int32),
        )

    result = Pointwise.create(
        device=device,
        dtype=dtype,
        inner_fn=inner_fn,
        ranges=[*size],
    )
    result.realize()
    return result


@register_lowering(inductor_prims.randint, type_promotion_kind=None)
def inductor_randint(
    low: int, high: int, size: List[int], seed: TensorBox, *, offset: int = 0
):
    assert not config.fallback_random
    size = [*size]
    dtype = torch.int64
    device = seed.get_device()
    random_pos = ir.FixedLayout(
        device, dtype, size, ir.FlexibleLayout.contiguous_strides(size), offset=offset
    ).make_indexer()
    seed_loader = seed.make_loader()

    def inner_fn(index):
        return ops.randint64(
            seed_loader([]),
            ops.index_expr(random_pos(index), torch.int32),
            ops.index_expr(low, torch.int64),
            ops.index_expr(high, torch.int64),
        )

    return Pointwise.create(
        device=device,
        dtype=dtype,
        inner_fn=inner_fn,
        ranges=[*size],
    )


<<<<<<< HEAD
@register_lowering(aten.searchsorted.Tensor, type_promotion_kind=None)
def searchsorted(
    sorted_sequence: TensorBox,
    self: TensorBox,
    *,
    out_int32: bool = False,
    right: bool = False,
    side: Optional[str] = None,
    sorter: Optional[TensorBox] = None,
) -> TensorBox:
    validate_bucketize = lambda tb: V.graph.has_feature(  # noqa: E731
        tb, BackendFeature.BUCKETIZE
    )
    validate_strides = lambda tb: tb.get_stride()[-1] == 1  # noqa: E731
    # sorted_sequence and sorter must both be contiguous in the last dimension for our
    # assumptions in ops.bucketize to work.
    if (
        not (validate_strides(sorted_sequence) and validate_bucketize(sorted_sequence))
        or not validate_bucketize(self)
        or (
            sorter is not None
            and not (validate_strides(sorter) and validate_bucketize(sorter))
        )
    ):
        return fallback_handler(aten.searchsorted.Tensor, add_to_fallback_set=False)(
            sorted_sequence,
            self,
            out_int32=out_int32,
            right=right,
            side=side,
            sorter=sorter,
        )

    # If side is present, override the value of right if needed.  This assumes that
    # validation of the two options being non-contradictory is already done by the
    # searchsorted meta-function.
    if side is not None and side == "right":
        right = True

    index_dtype = torch.int32 if out_int32 else torch.int64
    values_loader = self.make_loader()

    # The entire sorted_sequence tensor needs to be used by ops.bucketize, so we need to
    # realize it into global memory; or in other words, we can't guarantee that
    # sorted_sequence.get_name() (used below) will exist unless we call
    # sorted_sequence.realize().
    sorted_sequence.realize()
    sequence_size = sorted_sequence.get_numel()
    num_bucket_boundaries = sorted_sequence.get_size()[-1]

    if sorter is not None:
        sorter.realize()

    if len(sorted_sequence.get_size()) == 1:

        def inner_fn(idx):
            val = values_loader(idx)
            return ops.bucketize(
                val,
                sorted_sequence.get_name(),
                num_bucket_boundaries,
                sequence_size,
                index_dtype,
                right,
                0,
                sorter_name=sorter.get_name() if sorter is not None else None,
            )

    else:

        def inner_fn(idx):
            val = values_loader(idx)
            # Get index to the beginning of the sorted sequence within a flattened
            # version of the array.
            strides = sorted_sequence.get_stride()
            subsequence_index = ops.index_expr(
                functools.reduce(
                    operator.add, (s * i for s, i in zip(strides[:-1], idx[:-1]))
                ),
                index_dtype,
            )
            return ops.bucketize(
                val,
                sorted_sequence.get_name(),
                num_bucket_boundaries,
                sequence_size,
                index_dtype,
                right,
                subsequence_index,
                sorter_name=sorter.get_name() if sorter is not None else None,
            )

    device = self.get_device()
    return Pointwise.create(
        device=device,
        dtype=index_dtype,
        inner_fn=inner_fn,
        ranges=self.shape,
    )


=======
>>>>>>> 28d4a0bb
@register_lowering(aten.bucketize, type_promotion_kind=None)
def bucketize(
    input: TensorBox,
    boundaries: TensorBox,
    *,
    out_int32: bool = False,
    right: bool = False,
):
    assert len(boundaries.get_size()) == 1

    if not (
        V.graph.has_feature(input, BackendFeature.BUCKETIZE)
        and V.graph.has_feature(boundaries, BackendFeature.BUCKETIZE)
    ):
        return fallback_handler(aten.bucketize.Tensor, add_to_fallback_set=False)(
            input, boundaries, out_int32=out_int32, right=right
        )

    # The entire boundaries tensor needs to be used by ops.bucketize, so we
    # need to realize it into global memory; or in other words, we can't
    # guarantee that boundaries.get_name() (used below) will exist unless
    # we call boundaries.realize().
    boundaries.realize()
    boundaries_size = boundaries.get_size()[0]
    device = input.get_device()
    input_loader = input.make_loader()

    index_dtype = torch.int32 if out_int32 else torch.int64

    def inner_fn(index):
        val = input_loader(index)
        indices = ops.bucketize(
            val,
            boundaries.get_name(),
            boundaries_size,
            index_dtype,
            right,
        )

        return indices

    return Pointwise.create(
        device=device,
        dtype=index_dtype,
        inner_fn=inner_fn,
        ranges=input.get_size(),
    )


def require_dense(_, *args, **kwargs):
    args, kwargs = pytree.tree_map_only(
        ir.IRNode, ir.ExternKernel.require_stride1, (args, kwargs)
    )
    return args, kwargs


def require_contiguous(_, *args, **kwargs):
    args, kwargs = pytree.tree_map_only(
        ir.IRNode, ir.ExternKernel.require_contiguous, (args, kwargs)
    )
    return args, kwargs


def require_channels_last(_, *args, **kwargs):
    args, kwargs = pytree.tree_map_only(
        ir.IRNode, ir.ExternKernel.require_channels_last, (args, kwargs)
    )
    return args, kwargs


def constrain_to_fx_strides(fx_node, *args, **kwargs):
    def apply_constraint(arg, fx_arg):
        if isinstance(arg, ir.IRNode):
            stride_order = ir.get_stride_order(fx_arg.meta["val"].stride())
            return ir.ExternKernel.require_stride_order(arg, stride_order)
        if isinstance(arg, dict):
            return {key: apply_constraint(arg[key], fx_arg[key]) for key in arg.keys()}
        return arg

    args = tuple(
        apply_constraint(arg, fx_arg) for arg, fx_arg in zip(args, fx_node.args)
    )
    kwargs = {k: apply_constraint(v, fx_node.kwargs[k]) for k, v in kwargs.items()}
    return args, kwargs


# TODO(jansel): we should implement decomps or lowerings for these
# https://github.com/pytorch/torchdynamo/issues/327
FALLBACK_ALLOW_LIST = {
    "torchvision::roi_align",
}


def sdpa_constraint(fx_node, *args, **kwargs):
    # sdpa requires dense last dimension]

    def apply_constraint(arg, fx_arg):
        if not isinstance(arg, ir.IRNode):
            return arg

        meta_val = fx_arg.meta["val"]
        meta_stride = meta_val.stride()

        stride_order = ir.get_stride_order(meta_stride)
        if stride_order and stride_order[-1] != 0:
            # contiguous stride order
            stride_order = list(reversed(range(len(arg.get_size()))))

        if not meta_val.is_cuda:
            return ir.ExternKernel.require_stride_order(arg, stride_order)

        # This is the minimum alignment required by SDPA kernels for attention_bias.
        # This value can be found in pytorch/aten/src/ATen/native/transformers/attention.cpp preprocess_mask
        ALIGNMENT = 8

        assert isinstance(arg, TensorBox)
        if len(arg.get_size()) not in (3, 4):
            return arg

        def is_aligned_realized_tensor(x):
            aligned_strides = all(
                (V.graph.sizevars.size_hint(x.get_stride()[i]) % ALIGNMENT) == 0
                for i in range(len(x.get_stride()) - 1)
            )
            return (
                V.graph.sizevars.size_hint(x.get_stride()[-1])
            ) == 1 and aligned_strides

        try:
            arg.get_stride()
            if is_aligned_realized_tensor(arg):
                return V.graph.try_match_insignificant_strides(
                    ir.ExternKernel.realize_input(arg), meta_stride
                )
        except AttributeError:
            pass

        def is_aligned(x):
            return (V.graph.sizevars.size_hint(x.get_size()[-1]) % ALIGNMENT) == 0

        if isinstance(arg.data, ir.BaseView):
            if not is_aligned(arg):
                if is_aligned(arg.unwrap_view()):
                    return V.graph.try_match_insignificant_strides(
                        ir.ExternKernel.realize_input(arg), meta_stride
                    )

        return ir.ExternKernel.require_stride_order(arg, stride_order)

    args = tuple(
        apply_constraint(arg, fx_arg) for arg, fx_arg in zip(args, fx_node.args)
    )
    kwargs = {k: apply_constraint(v, fx_node.kwargs[k]) for k, v in kwargs.items()}
    return args, kwargs


# WIP
make_fallback(aten._adaptive_avg_pool3d)  # @isuruf
make_fallback(aten.adaptive_max_pool3d)  # @isuruf
make_fallback(aten.fractional_max_pool3d)  # @isuruf
make_fallback(aten.max_pool3d_with_indices)  # @isuruf (can this one be implemented?)


# 1) Easy
make_fallback(aten.uniform, warn=False)
make_fallback(aten.exponential.default, warn=False)  # (fails accuracy on test_torch.py)
make_fallback(aten._pdist_forward)  # Has decomp. Needs benchmarks
make_fallback(aten.soft_margin_loss_backward, warn=False)  # py_impl?
make_fallback(aten.searchsorted)  # bucketized is implemented (see eager impl)


# 1.5) Easy or Impossible
make_fallback(aten._cdist_forward)  # p=2 should be feasible
make_fallback(aten._cdist_backward)

# 2) Medium
make_fallback(aten.max_unpool2d)
make_fallback(aten.max_unpool3d)
make_fallback(aten._trilinear)


# 3) Difficult
# Scans
# See the discussion at
# https://dev-discuss.pytorch.org/t/pytorch-sparse-gnn-compiler-rfc/1644/19
make_fallback(aten.segment_reduce.default)
make_fallback(aten._segment_reduce_backward.default)

# Histogram (need to implement Histogram IR)
make_fallback(aten.histc)
make_fallback(aten.histogram.bin_ct)
make_fallback(aten._histogramdd_bin_edges.default)
make_fallback(aten._histogramdd_from_bin_cts.default)

# Need templated kernel
make_fallback(aten.addbmm)
make_fallback(aten._addmm_activation, warn=False)

# Need templated kernel. Probably impossible to write efficiently
make_fallback(aten.convolution_backward, constrain_to_fx_strides)
make_fallback(aten._cudnn_rnn, require_dense)
make_fallback(aten._cudnn_rnn_backward, require_contiguous)

# Haven't checked but sound difficult / impossible
make_fallback(aten._embedding_bag, require_contiguous)
make_fallback(aten._embedding_bag_forward_only, require_contiguous)
make_fallback(aten._embedding_bag_backward)
make_fallback(aten._embedding_bag_per_sample_weights_backward)
make_fallback(aten._embedding_bag_per_sample_weights_backward)
make_fallback(aten._fused_moving_avg_obs_fq_helper)
make_fallback(aten._fused_moving_avg_obs_fq_helper_functional)


# 4) Backwards (try py_impl'ing them) when fwd is written as a decomp
make_fallback(aten.max_pool3d_with_indices_backward)
make_fallback(aten._adaptive_avg_pool2d_backward, require_dense)
make_fallback(aten._adaptive_avg_pool3d_backward)
make_fallback(aten.adaptive_max_pool2d_backward)
make_fallback(aten.adaptive_max_pool3d_backward)
make_fallback(aten.fractional_max_pool2d_backward)
make_fallback(aten.fractional_max_pool3d_backward)
make_fallback(aten.replication_pad1d_backward)
make_fallback(aten.replication_pad2d_backward)
make_fallback(aten.upsample_linear1d_backward)
make_fallback(aten.upsample_bicubic2d_backward, require_contiguous)
make_fallback(aten.upsample_trilinear3d_backward)
make_fallback(aten.grid_sampler_2d_backward, require_dense)
make_fallback(aten._pdist_backward)


# 5) Impossible (missing triton/CPU features)

# Sorting / Sorting-like
make_fallback(aten.sort)
make_fallback(aten.sort.stable)
make_fallback(aten.kthvalue)
make_fallback(aten.topk)
make_fallback(aten.mode)
make_fallback(aten.median)
make_fallback(aten.nanmedian)
make_fallback(aten.randperm)
# see: https://github.com/pytorch/pytorch/pull/121354
make_fallback(aten.resize_)
make_fallback(aten.resize_as_)

# Linalg
make_fallback(aten._linalg_det)
make_fallback(aten.linalg_householder_product)
make_fallback(aten.linalg_inv_ex)
make_fallback(aten.linalg_ldl_factor_ex)
make_fallback(aten.linalg_ldl_solve)
make_fallback(aten.linalg_lu)
make_fallback(aten.linalg_lu_factor_ex)
make_fallback(aten.linalg_lu_solve)
make_fallback(aten.linalg_matrix_exp)
make_fallback(aten.linalg_qr)
make_fallback(aten._linalg_slogdet)
make_fallback(aten._linalg_solve_ex)
make_fallback(aten.linalg_solve_triangular)
make_fallback(aten._linalg_svd)
make_fallback(aten.lu_unpack)
make_fallback(aten.ormqr)
make_fallback(aten._linalg_check_errors)
make_fallback(aten.linalg_pinv.atol_rtol_tensor)
make_fallback(aten._linalg_eigh)
make_fallback(aten.triangular_solve)
make_fallback(aten.linalg_cholesky_ex)
make_fallback(aten.cholesky_inverse)
make_fallback(aten.cholesky_solve)
make_fallback(aten.geqrf)
make_fallback(aten._fft_r2c)  # needs complex as well

# Data dependent (are these necessary?)
make_fallback(aten.nonzero.default)

# Misc
make_fallback(aten.gcd.default, warn=False)
make_fallback(aten._thnn_fused_lstm_cell, require_dense)
make_fallback(torch._prims.rng_prims.run_and_save_rng_state)
make_fallback(torch._prims.rng_prims.run_with_rng_state)

# Implmented / Half implemented
# Scans. Implemented for CUDA, missing CPU
make_fallback(aten.masked_scatter)
make_fallback(aten.masked_scatter_backward)

# Complex number support
make_fallback(aten.view_as_complex, require_contiguous)
make_fallback(aten.angle)  # needs complex

# Needs efficentzerotensor
make_fallback(aten._efficientzerotensor)

# Needs Sparse
make_fallback(aten._sparse_coo_tensor_with_dims_and_tensors)
make_fallback(aten.to_sparse)
make_fallback(aten._to_sparse)

# Needs dimname support
make_fallback(aten.zeros.names)

# 6) Pattern-matched
make_fallback(
    aten._scaled_dot_product_efficient_attention.default,
    sdpa_constraint,
    warn=False,
)
make_fallback(
    aten._scaled_dot_product_efficient_attention_backward.default,
    sdpa_constraint,
    warn=False,
)
make_fallback(
    aten._scaled_dot_product_flash_attention.default,
    sdpa_constraint,
    warn=False,
)
make_fallback(
    aten._scaled_dot_product_flash_attention_backward.default,
    sdpa_constraint,
    warn=False,
)
make_fallback(
    aten._scaled_dot_product_cudnn_attention.default,
    sdpa_constraint,
    warn=False,
)
make_fallback(
    aten._scaled_dot_product_cudnn_attention_backward.default,
    sdpa_constraint,
    warn=False,
)
make_fallback(
    aten._scaled_dot_product_flash_attention_for_cpu.default,
    sdpa_constraint,
    warn=False,
)
make_fallback(
    aten._scaled_dot_product_flash_attention_for_cpu_backward.default,
    sdpa_constraint,
    warn=False,
)
make_fallback(aten._flash_attention_forward.default, sdpa_constraint)
make_fallback(aten._flash_attention_backward.default, sdpa_constraint)
make_fallback(aten._efficient_attention_forward.default, sdpa_constraint)
make_fallback(aten._efficient_attention_backward.default, sdpa_constraint)

# index_reduce requires fallback when use_scatter_fallback(...) returns True
make_fallback(aten.index_reduce)


# Register with type_promotion_kind None.
# For example, fp16.copy_(fp32) should **not** promote the first input's dtype.
@register_lowering(aten.copy, type_promotion_kind=None)
def copy(self, src, non_blocking=False):
    x = src
    if self.get_device() != src.get_device():
        x = to_device(x, self.get_device())
    if self.get_dtype() != src.get_dtype():
        x = to_dtype(x, self.get_dtype())

    if self.get_size() != src.get_size():
        out = expand(x, self.get_size())
        return clone(out)
    return clone(x)


@register_lowering(aten.clone)
def clone(x, *, memory_format=None):
    # TODO(jansel): memory format
    return Pointwise.create(
        device=x.get_device(),
        dtype=x.get_dtype(),
        inner_fn=x.make_loader(),
        ranges=list(x.get_size()),
    )


def clone_preserve_reinterpret_view(x):
    reinterpret_view_layouts = []
    if isinstance(x, TensorBox) and isinstance(x.data, ir.ReinterpretView):
        x = x.data  # unwrap TensorBox
        while isinstance(x, ir.ReinterpretView):
            reinterpret_view_layouts.append(x.get_layout())
            x = x.data
        x = TensorBox(x)

    x = clone(x)

    if reinterpret_view_layouts:
        x = x.data  # unwrap TensorBox
        for layout in reinterpret_view_layouts[::-1]:
            x = ir.ReinterpretView(x, layout)
        x = TensorBox(x)

    return x


if hasattr(aten, "lift_fresh_copy"):
    register_lowering(aten.lift_fresh_copy)(clone)


@register_lowering(prims.iota)
def iota(
    length,
    *,
    start,
    step,
    dtype,
    device,
    requires_grad,
):
    def fn(index):
        return ops.index_expr(step * index[0] + start, dtype=dtype)

    return Pointwise.create(
        device=decode_device(device),
        dtype=dtype,
        inner_fn=fn,
        ranges=[length],
    )


@register_lowering(aten.select_scatter, type_promotion_kind=None)
def select_scatter(x, src, dim: int, index: int):
    assert x.get_dtype() == src.get_dtype()
    x_loader = x.make_loader()
    dim = _validate_dim(x, dim, 0)
    if V.graph.sizevars.evaluate_expr(sympy.Lt(index, 0)):
        index = index + x.get_size()[dim]
    V.graph.sizevars.guard_leq(0, index)  # type: ignore[arg-type]
    V.graph.sizevars.guard_lt(index, x.get_size()[dim])  # type: ignore[arg-type]
    src = expand(unsqueeze(src, dim), x.get_size())
    src_loader = src.make_loader()

    def inner_fn(idx):
        return ops.where(
            ops.eq(
                ops.index_expr(idx[dim], torch.int32),
                ops.index_expr(index, torch.int32),
            ),
            src_loader(idx),
            x_loader(idx),
        )

    return Pointwise.create(
        device=x.get_device(),
        dtype=x.get_dtype(),
        inner_fn=inner_fn,
        ranges=list(x.get_size()),
    )


@register_lowering(aten.slice_scatter, type_promotion_kind=None)
def slice_scatter(x, src, dim=0, start=None, end=None, step=1):
    assert x.get_dtype() == src.get_dtype()
    x_loader = x.make_loader()
    dim = _validate_dim(x, dim, 0)
    dim_size = x.get_size()[dim]

    start, end = ir.SliceView.normalize_start_end(x, dim, start, end)

    src_size = list(x.get_size())
    src_size[dim] = FloorDiv(end - start + (step - 1), step)
    src = expand(src, src_size)
    src_loader = src.make_loader()

    def inner_fn(idx):
        if start == 0 and end == dim_size and step == 1:
            # selecting every element is the same as just src.clone()
            return src_loader(idx)

        idx_dim = ops.index_expr(idx[dim], torch.int64)
        src_idx = list(idx)
        src_idx[dim] = FloorDiv(idx[dim] - start, step)

        mask = []
        if start != 0:
            mask.append(
                ops.ge(
                    idx_dim,
                    ops.index_expr(sympy.expand(start), torch.int64),
                )
            )
        if end != dim_size:
            mask.append(
                ops.lt(
                    idx_dim,
                    ops.index_expr(sympy.expand(end), torch.int64),
                )
            )
        if step != 1:
            mask.append(
                ops.eq(
                    ops.index_expr(
                        ModularIndexing(idx[dim] - start, 1, step), torch.int64
                    ),
                    ops.constant(0, torch.int64),
                )
            )
        assert mask
        mask = functools.reduce(ops.and_, mask)
        src_val = ops.masked(
            mask,
            lambda: src_loader(src_idx),
            0 if is_integer_type(x) else 0.0,
        )
        return ops.where(
            mask,
            src_val,
            x_loader(idx),
        )

    return Pointwise.create(
        device=x.get_device(),
        dtype=x.get_dtype(),
        inner_fn=inner_fn,
        ranges=list(x.get_size()),
    )


def _unwrap(x):
    if isinstance(x, (list, tuple)) and len(x) > 0:
        return _unwrap(x[0])
    return x


@register_lowering([torch.tensor, aten.scalar_tensor])
def tensor(data, *, dtype=None, device=None, layout=None, pin_memory=False):
    assert_nyi(layout in (None, torch.strided), f"layout={layout}")
    assert_nyi(not pin_memory, "pin_memory")
    if isinstance(_unwrap(data), int):
        dtype = dtype or torch.int64
    else:
        dtype = dtype or torch.get_default_dtype()

    ranges: List[sympy.Expr] = []

    if isinstance(data, sympy.Basic):

        def inner_fn(index):
            return ops.index_expr(data, dtype)

    elif isinstance(data, (float, int)):

        def inner_fn(index):
            return ops.constant(data, dtype)

    elif len(data) == 0 or isinstance(data[0], (float, int)) and len(data) <= 8:
        # inline small tensors
        ranges.append(sympy.Integer(len(data)))

        def inner_fn(index):
            def binary_search(start, end):
                assert start < end
                if end - start == 1:
                    return ops.constant(data[start], dtype)
                mid = (end - start) // 2 + start
                return ops.where(
                    ops.lt(
                        ops.index_expr(index[0], torch.int64),
                        ops.constant(mid, torch.int64),
                    ),
                    binary_search(start, mid),
                    binary_search(mid, end),
                )

            if len(data) == 0:
                return ops.constant(0, dtype)
            return binary_search(0, len(data))

    else:
        return V.graph.add_tensor_constant(
            torch.tensor(data, dtype=dtype, device=device)
        )

    return Pointwise.create(
        device=decode_device(device),
        dtype=dtype,
        inner_fn=inner_fn,
        ranges=ranges,
    )


@register_lowering(torch.as_tensor)
def as_tensor(data, dtype=None, device=None):
    if isinstance(data, TensorBox):
        if dtype is not None:
            data = to_dtype(data, dtype)
        if device is not None:
            data = to_device(data, device)
        return data
    return tensor(data, dtype=dtype, device=device)


@register_lowering(torch.LongTensor)
def long_tensor(data):
    return tensor(data, dtype=torch.int64)


@register_lowering(aten._local_scalar_dense)
def _local_scalar_dense(data):
    from torch.fx.experimental.symbolic_shapes import resolve_unbacked_bindings

    # This is interesting!  Most lowerings return tensors, so you can just
    # return the buffer you allocated and it will get used (or not used, if
    # it's dead.)  But _local_scalar_dense (aka item) returns an int,
    # not a Tensor, so you would have a type mismatch if you return a buffer;
    # we are obligated to return a sympy expression instead.  However,
    # we need to actually codegen the .item() call somehow.  We do this
    # by registering a faux buffer for the DynamicScalar IR node, which is
    # solely responsible for generating this .item().  The buffer is
    # not used for anything (notice we discard it); at codegen time,
    # the "buffer" just gets assigned None.
    unbacked_bindings = resolve_unbacked_bindings(
        V.graph.sizevars.shape_env, V.graph.current_node.meta["unbacked_bindings"]
    )
    assert len(unbacked_bindings) == 1, unbacked_bindings
    # NB: Have to be very careful here.  V.graph.current_node.meta["val"]
    # seemingly also contains a symbol which you want to do binding for,
    # but it actually isn't.  In particular, if we have later performed
    # a deferred runtime assert saying that u0 == s0, you will actually
    # see s0 from expr!  This is bad because we need to actually generate
    # the assert that says u0 == s0, so we need to know where to get u0
    # from (this call).  In particular, we must use unbacked_bindings, which
    # is guaranteed to have the original, unreplaced symbol in question.
    #
    # NB2: Another thing we have to be very careful about are symbol bindings
    # that require nontrivial refinement, e.g., when you have a binding site
    # x: Sym(u0 * 4) = y.item().  Here, the code generation must do a division
    # in order to appropriately bind u0.  This is communicated via the keypath
    # in unbacked_bindings, and we need to hold onto it in order to generate
    # code appropriately for this case.
    binding_sym, keypath = next(iter(unbacked_bindings.items()))
    buffer = ir.DynamicScalar(binding_sym, keypath, data)
    buffer.name = V.graph.register_buffer(buffer)
    V.graph.register_operation(buffer)
    # NB: the replaced expr is OK to use directly downstream, we want
    # simplifications in this case!
    val = V.graph.current_node.meta["val"]
    if isinstance(val, (torch.SymInt, torch.SymFloat, torch.SymBool)):
        return val.node.expr
    else:
        return sympy.sympify(val)


@register_lowering(aten._assert_scalar)
def _assert_scalar(data, msg):
    # NB: These will be handled at codegen time
    # Not sure if we are guaranteed to be able to serve out truth from the
    # deferred_runtime_asserts, TODO: try this assert out
    # assert bool(data.scalar), data
    return None


def _full(fill_value, device, dtype, size):
    value = fill_value
    if not isinstance(fill_value, (int, float)) and hasattr(value, "value"):
        value = value.value

    if isinstance(value, (int, float)):

        def inner_fn(index):
            return ops.constant(value, dtype)

    elif isinstance(value, sympy.Basic):

        def inner_fn(index):
            return ops.index_expr(value, dtype)

    else:
        assert len(value.get_size()) == 0
        value_loader = value.make_loader()

        def inner_fn(index):
            return value_loader([])

    return Pointwise.create(
        device=device,
        dtype=dtype,
        inner_fn=inner_fn,
        ranges=list(size),
    )


@register_lowering(aten.full_like, type_promotion_kind=None)
def full_like(x, fill_value, **kwargs):
    return create_tensor_like(tensor_constructor(fill_value))(x, **kwargs)


def tensor_constructor(fill_value):
    # torch.zeros, torch.ones, etc
    def inner(
        *size,
        names=None,
        dtype=None,
        device=None,
        layout=None,
        pin_memory=False,
        memory_format=None,
    ):
        assert_nyi(names is None, "named tensors")
        assert_nyi(layout in (None, torch.strided), f"layout={layout}")
        assert_nyi(not pin_memory, "pin_memory")
        device = decode_device(device)
        dtype = dtype or torch.get_default_dtype()
        if len(size) == 1 and isinstance(size[0], (list, tuple, torch.Size)):
            size = tuple(size[0])
        # See https://github.com/pytorch/pytorch/issues/118102
        # All sizes at lowering time should be sympy.Symbol, not SymInt!
        for s in size:
            assert not isinstance(s, torch.SymInt)
        size = [sympy.expand(s) for s in size]
        return _full(fill_value, device, dtype, size)

    return inner


@register_lowering([torch.empty, aten.empty])
def empty(
    *size,
    names=None,
    dtype=None,
    layout=None,
    device=None,
    pin_memory=None,
    memory_format=None,
):
    assert_nyi(names is None, "named tensors")
    device = decode_device(device)
    if len(size) == 1 and isinstance(size[0], (list, tuple, torch.Size)):
        size = tuple(size[0])
    return empty_strided(
        size, None, dtype=dtype, layout=layout, device=device, pin_memory=pin_memory
    )


def create_tensor_like(creation_fn):
    """
    Shim to convert X_like(...) into X(...).  For example zeros_like() into zeros().
    """

    def _constant_like(
        x, *, dtype=None, device=None, layout=None, pin_memory=False, memory_format=None
    ):
        assert_nyi(not pin_memory, "pin_memory")
        assert_nyi(layout in (None, torch.strided), f"layout={layout}")
        if dtype is None:
            dtype = x.get_dtype()
        else:
            dtype = decode_dtype(dtype)
        device = device or x.get_device()
        size = list(x.get_size())
        return creation_fn(
            size, dtype=dtype, device=device, layout=layout, pin_memory=pin_memory
        )

    return _constant_like


def constant_like(fill_value):
    return create_tensor_like(tensor_constructor(fill_value))


empty_like = register_lowering(aten.empty_like)(create_tensor_like(empty))
ones_like = create_tensor_like(tensor_constructor(1))
zeros_like = create_tensor_like(tensor_constructor(0))


def new_constant(fill_value):
    def _new_constant(
        x, size, *, dtype=None, layout=None, device=None, pin_memory=None
    ):
        assert isinstance(size, (list, tuple))
        assert_nyi(not pin_memory, "pin_memory")
        assert_nyi(layout in (None, torch.strided), f"layout={layout}")
        dtype = decode_dtype(dtype) or x.get_dtype()
        device = device or x.get_device()
        size = [sympy.Integer(s) for s in size]
        return _full(fill_value, device, dtype, size)

    return _new_constant


@register_lowering(aten.new_empty)
def new_empty(x, size, *, dtype=None, layout=None, device=None, pin_memory=None):
    if dtype is None:
        dtype = x.get_dtype()
    if device is None:
        device = x.get_device()
    return empty_strided(
        size, None, dtype=dtype, layout=layout, device=device, pin_memory=pin_memory
    )


@register_lowering(aten.empty_strided)
def empty_strided(
    size, stride, *, dtype=None, layout=None, device=None, pin_memory=None
):
    assert isinstance(size, (list, tuple))
    assert isinstance(stride, (list, tuple, type(None)))
    assert_nyi(not pin_memory, "pin_memory")
    assert_nyi(layout in (None, torch.strided), f"layout={layout}")
    dtype = decode_dtype(dtype) or torch.get_default_dtype()
    device = device or torch.tensor(0.0).device
    pointwise = _full(fill_value=0, device=device, dtype=dtype, size=size)
    pointwise.realize()
    buffer = pointwise.data.data
    # explicitly set ranges to zeros in order to make a NopKernelSchedulerNode
    buffer.data.ranges = [0] * len(size)
    assert isinstance(buffer, ir.ComputedBuffer)
    size = [sympy.expand(s) for s in size]
    stride = (
        [sympy.expand(s) for s in stride]
        if stride
        else ir.FlexibleLayout.contiguous_strides(size)
    )
    buffer.layout = ir.FixedLayout(
        device=device,
        dtype=dtype,
        size=size,
        stride=stride,
    )
    return pointwise


@register_lowering(aten.new_empty_strided)
def new_empty_strided(
    x, size, stride, *, dtype=None, layout=None, device=None, pin_memory=None
):
    if dtype is None:
        dtype = x.get_dtype()
    if device is None:
        device = x.get_device()
    return empty_strided(
        size, stride, dtype=dtype, layout=layout, device=device, pin_memory=pin_memory
    )


@register_lowering(prims.copy_strided.default)
def copy_strided(x, stride):
    stride = [V.graph.sizevars.size_hint(s) for s in stride]
    stride_order = sorted(range(len(stride)), key=stride.__getitem__)
    return ir.ExternKernel.require_stride_order(x, stride_order)


@register_lowering([torch.full, aten.full])
def full(size, fill_value, **kwargs):
    assert kwargs.get("dtype") is not None, "dtype should be handled by decomposition"
    return tensor_constructor(fill_value)(size, **kwargs)


@register_lowering(aten.gather, type_promotion_kind=None)
def gather(x, dim, index, sparse_grad=False):
    # sparse_grad doesn't affect forward computation,
    # and backward tracing is taken care of by AOT Autograd
    assert isinstance(x, TensorBox)
    if index.get_numel() == 0:
        # Empty index case. Return an empty array with the same shape
        return new_empty(x, index.get_size())

    assert index.get_dtype() == torch.int64
    size = x.get_size()
    offset = len(size) == 0
    dim = _validate_dim(x, dim, offset)

    if offset:
        x = expand(x, [1])
        size = [1]

    x_loader = x.make_loader()
    index_loader = index.make_loader()

    def fn(idx):
        idx = list(idx)
        gather_idx = ops.indirect_indexing(index_loader(idx), size[dim])
        if len(idx) == 0:
            idx = [gather_idx]
        else:
            idx[dim] = gather_idx
        return x_loader(idx)

    return Pointwise.create(
        device=x.get_device(),
        dtype=x.get_dtype(),
        inner_fn=fn,
        ranges=index.get_size(),
    )


@register_lowering(aten.embedding, type_promotion_kind=None)
def embedding(weight, indices, padding_idx=-1, scale_grad_by_freq=False, sparse=False):
    assert not sparse
    assert isinstance(weight, TensorBox)
    assert isinstance(indices, TensorBox)
    assert "int" in str(indices.get_dtype())

    weight_loader = weight.make_loader()
    indices_loader = indices.make_loader()
    indices_ndim = len(indices.get_size())
    weight_size = weight.get_size()
    new_size = [*indices.get_size(), *weight_size[1:]]

    def fn(idx):
        assert len(idx) == len(new_size), f"{idx} != {new_size}"
        var_index = indices_loader(idx[:indices_ndim])
        weight_idx = [ops.indirect_indexing(var_index, weight_size[0])] + [
            *idx[indices_ndim:]
        ]
        return weight_loader(weight_idx)

    return Pointwise.create(
        device=weight.get_device(),
        dtype=weight.get_dtype(),
        inner_fn=fn,
        ranges=new_size,
    )


def check_and_broadcast_indices(indices, device):
    assert all(
        i.get_dtype() in (torch.int64, torch.int32, torch.bool, torch.uint8)
        for i in indices
        if i is not None
    ), f"indices must be int64, byte or bool. Got {[i.get_dtype() for i in indices if i is not None]}"
    if any(
        i.get_dtype() in (torch.bool, torch.uint8) for i in indices if i is not None
    ):
        raise NotImplementedError("Fallback for bool indices")

    valid_idxs = [i for i, x in enumerate(indices) if isinstance(x, TensorBox)]
    assert len(valid_idxs) > 0, "requires at least 1 non-None index"
    new_indices = [None] * len(indices)
    for i, x in zip(valid_idxs, broadcast_tensors(*[indices[i] for i in valid_idxs])):
        # Eager allows indices to be CPU tensor when running on CUDA
        # FIXME: Calling to_device(x, device) should work but
        # test_advancedindex_mixed_cpu_devices still fails
        if x.get_device() != device:
            raise NotImplementedError("Fallback when indices is on a different device")
        new_indices[i] = x
    return new_indices, valid_idxs


def index_output_size_and_inner_fn(
    x_size,
    indices,
    tensor_indices,
    tensor_size,
    indices_loaders,
    indexed_size,
    x_loader,
    check,
):
    # Note that behavior of indexing differs when there are non consecutive
    # tensors. In this case, the tensor index is pulled to the beginning.
    #
    # Suppose a = torch.arange(3 * 4 * 5 * 6 * 7).view(3, 4, 5, 6, 7)
    #         x = torch.tensor[1,2]
    # Then, a[:,x,:,x,:] will have shape 2,3,5,7 as due to x,:,x then 2 will
    # be pulled to the front.
    non_consecutive_tensors = False
    for previous, current in zip(tensor_indices, tensor_indices[1:]):
        if current - previous != 1:
            non_consecutive_tensors = True

    output_size = [x_size[i] for i, val in enumerate(indices) if val is None]
    output_size = [*output_size, *x_size[len(output_size) + len(tensor_indices) :]]

    first_tensor_index = tensor_indices[0]
    if non_consecutive_tensors:
        output_size = tensor_size + output_size
    else:
        output_size = (
            output_size[:first_tensor_index]
            + tensor_size
            + output_size[first_tensor_index:]
        )

    def fn(idx):
        assert len(idx) == len(output_size)
        assert len(indices_loaders) == len(indexed_size)

        rank = len(tensor_size)
        new_index = []
        first_tensor_index = tensor_indices[0]
        start_offset = 0 if non_consecutive_tensors else first_tensor_index
        next_idx = 0
        for i in range(tensor_indices[-1] + 1):
            if i == start_offset:
                next_idx += rank
            if indices[i] is None:
                assert next_idx < len(idx)
                new_index.append(idx[next_idx])
                next_idx += 1
            else:
                loader = indices_loaders[i]
                assert loader is not None
                size = indexed_size[i]
                new_index.append(
                    ops.indirect_indexing(
                        loader(idx[start_offset : start_offset + rank]),
                        size,
                        check=check,
                    )
                )
        new_index = [
            *new_index,
            *idx[next_idx:],
        ]
        return new_index if x_loader is None else x_loader(new_index)

    return output_size, fn


def index_impl(x, indices, check):
    output_size, inner_fn, _ = index_impl_helper(x, indices, check)

    return Pointwise.create(
        device=x.get_device(),
        dtype=x.get_dtype(),
        inner_fn=inner_fn,
        ranges=output_size,
    )


def index_impl_helper(x, indices, check):
    assert isinstance(indices, (list, tuple))
    x_loader = x.make_loader()
    indices, tensor_indices = check_and_broadcast_indices(indices, x.get_device())
    assert len(tensor_indices) > 0, "Must have at least one valid idx"

    indices_loaders = [i.make_loader() if i is not None else None for i in indices]
    # no guards on output size, all the guards are set in broadcast_tensors

    # We can use the first one since they are all required to be the same size
    tensor_size = list(indices[tensor_indices[0]].get_size())

    x_size = x.get_size()

    indexed_size = [x_size[i] for i in range(len(indices)) if indices[i] is not None]
    if check and 0 in indexed_size and 0 not in tensor_size:
        raise IndexError("index is out of bounds for dimension with size 0")

    indexed_size = [x_size[i] for i in range(len(indices))]
    output_size, index_inner_fn = index_output_size_and_inner_fn(
        x_size,
        indices,
        tensor_indices,
        tensor_size,
        indices_loaders,
        indexed_size,
        None,
        check=check,
    )

    def inner_fn(idx):
        return x_loader(index_inner_fn(idx))

    return output_size, inner_fn, index_inner_fn


@register_lowering(aten.index, type_promotion_kind=None)
def index(x, indices):
    try:
        return index_impl(x, indices, check=True)
    except NotImplementedError:
        # Fallback to ATen for boolean indexing
        x.realize()
        return fallback_handler(aten.index.Tensor, add_to_fallback_set=False)(
            x, indices
        )


@register_lowering(aten._unsafe_index, type_promotion_kind=None)
def _unsafe_index(x, indices):
    return index_impl(x, indices, check=False)


# All the indexing decompositions are written in terms of index, index_put, and index_put_
# We cannot have this lowering as a decomposition as it introduces
# mutation in the graph, which is bad for Aot Autograd. Aot Autograd runs dead
# code elimination and common subexpression elimination optimizations, which
# assume graphs to be side-effect free. More details at
# https://github.com/pytorch/torchdynamo/issues/1235
# and
# https://github.com/pytorch/torchdynamo/issues/1863
@register_lowering(aten.index_put)
def index_put(x, indices, values, accumulate=False):
    return index_put_(clone(x), indices, values, accumulate)


@register_lowering(aten._unsafe_index_put)
def _unsafe_index_put(x, indices, values, accumulate=False):
    return index_put_impl_(clone(x), indices, values, accumulate, check=False)


def index_put_as_masked_fill(self, indices, value, accumulate):
    if value.get_device() != self.get_device():
        value = to_device(value, self.get_device())
    if accumulate:
        value = add(self, value)
    return mutate_to(self, where(indices[0], value, self))


def index_put_fallback(self, indices, values, accumulate):
    deterministic = torch.are_deterministic_algorithms_enabled()
    if is_triton(values) and (accumulate or deterministic):
        msg = (
            "index put with accumulate."
            if not deterministic
            else "deterministic index put."
        )
        if stack_trace := V.graph.current_node.meta.get("stack_trace", None):
            msg = f"{msg} Found from : \n {stack_trace}"
        V.graph.disable_cudagraphs_reason = msg

    ir.IndexPutFallback(V.graph.current_node.target, self, indices, values, accumulate)
    return self


@register_lowering(aten.index_put_, type_promotion_kind=None)
def index_put_(self, indices, values, accumulate=False):
    return index_put_impl_(self, indices, values, accumulate, check=True)


@register_lowering(inductor_prims._unsafe_index_put_, type_promotion_kind=None)
def _unsafe_index_put_(self, indices, values, accumulate=False):
    return index_put_impl_(self, indices, values, accumulate, check=False)


def index_put_impl_(self, indices, values, accumulate, check):
    # Dispatch to masked fill for single boolean index with single value
    if (
        values.get_numel() == 1
        and len(indices) == 1
        and indices[0].get_dtype() in {torch.bool, torch.uint8}
    ):
        mask = indices[0]
        for _ in range(len(mask.get_size()), len(self.get_size())):
            mask = unsqueeze(mask, -1)
        return index_put_as_masked_fill(self, [mask], values, accumulate)

    # Fallback in torch deterministic mode
    if torch.are_deterministic_algorithms_enabled():
        return index_put_fallback(self, indices, values, accumulate)

    # Fallback if there is a boolean index
    for index in indices:
        if index is not None and index.get_dtype() in {torch.bool, torch.uint8}:
            return index_put_fallback(self, indices, values, accumulate)

    x_size = self.get_size()
    x_ndim = len(x_size)

    if accumulate and needs_fallback_due_to_atomic_add_limitations(self.get_dtype()):
        # self is an scalar Tensor
        if x_ndim == 0:
            self = view(self, [1])
        self = index_put_fallback(self, indices, values, accumulate)
        if x_ndim == 0:
            self = view(self, [])
        return self

    values = to_dtype(values, self.get_dtype())

    try:
        # Note that code will only get here when dtype is uint32
        indices, tensor_indices = check_and_broadcast_indices(
            indices, self.get_device()
        )
    except NotImplementedError:
        return index_put_fallback(self, indices, values, accumulate)

    indices_loaders = [i.make_loader() if i is not None else None for i in indices]

    assert isinstance(self, TensorBox)
    self.realize()

    # self is an scalar Tensor
    if x_ndim == 0:
        self = view(self, [1])

    # We can use the first one since they are all required to be the same size
    tensor_size = list(indices[tensor_indices[0]].get_size())
    indexed_size = [x_size[i] for i in range(len(indices))]

    expected_vals_size, inner_fn = index_output_size_and_inner_fn(
        x_size,
        indices,
        tensor_indices,
        tensor_size,
        indices_loaders,
        indexed_size,
        None,
        check=check,
    )

    values = expand(values, expected_vals_size)
    # all guards are set above during broadcast_tensors and expand

    scatter = ir.Scatter(
        device=self.get_device(),
        dtype=self.get_dtype(),
        inner_fn=values.make_loader(),
        ranges=expected_vals_size,  # iter_ranges,
        output_indexer=inner_fn,
        scatter_mode="atomic_add" if accumulate else None,
    )
    buffer = ir.ComputedBuffer(
        None,
        ir.MutationLayoutSHOULDREMOVE(self),
        scatter,
    )
    buffer.name = V.graph.register_buffer(buffer)
    V.graph.register_operation(buffer)

    if x_ndim == 0:
        self = view(self, [])
    return self


fallback__unsafe_masked_index = fallback_handler(
    aten._unsafe_masked_index.default, add_to_fallback_set=False
)

fallback__unsafe_masked_index_put_accumulate = fallback_handler(
    aten._unsafe_masked_index_put_accumulate.default, add_to_fallback_set=False
)


@register_lowering(aten._unsafe_masked_index, type_promotion_kind=None)
def _unsafe_masked_index(self, mask, indices, fill):
    ranges, _, _unsafe_index_fn = index_impl_helper(self, indices, check=False)
    mask_loader = mask.make_loader()
    self_loader = self.make_loader()

    def inner_fn(idx):
        if mask.dtype != torch.bool:
            mask_val = ops.to_dtype(mask_loader(idx), torch.bool)
        else:
            mask_val = mask_loader(idx)
        return ops.masked(mask_val, lambda: self_loader(_unsafe_index_fn(idx)), fill)

    return Pointwise.create(
        device=self.get_device(),
        dtype=self.get_dtype(),
        inner_fn=inner_fn,
        ranges=ranges,
    )


@register_lowering(aten._unsafe_masked_index_put_accumulate, type_promotion_kind=None)
def _unsafe_masked_index_put_accumulate(x, mask, indices, values):
    masked_value = where(mask, values, 0)
    shape = x.get_size()
    clamped_indices = [
        clamp(indices[i], -shape[i], shape[i] - 1) if indices[i] else None
        for i in range(len(indices))
    ]
    # TODO: use a masked store for this. currently only triton
    # supports masked stores and cpp backend does not.
    return _unsafe_index_put(x, clamped_indices, masked_value, accumulate=True)


@make_pointwise
def clamp(a, min, max):
    return ops.maximum(min, ops.minimum(max, a))


@register_lowering(aten.as_strided_scatter, type_promotion_kind=None)
def as_strided_scatter(self, src, size, stride, storage_offset=None):
    output = clone(self)
    output_view = as_strided(output, size, stride, storage_offset)
    copy_(output_view, src)
    return output


@register_lowering(aten.scatter, type_promotion_kind=None)
def scatter(x, dim: int, index, src, **kwargs):
    return scatter_(clone(x), dim, index, src, **kwargs)


def scatter_fallback(
    op_overload: torch._ops.OpOverload,
    self,
    dim: int,
    index,
    src,
    *,
    reduce: Optional[str] = None,
    include_self: bool = True,
):
    src_is_tensor = isinstance(src, TensorBox)
    if use_scatter_fallback(
        op_overload,
        reduce,
        self.get_dtype(),
        src.get_dtype() if src_is_tensor else type(src),
        src.get_device().type if src_is_tensor else "not impl",
        src_is_tensor,
    ):
        ir.ScatterFallback(
            op_overload,
            self,
            dim,
            index,
            src,
            reduce=reduce,
            include_self=include_self,
        )
        return self

    return None


@register_lowering(aten.scatter_, type_promotion_kind=None)
def scatter_(self, dim: int, index, src, *, reduce: Optional[str] = None):
    assert reduce in {None, "add", "multiply"}
    if reduce is None:
        op_overload = getattr(aten.scatter_, V.graph.current_node.target._overloadname)  # type: ignore[union-attr]
        fallback_result = scatter_fallback(
            op_overload, self, dim, index, src, reduce=reduce
        )
        if fallback_result is not None:
            return fallback_result

    if reduce == "add":
        reduce = "sum"
    elif reduce == "multiply":
        reduce = "prod"
    return scatter_reduce_(self, dim, index, src, reduce)


@register_lowering(aten.scatter_add, type_promotion_kind=None)
def scatter_add(x, dim: int, index, src):
    return scatter_add_(clone(x), dim, index, src)


@register_lowering(aten.scatter_add_, type_promotion_kind=None)
def scatter_add_(x, dim: int, index, src):
    return scatter_reduce_(x, dim, index, src, "sum")


@register_lowering(aten.scatter_reduce, type_promotion_kind=None)
def scatter_reduce(x, dim: int, index, src, reduction_type, **kwargs):
    return scatter_reduce_(clone(x), dim, index, src, reduction_type, **kwargs)


@register_lowering(aten.scatter_reduce_, type_promotion_kind=None)
def scatter_reduce_(self, dim: int, index, src, reduce, *, include_self: bool = True):
    assert reduce in {None, "sum", "prod", "mean", "amax", "amin"}
    assert (
        len(aten.scatter_reduce_.overloads()) == 1
        and "two" in aten.scatter_reduce_.overloads()
    ), "aten.scatter_reduce_.two is not the unique overload of aten.scatter_reduce_"

    if isinstance(src, Number):
        src = full_like(self, src)

    fallback_result = scatter_fallback(
        aten.scatter_reduce_.two,
        self,
        dim,
        index,
        src,
        reduce=reduce,
        include_self=include_self,
    )

    if fallback_result:
        return fallback_result

    assert isinstance(self, TensorBox)
    assert "int" in str(index.get_dtype())

    ndim = len(self.get_size())
    if ndim == 0:
        self = view(self, [1])

    if isinstance(src, TensorBox) and len(src.get_size()) == 0:
        src = view(src, [1])

    if isinstance(index, TensorBox) and len(index.get_size()) == 0:
        index = view(index, [1])

    if index.get_numel() == 0:
        return self

    dim = _validate_dim(self, dim)

    self.realize()
    index_loader = index.make_loader()
    src_loader = src.make_loader() if isinstance(src, TensorBox) else None

    def output_indexer(idx):
        # self is captured from the end of the function, so it may have 0 dim
        shape = self.get_size()
        ndim = len(shape)
        indirect_idx = list(idx)
        indirect_idx[dim] = ops.indirect_indexing(
            index_loader(idx), 1 if ndim == 0 else shape[dim], wrap_neg=False
        )
        return indirect_idx

    def fn(idx):
        if src_loader:
            return src_loader(idx)
        else:
            # src is a scalar
            return ops.constant(src, self.get_dtype())

    def backend_reduce_str(reduce):
        if reduce == "sum":
            return "atomic_add"
        else:
            # TODO: Need to support more reduction type
            assert reduce is None
            return None

    if not include_self:
        # zero out the corresponding elements first
        zero_out = ir.Scatter(
            device=self.get_device(),
            dtype=self.get_dtype(),
            inner_fn=lambda index: ops.constant(0, self.get_dtype()),
            ranges=index.get_size(),
            output_indexer=output_indexer,
            scatter_mode=None,
        )
        buffer = ir.ComputedBuffer(
            None,
            ir.MutationLayoutSHOULDREMOVE(self),
            zero_out,
        )
        buffer.name = V.graph.register_buffer(buffer)
        V.graph.register_operation(buffer)

    # self[index[i][j][k]][j][k] += src[i][j][k]  # if dim == 0
    # self[i][index[i][j][k]][k] += src[i][j][k]  # if dim == 1
    # self[i][j][index[i][j][k]] += src[i][j][k]  # if dim == 2
    scatter = ir.Scatter(
        device=self.get_device(),
        dtype=self.get_dtype(),
        inner_fn=fn,
        ranges=index.get_size(),
        output_indexer=output_indexer,
        scatter_mode=backend_reduce_str(reduce),
    )
    buffer = ir.ComputedBuffer(
        None,
        ir.MutationLayoutSHOULDREMOVE(self),
        scatter,
    )
    buffer.name = V.graph.register_buffer(buffer)
    V.graph.register_operation(buffer)

    if ndim == 0:
        self = view(self, [])
    return self


def upsample_nearestnd(
    x,
    output_size,
    scales_x: Tuple[Optional[float], ...],
    n: int = 2,
    exact: bool = False,
):
    x.realize_hint()  # elements are reused
    x_loader = x.make_loader()
    i_sizes = x.get_size()[-n:]
    batch = x.get_size()[:-n]
    i_sizes = [V.graph.sizevars.evaluate_static_shape(i) for i in i_sizes]

    assert len(scales_x) == n
    o_sizes = output_size

    inv_scales = [i / o for i, o in zip(i_sizes, o_sizes)]
    for i, scale in enumerate(scales_x):
        if scale is not None:
            inv_scales[i] = 1.0 / scale

    def scale_fn(x, scale, size):
        # Nearest Exact: input_index = round(scale * (output_index + 0.5) - 0.5)
        #                            = floor(scale * (output_index + 0.5))
        # Nearest: input_index = floor(scale * output_index)
        x = ops.index_expr(x, torch.float32)
        if exact:
            x = ops.add(x, ops.constant(0.5, torch.float32))
        x = ops.mul(x, ops.constant(scale, torch.float32))
        x = ops.to_dtype(x, torch.int32)
        return ops.indirect_indexing(x, size, check=False)

    def fn(idx):
        x = idx[-n:]
        b = idx[:-n]
        return x_loader(
            [*b, *[scale_fn(i, s, size) for i, s, size in zip(x, inv_scales, i_sizes)]]
        )

    return Pointwise.create(
        device=x.get_device(),
        dtype=x.get_dtype(),
        inner_fn=fn,
        ranges=[*batch, *o_sizes],
    )


@register_lowering(aten.upsample_nearest1d.default)
def upsample_nearest1d(x, output_size, scales: Optional[float] = None):
    return upsample_nearestnd(x, output_size, (scales,), n=1)


@register_lowering(aten._upsample_nearest_exact1d.default)
def _upsample_nearest_exact1d(x, output_size, scales: Optional[float] = None):
    return upsample_nearestnd(x, output_size, (scales,), n=1, exact=True)


@register_lowering(aten.upsample_nearest2d.default)
def upsample_nearest2d(
    x, output_size, scales_h: Optional[float] = None, scales_w: Optional[float] = None
):
    return upsample_nearestnd(x, output_size, (scales_h, scales_w), n=2)


@register_lowering(aten._upsample_nearest_exact2d.default)
def _upsample_nearest_exact2d(
    x, output_size, scales_h: Optional[float] = None, scales_w: Optional[float] = None
):
    return upsample_nearestnd(x, output_size, (scales_h, scales_w), n=2, exact=True)


@register_lowering(aten.upsample_nearest3d.default)
def upsample_nearest3d(
    x,
    output_size,
    scales_d: Optional[float] = None,
    scales_h: Optional[float] = None,
    scales_w: Optional[float] = None,
):
    return upsample_nearestnd(x, output_size, (scales_d, scales_h, scales_w), n=3)


@register_lowering(aten._upsample_nearest_exact3d.default)
def _upsample_nearest_exact3d(
    x,
    output_size,
    scales_d: Optional[float] = None,
    scales_h: Optional[float] = None,
    scales_w: Optional[float] = None,
):
    return upsample_nearestnd(
        x, output_size, (scales_d, scales_h, scales_w), n=3, exact=True
    )


def _create_constants(*args, dtype):
    return tuple(ops.constant(a, dtype) for a in args)


@register_lowering(prims.rev.default)
def rev(x, dims):
    # note - dims pre-canonicalized
    x_loader = x.make_loader()
    sizes = x.get_size()

    def loader(idx):
        idx = list(idx)
        assert len(idx) == len(sizes)
        for dim in dims:
            idx[dim] = (sizes[dim] - 1) - idx[dim]

        return x_loader(idx)

    return Pointwise.create(
        device=x.get_device(),
        dtype=x.get_dtype(),
        inner_fn=loader,
        ranges=sizes,
    )


@register_lowering(aten.constant_pad_nd, type_promotion_kind=None)
def constant_pad_nd(x, padding, fill_value=0):
    assert (len(padding) % 2) == 0
    if all(p == 0 for p in padding):
        return clone(x)

    sizes = x.get_size()

    bounds = list(reversed(list(zip(padding[::2], padding[1::2]))))
    n = len(sizes) - len(bounds)

    # if padding is a complicated expression, hoist it
    bounds_precomp: List[Tuple[sympy.Symbol, Any]] = []
    for l, h in bounds:
        bounds_precomp.append((V.graph.sizevars.lookup_precomputed_size(l), h))  # type: ignore[arg-type]

    output_size = list(sizes[:n])
    mask_sizes = []
    for (low, high), size in zip(bounds, sizes[n:]):
        mask_sizes.append(size)
        output_size.append(sympy.expand(size + low + high))
    assert len(output_size) == len(sizes)
    fill_value = dtype_to_type(x.get_dtype())(fill_value)

    def mask(index):
        mask = []
        for idx, (low, high), length in zip(index[n:], bounds, mask_sizes):
            if low != 0:
                mask.append(range_mask_low(idx, 0))
            if high != 0:
                mask.append(range_mask_high(idx, length))
        mask = functools.reduce(ops.and_, mask)
        return ops.masked(mask, lambda: x_loader(index), fill_value)

    def offset_fn(index):
        new_index = list(index[:n])
        for idx, (low, high) in zip(index[n:], bounds_precomp):
            new_index.append(idx - low)
        assert len(new_index) == len(index)
        return mask(new_index)

    x_loader = x.make_loader()
    return Pointwise.create(
        device=x.get_device(),
        dtype=x.get_dtype(),
        inner_fn=offset_fn,
        ranges=output_size,
    )


def range_mask_low(i: sympy.Expr, low: Union[sympy.Expr, int]):
    return ops.ge(
        ops.index_expr(i, torch.int64),
        ops.index_expr(sympy.Integer(low), torch.int64),
    )


def range_mask_high(i: sympy.Expr, high: sympy.Expr):
    return ops.lt(
        ops.index_expr(i, torch.int64),
        ops.index_expr(high, torch.int64),
    )


def range_mask(i: sympy.Expr, high: sympy.Expr, low: sympy.Expr):
    return ops.and_(
        range_mask_low(i, low),
        range_mask_high(i, high),
    )


def constant_boundary_condition(
    x, fill_value, padding=None, pad_fill_value=1.0, dim=None
):
    h = x.get_size()[-dim:]
    x_loader = x.make_loader()
    padding_h = padding or [0] * dim

    def load(index):
        prefix = index[:-dim]
        ih = index[-dim:]

        mask = functools.reduce(
            ops.and_,
            [range_mask(ih[i], h[i] + padding_h[i], -padding_h[i]) for i in range(dim)],
        )
        return (
            ops.masked(
                mask,
                lambda: constant_boundary_condition(x, pad_fill_value, dim=dim)(
                    [*prefix, *ih]
                ),
                fill_value,
            )
            if padding
            else ops.masked(mask, lambda: x_loader([*prefix, *ih]), fill_value)
        )

    return load


def pooling_size(x, i, kernel_size, stride, padding, ceil_mode):
    x_out = FloorDiv(
        x + 2 * padding[i] - (kernel_size[i] - 1) + (stride[i] - 1), stride[i]
    )

    if ceil_mode:
        x_alt = FloorDiv(
            x + 2 * padding[i] - (kernel_size[i] - 1) + 2 * (stride[i] - 1), stride[i]
        )
        if V.graph.sizevars.size_hint((x_alt - 1) * stride[i] - x - padding[i]) >= 0:
            # Sliding windows must start within the input or left padding
            x_alt -= 1  # type: ignore[assignment]
            V.graph.sizevars.guard_leq(0, x_alt * stride[i] - x - padding[i])  # type: ignore[arg-type]
        if V.graph.sizevars.size_hint(x_out - x_alt) == 0:
            # ceil mode is actually a no-op, lets guard on that
            V.graph.sizevars.guard_equals(x_out, x_alt)
            ceil_mode = False
        else:
            x_out = x_alt
    return x_out, ceil_mode


def should_fallback_max_pool2d_with_indices(kernel_size, dilation):
    kernel_size = pad_listlike(kernel_size, 2)
    window_size = kernel_size[0] * kernel_size[1]
    return (window_size > 25) or any(d > 1 for d in dilation)


def max_pool2d_checks(
    x, kernel_size, stride, padding, dilation, *, assert_fallback=None
):
    if padding == 0:
        padding = [0, 0]
    if dilation == 1:
        dilation = [1, 1]
    if not stride:
        stride = kernel_size

    kernel_size = pad_listlike(kernel_size, 2)
    stride = pad_listlike(stride, 2)
    padding = pad_listlike(padding, 2)
    dilation = pad_listlike(dilation, 2)

    assert isinstance(x, TensorBox)
    assert len(kernel_size) == 2
    assert len(stride) == 2
    assert len(padding) == 2
    assert len(dilation) == 2
    assert len(x.get_size()) in (3, 4)

    use_fallback = should_fallback_max_pool2d_with_indices(kernel_size, dilation)
    if assert_fallback is not None:
        assert use_fallback == assert_fallback

    return kernel_size, stride, padding, dilation, use_fallback


@register_lowering(prims._low_memory_max_pool2d_with_offsets, type_promotion_kind=None)
def _low_memory_max_pool2d_with_offsets(
    x,
    kernel_size,
    stride,
    padding,
    dilation,
    ceil_mode=False,
):
    # assert we are not on a fallback path, the inductor decomp should have guaranteed this
    kernel_size, stride, padding, dilation, _ = max_pool2d_checks(
        x, kernel_size, stride, padding, dilation, assert_fallback=False
    )

    x.realize_hint()
    *batch, h, w = x.get_size()

    h_out, ceil_mode1 = pooling_size(h, 0, kernel_size, stride, padding, ceil_mode)
    w_out, ceil_mode2 = pooling_size(w, 1, kernel_size, stride, padding, ceil_mode)

    dtype = x.dtype
    min_value = (
        False
        if dtype is torch.bool
        else (float("-inf") if dtype.is_floating_point else torch.iinfo(dtype).min)
    )

    new_size = list(batch) + [h_out, w_out]
    if padding[0] or padding[1] or ceil_mode1 or ceil_mode2:
        x_loader = constant_boundary_condition(x, min_value, dim=2)
    else:
        x_loader = x.make_loader()

    def fn(idx, return_index):
        *prefix, bh, bw = idx
        maxval = None
        maxindex = None
        for h_inc, w_inc in itertools.product(
            range(kernel_size[0]), range(kernel_size[1])
        ):
            ih = bh * stride[0] + h_inc - padding[0]
            iw = bw * stride[1] + w_inc - padding[1]
            val = x_loader([*prefix, ih, iw])
            if return_index:
                index = ops.index_expr(h_inc * kernel_size[1] + w_inc, torch.int8)
                if maxindex is None:
                    maxindex = index
                else:
                    maxindex = ops.where(ops.gt(val, maxval), index, maxindex)
            if maxval is None:
                maxval = val
            else:
                maxval = ops.maximum(val, maxval)
        if return_index:
            return maxindex
        else:
            return maxval

    out = Pointwise.create(
        device=x.get_device(),
        dtype=x.get_dtype(),
        inner_fn=functools.partial(fn, return_index=False),
        ranges=new_size,
    )
    offsets = Pointwise.create(
        device=x.get_device(),
        dtype=torch.int8,
        inner_fn=functools.partial(fn, return_index=True),
        ranges=new_size,
    )
    return out, offsets


@register_lowering(
    prims._low_memory_max_pool2d_offsets_to_indices, type_promotion_kind=None
)
def _low_memory_max_pool2d_offsets_to_indices(
    offsets, kernel_width, input_width, stride, padding
):
    # TODO: Generalize to other max pooling flavors, and arbitrary dim

    offsets_loader = offsets.make_loader()

    def increments_to_index(h_inc, w_inc, bh, bw):
        w_in = ops.index_expr(input_width, torch.int64)
        hbase = ops.index_expr(bh * stride[0] - padding[0], torch.int64)
        wbase = ops.index_expr(bw * stride[1] - padding[1], torch.int64)
        ih = hbase + h_inc
        iw = wbase + w_inc
        return ih * w_in + iw

    def offsets_to_indices(idx):
        *prefix, bh, bw = idx
        offset = offsets_loader([*prefix, bh, bw])
        kw_const = ops.constant(kernel_width, torch.int32)
        h_inc = offset // kw_const
        w_inc = offset - (h_inc * kw_const)
        return increments_to_index(h_inc, w_inc, bh, bw)

    indices = Pointwise.create(
        device=offsets.get_device(),
        dtype=torch.int64,
        inner_fn=offsets_to_indices,
        ranges=offsets.get_size(),
    )
    return indices


# Fallback selected when we do not decompose to the low-memory path.
make_fallback(aten.max_pool2d_with_indices)


fallback_max_pool2d_with_indices_backward = fallback_handler(
    aten.max_pool2d_with_indices_backward.default,
    add_to_fallback_set=False,
)


@register_lowering(aten.max_pool2d_with_indices_backward, type_promotion_kind=None)
def max_pool2d_with_indices_backward(
    grad_output, x, kernel_size, stride, padding, dilation, ceil_mode, indices
):
    if padding == 0:
        padding = [0, 0]
    if dilation == 1:
        dilation = [1, 1]
    if not stride:
        stride = kernel_size

    assert isinstance(x, TensorBox)
    assert len(kernel_size) == 2
    assert len(stride) == 2
    assert len(padding) == 2
    assert len(dilation) == 2
    assert len(x.get_size()) in (3, 4)

    # we will read this many times, so make sure it is computed
    grad_output.realize_hint()
    try:
        gO_stride = grad_output.get_stride()
    except AttributeError:
        # some classes don't have `get_stride`
        # TODO will need a better way of determining if inputs are channels-last
        gO_stride = None
    if isinstance(x, TensorBox) and isinstance(x.data.data, Pointwise):  # type: ignore[attr-defined]
        data = x.data.data  # type: ignore[attr-defined]
        x_buffer = ir.ComputedBuffer(
            name=None,
            layout=ir.FlexibleLayout(
                device=data.get_device(),
                dtype=data.get_dtype(),
                size=data.get_size(),
            ),
            data=data,
        )
        x_buffer.decide_layout()
        x_stride = x_buffer.get_stride()
    else:
        try:
            x_stride = x.get_stride()
        except AttributeError:
            x_stride = None

    is_channels_last = (x_stride is not None and x_stride[1] == 1) or (
        gO_stride is not None and gO_stride[1] == 1
    )
    if any(d != 1 for d in dilation):
        # dilation NYI
        return fallback_max_pool2d_with_indices_backward(
            grad_output, x, kernel_size, stride, padding, dilation, ceil_mode, indices
        )

    *batch, height, width = x.get_size()
    *_, pooled_height, pooled_width = grad_output.get_size()

    indices_loader = indices.make_loader()
    grad_loader = grad_output.make_loader()
    new_size = list(x.get_size())

    h_window_size = max(
        max(h // stride[0] - max(0, (h - kernel_size[0]) // stride[0]), 1)
        for h in range(kernel_size[0] * 2)
    )
    w_window_size = max(
        max(w // stride[1] - max(0, (w - kernel_size[1]) // stride[1]), 1)
        for w in range(kernel_size[1] * 2)
    )

    window_size = h_window_size * w_window_size

    if window_size > 25:
        # Kernel size too big. Results in hard-to-optimize Triton code. Use fallback.
        return fallback_max_pool2d_with_indices_backward(
            grad_output, x, kernel_size, stride, padding, dilation, ceil_mode, indices
        )

    indices_size = indices.get_size()

    def fn(idx):
        *prefix, h, w = idx
        index_test = ops.index_expr(h * width + w, torch.int32)
        h = h + padding[0]
        w = w + padding[1]
        phstart = ops.index_expr(
            FloorDiv(h - kernel_size[0] + stride[0], stride[0]), torch.int32
        )
        pwstart = ops.index_expr(
            FloorDiv(w - kernel_size[1] + stride[1], stride[1]), torch.int32
        )
        phend = ops.index_expr(FloorDiv(h, stride[0]) + 1, torch.int32)
        pwend = ops.index_expr(FloorDiv(w, stride[1]) + 1, torch.int32)

        phstart = ops.maximum(phstart, ops.constant(0, torch.int32))
        pwstart = ops.maximum(pwstart, ops.constant(0, torch.int32))
        phend = ops.minimum(phend, ops.index_expr(pooled_height, torch.int32))
        pwend = ops.minimum(pwend, ops.index_expr(pooled_width, torch.int32))

        gradient = None
        for ph_ in range(h_window_size):
            for pw_ in range(w_window_size):
                ph = ops.add(phstart, ops.constant(ph_, torch.int32))
                pw = ops.add(pwstart, ops.constant(pw_, torch.int32))
                grad_index = [
                    *prefix,
                    ops.indirect_indexing(
                        ops.minimum(ph, ops.sub(phend, ops.constant(1, torch.int32))),
                        indices_size[-2],
                        check=False,
                    ),
                    ops.indirect_indexing(
                        ops.minimum(pw, ops.sub(pwend, ops.constant(1, torch.int32))),
                        indices_size[-1],
                        check=False,
                    ),
                ]

                index_actual = indices_loader(grad_index)
                grad_part = grad_loader(grad_index)
                check = ops.eq(index_actual, index_test)

                if gradient is None:
                    # don't need mask for 0, 0
                    gradient = ops.where(
                        check, grad_part, ops.constant(0.0, torch.float32)
                    )
                else:
                    mask = ops.and_(
                        ops.and_(
                            ops.lt(ph, phend),
                            ops.lt(pw, pwend),
                        ),
                        check,
                    )
                    gradient = ops.where(mask, ops.add(gradient, grad_part), gradient)
        assert gradient is not None
        return gradient

    out = Pointwise.create(
        device=grad_output.get_device(),
        dtype=grad_output.get_dtype(),
        inner_fn=fn,
        ranges=new_size,
    )
    if is_channels_last:
        return ir.ExternKernel.require_channels_last(out)
    else:
        return out


def pad_adaptive_loader(x, pad_val=0.0):
    *_, h, w = x.get_size()
    x_loader = x.make_loader()

    def load(prefix, increments, start_indices, end_indices):
        ih, iw = increments
        h_start_index, w_start_index = start_indices
        h_end_index, w_end_index = end_indices

        mask = ops.and_(
            ops.lt(
                ops.index_expr(h_start_index + ih, torch.int64),
                ops.index_expr(h_end_index, torch.int64),
            ),
            ops.lt(
                ops.index_expr(w_start_index + iw, torch.int64),
                ops.index_expr(w_end_index, torch.int64),
            ),
        )

        return ops.masked(
            mask,
            lambda: x_loader([*prefix, h_start_index + ih, w_start_index + iw]),
            pad_val,
        )

    return load


def compute_indices_adaptive_pooling(start_index, end_index, h_in, w_in, h_out, w_out):
    h_start_index = functools.partial(start_index, out_dim=h_out, inp_dim=h_in)
    h_end_index = functools.partial(end_index, out_dim=h_out, inp_dim=h_in)

    w_start_index = functools.partial(start_index, out_dim=w_out, inp_dim=w_in)
    w_end_index = functools.partial(end_index, out_dim=w_out, inp_dim=w_in)

    return h_start_index, h_end_index, w_start_index, w_end_index


def _adaptive_pooling_fn(
    start_index, end_index, kernel_maxes, in_sizes, out_sizes, pooling_fn
):
    h_in, w_in = in_sizes
    h_out, w_out = out_sizes

    (
        h_start_index_fn,
        h_end_index_fn,
        w_start_index_fn,
        w_end_index_fn,
    ) = compute_indices_adaptive_pooling(
        start_index, end_index, h_in, w_in, h_out, w_out
    )

    def fn(idx, loader):
        *prefix, bh, bw = idx

        h_start_index = h_start_index_fn(bh)
        h_end_index = h_end_index_fn(bh)

        w_start_index = w_start_index_fn(bw)
        w_end_index = w_end_index_fn(bw)

        result = None
        for ih, iw in itertools.product(range(kernel_maxes[0]), range(kernel_maxes[1])):
            val = loader(
                prefix,
                [ih, iw],
                [h_start_index, w_start_index],
                [h_end_index, w_end_index],
            )
            if result is None:
                result = val
            else:
                result = pooling_fn(val, result)
        return result

    return fn


def _adaptive_pooling_fn_with_idx(
    start_index, end_index, kernel_maxes, in_sizes, out_sizes, pooling_fn
):
    h_in, w_in = in_sizes
    h_out, w_out = out_sizes

    (
        h_start_index_fn,
        h_end_index_fn,
        w_start_index_fn,
        w_end_index_fn,
    ) = compute_indices_adaptive_pooling(
        start_index, end_index, h_in, w_in, h_out, w_out
    )

    def fn(idx, loader):
        *prefix, bh, bw = idx

        h_start_index = h_start_index_fn(bh)
        h_end_index = h_end_index_fn(bh)

        w_start_index = w_start_index_fn(bw)
        w_end_index = w_end_index_fn(bw)

        maxval = None
        maxindex = None
        for ih, iw in itertools.product(range(kernel_maxes[0]), range(kernel_maxes[1])):
            val = loader(
                prefix,
                [ih, iw],
                [h_start_index, w_start_index],
                [h_end_index, w_end_index],
            )

            index = ops.index_expr(
                (h_start_index + ih) * w_in + w_start_index + iw, torch.int64
            )

            if maxindex is None:
                maxindex = index
            else:
                maxindex = ops.where(ops.gt(val, maxval), index, maxindex)

            if maxval is None:
                maxval = val
            else:
                maxval = pooling_fn(val, maxval)

        return maxindex

    return fn


fallback_adaptive_avg_pool2d = fallback_handler(
    aten._adaptive_avg_pool2d.default, add_to_fallback_set=False
)


@register_lowering(aten._adaptive_avg_pool2d)
def _adaptive_avg_pool2d(x, output_size):
    assert isinstance(x, TensorBox)
    assert len(output_size) == 2
    x.realize_hint()

    *batch, h_in, w_in = x.get_size()

    h_in = V.graph.sizevars.evaluate_static_shape(h_in)
    w_in = V.graph.sizevars.evaluate_static_shape(w_in)

    h_out, w_out = output_size

    # no-op if the same input and output
    if h_in == h_out and w_in == w_out:
        return clone(x)

    if h_out == 0 or w_out == 0:
        o_size = [*batch, h_out, w_out]
        return empty(o_size, dtype=x.get_dtype(), device=x.get_device())
    if h_in % h_out == 0 and w_in % w_out == 0:
        kernel_size = [h_in // h_out, w_in // w_out]
        return avg_pool2d(x, kernel_size)

    h_kernel_max = ceildiv((h_in + h_out - 1), h_out)
    w_kernel_max = ceildiv((w_in + w_out - 1), w_out)

    new_size = list(batch) + [h_out, w_out]
    dtype = x.get_dtype()

    window_size = h_kernel_max * w_kernel_max
    if window_size > 25:
        # Kernel size too big. Results in hard-to-optimize Triton code. Use fallback.
        return fallback_adaptive_avg_pool2d(x, output_size)

    def start_index(index, out_dim, inp_dim):
        return FloorDiv((index * inp_dim), out_dim)

    def end_index(index, out_dim, inp_dim):
        return FloorDiv((index + 1) * inp_dim + out_dim - 1, out_dim)

    fn_sum = _adaptive_pooling_fn(
        start_index=start_index,
        end_index=end_index,
        kernel_maxes=[h_kernel_max, w_kernel_max],
        in_sizes=[h_in, w_in],
        out_sizes=[h_out, w_out],
        pooling_fn=ops.add,
    )

    ones_loader = pad_adaptive_loader(ones_like(x))

    def fn(idx):
        return ops.truediv(
            fn_sum(idx, pad_adaptive_loader(x)), fn_sum(idx, ones_loader)
        )

    rv = Pointwise.create(
        device=x.get_device(),
        dtype=dtype,
        inner_fn=fn,
        ranges=new_size,
    )
    # TODO: should we force these to be realized?
    return rv


fallback_adaptive_max_pool2d = fallback_handler(
    aten.adaptive_max_pool2d.default, add_to_fallback_set=False
)


@register_lowering(aten.adaptive_max_pool2d)
def adaptive_max_pool2d(x, output_size):
    assert isinstance(x, TensorBox)
    assert len(output_size) == 2
    x.realize_hint()

    *batch, h_in, w_in = x.get_size()

    h_in = V.graph.sizevars.evaluate_static_shape(h_in)
    w_in = V.graph.sizevars.evaluate_static_shape(w_in)

    h_out, w_out = output_size

    if h_out == 0 or w_out == 0:
        o_size = [*batch, h_out, w_out]
        return empty(o_size, dtype=x.get_dtype(), device=x.get_device()), empty(
            o_size, dtype=torch.int64, device=x.get_device()
        )
    if h_in % h_out == 0 and w_in % w_out == 0:
        kernel_size = [h_in // h_out, w_in // w_out]
        if should_fallback_max_pool2d_with_indices(kernel_size, dilation=[1, 1]):
            return max_pool2d_with_indices(x, kernel_size)  # type: ignore[name-defined]   # noqa: F821
        else:
            v, offsets = _low_memory_max_pool2d_with_offsets(
                x,
                kernel_size,
                stride=kernel_size,
                padding=[0, 0],
                dilation=[1, 1],
                ceil_mode=False,
            )
            indices = _low_memory_max_pool2d_offsets_to_indices(
                offsets, kernel_size[1], w_in, kernel_size, padding=[0, 0]
            )
            return v, indices

    h_kernel_max = ceildiv((h_in + h_out - 1), h_out)
    w_kernel_max = ceildiv((w_in + w_out - 1), w_out)

    new_size = list(batch) + [h_out, w_out]
    dtype = x.get_dtype()

    window_size = h_kernel_max * w_kernel_max
    if window_size > 25:
        # Kernel size too big. Results in hard-to-optimize Triton code. Use fallback.
        return fallback_adaptive_max_pool2d(x, output_size)

    def start_index(index, out_dim, inp_dim):
        return FloorDiv((index * inp_dim), out_dim)

    def end_index(index, out_dim, inp_dim):
        return FloorDiv((index + 1) * inp_dim + out_dim - 1, out_dim)

    inner_func_max_val = _adaptive_pooling_fn(
        start_index=start_index,
        end_index=end_index,
        kernel_maxes=[h_kernel_max, w_kernel_max],
        in_sizes=[h_in, w_in],
        out_sizes=[h_out, w_out],
        pooling_fn=ops.maximum,
    )

    inner_func_max_idx = _adaptive_pooling_fn_with_idx(
        start_index=start_index,
        end_index=end_index,
        kernel_maxes=[h_kernel_max, w_kernel_max],
        in_sizes=[h_in, w_in],
        out_sizes=[h_out, w_out],
        pooling_fn=ops.maximum,
    )

    def inner_fn_max_val(idx):
        return inner_func_max_val(idx, pad_adaptive_loader(x, float("-inf")))

    def inner_fn_max_idx(idx):
        return inner_func_max_idx(idx, pad_adaptive_loader(x, float("-inf")))

    rv = Pointwise.create(
        device=x.get_device(),
        dtype=dtype,
        inner_fn=inner_fn_max_val,
        ranges=new_size,
    )
    ri = Pointwise.create(
        device=x.get_device(),
        dtype=torch.int64,
        inner_fn=inner_fn_max_idx,
        ranges=new_size,
    )
    return rv, ri


fallback_fractional_max_pool2d = fallback_handler(
    aten.fractional_max_pool2d.default, add_to_fallback_set=False
)


def _fractional_pooling_offsets(samples, in_sz, out_sz, kernel_sz, dim):
    out_sz = out_sz[dim]
    in_sz = in_sz[dim]
    kernel_sz = kernel_sz[dim]
    alpha = IntTrueDiv(in_sz - kernel_sz, out_sz - 1)
    samples_loader = samples.make_loader()

    def load(prefix, i):
        sample = samples_loader([*prefix, dim])
        i_expr = ops.index_expr(i, samples.get_dtype())
        alpha_expr = ops.index_expr(alpha, samples.get_dtype())
        seq_i = ops.floor((i_expr + sample) * alpha_expr) - ops.floor(
            sample * alpha_expr
        )
        seq_i = ops.to_dtype(seq_i, torch.int64)

        mask = ops.lt(
            i_expr,
            ops.index_expr(out_sz - 1, torch.int64),
        )
        return ops.where(mask, seq_i, ops.index_expr(in_sz - kernel_sz, torch.int64))

    return load


@register_lowering(aten.fractional_max_pool2d)
def fractional_max_pool2d(x, kernel_size, output_size, random_samples):
    x.realize_hint()
    *batch, inp_h, inp_w = x.get_size()
    kernel_h, kernel_w = kernel_size
    h_out, w_out = output_size

    if kernel_h * kernel_w >= 25:
        return fallback_fractional_max_pool2d(
            x, kernel_size, output_size, random_samples
        )

    gen_offsets_for_dim = functools.partial(
        _fractional_pooling_offsets,
        samples=random_samples,
        in_sz=[inp_h, inp_w],
        out_sz=output_size,
        kernel_sz=kernel_size,
    )

    h_index_fn = gen_offsets_for_dim(dim=0)
    w_index_fn = gen_offsets_for_dim(dim=1)
    x_loader = x.make_loader()

    def fn(idx, return_index):
        *prefix, bh, bw = idx

        h_start_index = ops.indirect_indexing(h_index_fn(prefix, bh), inp_h)
        w_start_index = ops.indirect_indexing(w_index_fn(prefix, bw), inp_w)

        maxval = None
        maxindex = None
        for ih, iw in itertools.product(range(kernel_size[0]), range(kernel_size[1])):
            val = x_loader([*prefix, h_start_index + ih, w_start_index + iw])
            if return_index:
                index = ops.index_expr(
                    (h_start_index + ih) * inp_w + w_start_index + iw, torch.int64
                )
                if maxindex is None:
                    maxindex = index
                else:
                    maxindex = ops.where(
                        ops.or_(ops.gt(val, maxval), ops.isnan(val)), index, maxindex
                    )
            if maxval is None:
                maxval = val
            else:
                maxval = ops.maximum(val, maxval)
        if return_index:
            return maxindex
        else:
            return maxval

    new_size = list(batch) + [h_out, w_out]
    rv = Pointwise.create(
        device=x.get_device(),
        dtype=x.get_dtype(),
        inner_fn=functools.partial(fn, return_index=False),
        ranges=new_size,
    )

    ri = Pointwise.create(
        device=x.get_device(),
        dtype=torch.int64,
        inner_fn=functools.partial(fn, return_index=True),
        ranges=new_size,
    )
    return rv, ri


@register_lowering(aten.upsample_nearest2d_backward.default)
def upsample_nearest2d_backward(
    x, output_size=None, input_size=None, scales_h=None, scales_w=None
):
    x.realize_hint()

    *batch, inp_h, inp_w = x.get_size()
    inp_h = V.graph.sizevars.evaluate_static_shape(inp_h)
    inp_w = V.graph.sizevars.evaluate_static_shape(inp_w)

    *batch, out_h, out_w = input_size

    if inp_h % out_h == 0 and inp_w % out_w == 0:
        return avg_pool2d(x, [inp_h // out_h, inp_w // out_w], divisor_override=1)

    h_kernel_max = ceildiv(inp_h, out_h)
    w_kernel_max = ceildiv(inp_w, out_w)

    def start_index(index, out_dim, inp_dim):
        return CeilDiv(index * inp_dim, sympy.sympify(out_dim))

    def end_index(index, out_dim, inp_dim):
        return start_index((index + 1), out_dim, inp_dim)

    fn_sum = _adaptive_pooling_fn(
        start_index=start_index,
        end_index=end_index,
        kernel_maxes=[h_kernel_max, w_kernel_max],
        in_sizes=[inp_h, inp_w],
        out_sizes=[out_h, out_w],
        pooling_fn=ops.add,
    )

    def fn(idx):
        return fn_sum(idx, pad_adaptive_loader(x))

    rv = Pointwise.create(
        device=x.get_device(),
        dtype=x.get_dtype(),
        inner_fn=fn,
        ranges=list(input_size),
    )

    return rv


fallback_avg_pool2d = fallback_handler(
    aten.avg_pool2d.default, add_to_fallback_set=False
)
fallback_avg_pool3d = fallback_handler(
    aten.avg_pool3d.default, add_to_fallback_set=False
)


@register_lowering(aten.avg_pool2d, type_promotion_kind=None)
def avg_pool2d(
    x,
    kernel_size,
    stride=(),
    padding=0,
    ceil_mode=False,
    count_include_pad=True,
    divisor_override=None,
):
    return _avg_poolnd(
        x,
        kernel_size,
        stride,
        padding,
        ceil_mode,
        count_include_pad,
        divisor_override,
        dim=2,
    )


@register_lowering(aten.avg_pool3d, type_promotion_kind=None)
def avg_pool3d(
    x,
    kernel_size,
    stride=(),
    padding=0,
    ceil_mode=False,
    count_include_pad=True,
    divisor_override=None,
):
    return _avg_poolnd(
        x,
        kernel_size,
        stride,
        padding,
        ceil_mode,
        count_include_pad,
        divisor_override,
        dim=3,
    )


def _avg_poolnd(
    x,
    kernel_size,
    stride,
    padding,
    ceil_mode,
    count_include_pad,
    divisor_override,
    dim,
):
    if not stride:
        stride = kernel_size
    if not padding:
        padding = [0] * dim
    kernel_size = pad_listlike(kernel_size, dim)
    stride = pad_listlike(stride, dim)
    padding = pad_listlike(padding, dim)

    assert isinstance(x, TensorBox)
    assert len(kernel_size) == dim
    assert len(stride) == dim
    assert len(padding) == dim
    assert len(x.get_size()) in (dim + 1, dim + 2)

    x.realize_hint()
    batch = x.get_size()[:-dim]
    h = x.get_size()[-dim:]

    h_out, ceil_modes = zip(
        *[
            pooling_size(h[i], i, kernel_size, stride, padding, ceil_mode)
            for i in range(dim)
        ]
    )

    if any(padding) or any(ceil_modes):
        x_loader = constant_boundary_condition(x, 0.0, dim=dim)
        had_padding = True
    else:
        x_loader = x.make_loader()
        had_padding = False

    new_size = list(batch) + list(h_out)
    dtype = x.get_dtype()

    window_size = functools.reduce(operator.mul, kernel_size)
    if window_size > 25:
        # Kernel size too big. Results in hard-to-optimize Triton code. Use fallback.
        if dim == 2:
            fallback = fallback_avg_pool2d
        elif dim == 3:
            fallback = fallback_avg_pool3d
        else:
            raise ValueError(f"Unknown dim: {dim}")

        return fallback(
            x,
            kernel_size,
            stride,
            padding,
            ceil_mode,
            count_include_pad,
            divisor_override,
        )

    def fn_sum(idx, loader):
        prefix = idx[:-dim]
        b = idx[-dim:]
        total = None
        for ih in itertools.product(*[range(kernel_size[i]) for i in range(dim)]):
            inp = [b[i] * stride[i] + ih[i] - padding[i] for i in range(dim)]
            val = loader([*prefix, *inp])
            if total is None:
                total = val
            else:
                total = ops.add(val, total)
        return total

    if not had_padding or divisor_override:
        if divisor_override:
            scale = 1 / divisor_override
        else:
            scale = 1.0 / window_size

        def fn(idx):
            return ops.mul(fn_sum(idx, x_loader), ops.constant(scale, dtype))

    else:

        def fn(idx):
            prefix = idx[:-dim]
            bh = idx[-dim:]

            divide_factors = []
            for i in range(dim):
                hstart = bh[i] * stride[i] - padding[i]
                hend = sympy.Min(hstart + kernel_size[i], h[i] + padding[i])
                if not count_include_pad:
                    hstart = sympy.Max(hstart, 0)
                    hend = sympy.Min(hend, h[i])
                factor = ops.index_expr(hend - hstart, torch.int32)
                divide_factors.append(factor)
            divide_factor = functools.reduce(ops.mul, divide_factors)
            return ops.truediv(fn_sum(idx, x_loader), divide_factor)

    rv = Pointwise.create(
        device=x.get_device(),
        dtype=dtype,
        inner_fn=fn,
        ranges=new_size,
    )
    # TODO(jansel): should we force these to be realized?
    return rv


fallback_avg_pool2d_backward = fallback_handler(
    aten.avg_pool2d_backward.default, add_to_fallback_set=False
)


@register_lowering(aten.avg_pool2d_backward, type_promotion_kind=None)
def avg_pool2d_backward(
    grad_output,
    x,
    kernel_size,
    stride,
    padding,
    ceil_mode,
    count_include_pad,
    divisor_override=None,
):
    assert divisor_override is None or divisor_override != 0, "divisor must be not zero"
    if not stride:
        stride = kernel_size
    if not padding:
        padding = [0, 0]

    assert isinstance(grad_output, TensorBox)
    assert isinstance(x, TensorBox)
    assert len(kernel_size) == 2
    assert len(stride) == 2
    assert len(padding) == 2
    assert len(x.get_size()) in (3, 4)

    grad_output.realize_hint()  # we will read this many times, so make sure it is computed

    *batch, height, width = x.get_size()

    h_out, ceil_mode1 = pooling_size(height, 0, kernel_size, stride, padding, ceil_mode)
    w_out, ceil_mode2 = pooling_size(width, 1, kernel_size, stride, padding, ceil_mode)

    grad_loader = grad_output.make_loader()

    had_padding = padding[0] or padding[1] or ceil_mode1 or ceil_mode2

    *_, pooled_height, pooled_width = grad_output.get_size()
    new_size = list(x.get_size())
    dtype = x.get_dtype()

    h_window_size = max(
        max(h // stride[0] - max(0, (h - kernel_size[0]) // stride[0]), 1)
        for h in range(kernel_size[0] * 2)
    )
    w_window_size = max(
        max(w // stride[1] - max(0, (w - kernel_size[1]) // stride[1]), 1)
        for w in range(kernel_size[1] * 2)
    )

    window_size = h_window_size * w_window_size
    if window_size > 25:
        # Kernel size too big. Results in hard-to-optimize Triton code. Use fallback.
        return fallback_avg_pool2d_backward(
            grad_output,
            x,
            kernel_size,
            stride,
            padding,
            ceil_mode,
            count_include_pad,
            divisor_override,
        )

    def compute_pool_size_without_padding(ph, pw):
        """
        This computes the scaling factor that we will divide an element
        by when `count_include_pad=False`
        """
        stride_h = ops.constant(stride[0], torch.int32)
        stride_w = ops.constant(stride[1], torch.int32)
        pad_h = ops.constant(padding[0], torch.int32)
        pad_w = ops.constant(padding[1], torch.int32)
        kernel_h = ops.constant(kernel_size[0], torch.int32)
        kernel_w = ops.constant(kernel_size[1], torch.int32)
        hstart = ops.sub(ops.mul(ph, stride_h), pad_h)
        wstart = ops.sub(ops.mul(pw, stride_w), pad_w)
        hend = ops.minimum(
            ops.add(hstart, kernel_h),
            ops.add(ops.index_expr(height, torch.int32), pad_h),
        )
        wend = ops.minimum(
            ops.add(wstart, kernel_w),
            ops.add(ops.index_expr(width, torch.int32), pad_w),
        )
        hstart = ops.maximum(hstart, ops.constant(0, torch.int32))
        wstart = ops.maximum(wstart, ops.constant(0, torch.int32))
        hend = ops.minimum(hend, ops.index_expr(height, torch.int32))
        wend = ops.minimum(wend, ops.index_expr(width, torch.int32))
        divide_factor = ops.mul(ops.sub(hend, hstart), ops.sub(wend, wstart))
        return divide_factor

    def fn(idx):
        *prefix, h, w = idx
        h = h + padding[0]
        w = w + padding[1]
        phstart = ops.index_expr(
            FloorDiv(h - kernel_size[0] + stride[0], stride[0]), torch.int32
        )
        pwstart = ops.index_expr(
            FloorDiv(w - kernel_size[1] + stride[1], stride[1]), torch.int32
        )
        phend = ops.index_expr(FloorDiv(h, stride[0]) + 1, torch.int32)
        pwend = ops.index_expr(FloorDiv(w, stride[1]) + 1, torch.int32)

        phstart = ops.maximum(phstart, ops.constant(0, torch.int32))
        pwstart = ops.maximum(pwstart, ops.constant(0, torch.int32))
        phend = ops.minimum(phend, ops.index_expr(pooled_height, torch.int32))
        pwend = ops.minimum(pwend, ops.index_expr(pooled_width, torch.int32))

        gradient = None
        for ph_ in range(h_window_size):
            for pw_ in range(w_window_size):
                ph = ops.add(phstart, ops.constant(ph_, torch.int32))
                pw = ops.add(pwstart, ops.constant(pw_, torch.int32))

                if divisor_override is not None:
                    scale = divisor_override
                elif count_include_pad or not had_padding:
                    scale = kernel_size[0] * kernel_size[1]
                else:
                    scale = compute_pool_size_without_padding(ph, pw)

                part = ops.truediv(
                    grad_loader(
                        [
                            *prefix,
                            ops.indirect_indexing(
                                ops.minimum(
                                    ph, ops.sub(phend, ops.constant(1, torch.int32))
                                ),
                                pooled_height,
                                check=False,
                            ),
                            ops.indirect_indexing(
                                ops.minimum(
                                    pw, ops.sub(pwend, ops.constant(1, torch.int32))
                                ),
                                pooled_width,
                                check=False,
                            ),
                        ]
                    ),
                    scale,
                )

                mask = ops.and_(
                    ops.lt(ph, phend),
                    ops.lt(pw, pwend),
                )
                if gradient is None:
                    gradient = ops.where(mask, part, ops.constant(0.0, torch.float32))
                else:
                    gradient = ops.where(mask, ops.add(gradient, part), gradient)
        assert gradient is not None
        return gradient

    rv = Pointwise.create(
        device=grad_output.get_device(),
        dtype=dtype,
        inner_fn=fn,
        ranges=new_size,
    )
    return rv


fallback_avg_pool3d_backward = fallback_handler(
    aten.avg_pool3d_backward.default, add_to_fallback_set=False
)


@register_lowering(aten.avg_pool3d_backward, type_promotion_kind=None)
def avg_pool3d_backward(
    grad_output,
    x,
    kernel_size,
    stride,
    padding,
    ceil_mode,
    count_include_pad,
    divisor_override=None,
):
    assert divisor_override is None or divisor_override != 0, "divisor must be not zero"
    if not stride:
        stride = kernel_size
    if not padding:
        padding = [0, 0, 0]

    assert isinstance(grad_output, TensorBox)
    assert isinstance(x, TensorBox)
    assert len(kernel_size) == 3
    assert len(stride) == 3
    assert len(padding) == 3
    assert len(x.get_size()) in (4, 5)

    grad_output.realize_hint()

    *batch, depth, height, width = x.get_size()

    d_out, ceil_mode_d = pooling_size(depth, 0, kernel_size, stride, padding, ceil_mode)
    h_out, ceil_mode_h = pooling_size(
        height, 1, kernel_size, stride, padding, ceil_mode
    )
    w_out, ceil_mode_w = pooling_size(width, 2, kernel_size, stride, padding, ceil_mode)

    grad_loader = grad_output.make_loader()
    had_padding = any(padding) or ceil_mode_d or ceil_mode_h or ceil_mode_w

    *_, pooled_depth, pooled_height, pooled_width = grad_output.get_size()
    new_size = list(x.get_size())
    dtype = x.get_dtype()

    d_window_size, h_window_size, w_window_size = (
        max(
            max(d // stride[i] - max(0, (d - kernel_size[i]) // stride[i]), 1)
            for d in range(kernel_size[i] * 2)
        )
        for i in range(3)
    )

    window_size = d_window_size * h_window_size * w_window_size
    if window_size > 125:
        # Kernel size too big. Results in hard-to-optimize Triton code.
        return fallback_avg_pool3d_backward(
            grad_output,
            x,
            kernel_size,
            stride,
            padding,
            ceil_mode,
            count_include_pad,
            divisor_override,
        )

    def compute_pool_size_without_padding(pd, ph, pw):
        stride_d, stride_h, stride_w = (ops.constant(s, torch.int32) for s in stride)
        pad_d, pad_h, pad_w = (ops.constant(p, torch.int32) for p in padding)
        kernel_d, kernel_h, kernel_w = (
            ops.constant(k, torch.int32) for k in kernel_size
        )

        dstart, hstart, wstart = (
            ops.sub(ops.mul(p, s), pad)
            for p, s, pad in zip(
                [pd, ph, pw], [stride_d, stride_h, stride_w], [pad_d, pad_h, pad_w]
            )
        )
        dend, hend, wend = (
            ops.minimum(
                ops.add(start, k), ops.add(ops.index_expr(dim, torch.int32), pad)
            )
            for start, k, dim, pad in zip(
                [dstart, hstart, wstart],
                [kernel_d, kernel_h, kernel_w],
                [depth, height, width],
                [pad_d, pad_h, pad_w],
            )
        )
        dstart, hstart, wstart = (
            ops.maximum(start, ops.constant(0, torch.int32))
            for start in [dstart, hstart, wstart]
        )
        dend, hend, wend = (
            ops.minimum(end, ops.index_expr(dim, torch.int32))
            for end, dim in zip([dend, hend, wend], [depth, height, width])
        )
        divide_factor = ops.mul(
            ops.mul(ops.sub(dend, dstart), ops.sub(hend, hstart)), ops.sub(wend, wstart)
        )
        return divide_factor

    def fn(idx):
        *prefix, d, h, w = idx
        d, h, w = (v + pad for v, pad in zip([d, h, w], padding))

        pdstart, phstart, pwstart = (
            ops.index_expr(FloorDiv(v - k + s, s), torch.int32)
            for v, k, s in zip([d, h, w], kernel_size, stride)
        )

        pdend, phend, pwend = (
            ops.index_expr(FloorDiv(v, s) + 1, torch.int32)
            for v, s in zip([d, h, w], stride)
        )

        pdstart, phstart, pwstart = (
            ops.maximum(pstart, ops.constant(0, torch.int32))
            for pstart in [pdstart, phstart, pwstart]
        )
        pdend, phend, pwend = (
            ops.minimum(pend, ops.index_expr(pooled_dim, torch.int32))
            for pend, pooled_dim in zip(
                [pdend, phend, pwend], [pooled_depth, pooled_height, pooled_width]
            )
        )

        gradient = None
        # Iterate over the 3D region to accumulate gradients
        for pd_ in range(d_window_size):
            for ph_ in range(h_window_size):
                for pw_ in range(w_window_size):
                    pd, ph, pw = (
                        ops.add(pstart, ops.constant(p_, torch.int32))
                        for pstart, p_ in zip(
                            [pdstart, phstart, pwstart], [pd_, ph_, pw_]
                        )
                    )

                    if divisor_override is not None:
                        scale = divisor_override
                    elif count_include_pad or not had_padding:
                        scale = kernel_size[0] * kernel_size[1] * kernel_size[2]
                    else:
                        scale = compute_pool_size_without_padding(pd, ph, pw)

                    part = ops.truediv(
                        grad_loader(
                            [
                                *prefix,
                                ops.indirect_indexing(
                                    ops.minimum(
                                        pd, ops.sub(pdend, ops.constant(1, torch.int32))
                                    ),
                                    pooled_depth,
                                    check=False,
                                ),
                                ops.indirect_indexing(
                                    ops.minimum(
                                        ph, ops.sub(phend, ops.constant(1, torch.int32))
                                    ),
                                    pooled_height,
                                    check=False,
                                ),
                                ops.indirect_indexing(
                                    ops.minimum(
                                        pw, ops.sub(pwend, ops.constant(1, torch.int32))
                                    ),
                                    pooled_width,
                                    check=False,
                                ),
                            ]
                        ),
                        scale,
                    )

                    mask = ops.and_(
                        ops.and_(ops.lt(pd, pdend), ops.lt(ph, phend)),
                        ops.lt(pw, pwend),
                    )
                    if gradient is None:
                        gradient = ops.where(
                            mask, part, ops.constant(0.0, torch.float32)
                        )
                    else:
                        gradient = ops.where(mask, ops.add(gradient, part), gradient)
        assert gradient is not None
        return gradient

    rv = Pointwise.create(
        device=grad_output.get_device(),
        dtype=dtype,
        inner_fn=fn,
        ranges=new_size,
    )
    return rv


def _validate_reduction_axis(x, axis):
    size = x.get_size()
    if isinstance(axis, int):
        axis = [axis]
    elif not axis:
        axis = range(len(size))
    if len(size) == 0:
        assert tuple(axis) in [(), (0,), (-1,)], f"invalid axis: {axis}"
        return []
    axis = list(axis)
    for i in range(len(axis)):
        if axis[i] < 0:
            axis[i] += len(size) if len(size) else 1
        assert 0 <= axis[i] < len(size) or (len(size) == 0 and axis[i] == 0)
    assert len(set(axis)) == len(axis), "reduction axis not unique"
    return axis


def _make_reduction_inner(x, *, axis, keepdims, dtype, override_return_dtype):
    if dtype is not None:
        x = to_dtype(x, dtype)
    size = x.get_size()
    axis = set(_validate_reduction_axis(x, axis))

    kept_sizes = []
    kept_idx = []
    reduced_sizes = []
    reduced_idx = []
    for i in range(len(size)):
        if i in axis:
            reduced_idx.append(i)
            reduced_sizes.append(size[i])
        else:
            kept_idx.append(i)
            kept_sizes.append(size[i])

    def loader(index, reduction_index):
        assert len(reduction_index) == len(reduced_idx)
        if keepdims:
            assert len(index) == len(size)
            index = [index[i] for i in kept_idx]
        assert len(index) == len(kept_idx)
        new_index = [None] * (len(index) + len(reduction_index))
        for idx, var in itertools.chain(
            zip(kept_idx, index), zip(reduced_idx, reduction_index)
        ):
            new_index[idx] = var
        return inner_loader(new_index)

    if keepdims:
        new_size = list(size)
        for i in reduced_idx:
            new_size[i] = sympy.Integer(1)
    else:
        new_size = kept_sizes

    inner_loader = x.make_loader()
    return dict(
        device=x.get_device(),
        dst_dtype=override_return_dtype or x.get_dtype(),
        src_dtype=x.get_dtype(),
        inner_fn=loader,
        ranges=new_size,
        reduction_ranges=reduced_sizes,
    )


def make_reduction(reduction_type: str, override_return_dtype=None):
    def inner(x, axis=None, keepdims=False, *, dtype=None):
        kwargs = _make_reduction_inner(
            x,
            axis=axis,
            keepdims=keepdims,
            dtype=dtype,
            override_return_dtype=override_return_dtype,
        )
        result = Reduction.create(reduction_type=reduction_type, input_node=x, **kwargs)
        if isinstance(
            result.data.data, Reduction
        ):  # Only realize if reduction isn't unrolled
            result.realize()
        return result

    return inner


def _make_scan_inner(x, *, axis, dtype):
    if dtype is not None:
        x = to_dtype(x, dtype)
    size = x.get_size()
    axis = _validate_dim(x, axis)

    return dict(
        device=x.get_device(),
        dtypes=(x.get_dtype(),),
        inner_fns=(x.make_loader(),),
        size=x.get_size(),
        axis=axis,
    )


@register_lowering(aten.mean)
def mean(x, axis=None, keepdim=False, *, dtype=None):
    if dtype is not None:
        x = to_dtype(x, dtype)
    size = x.get_size()
    axis = _validate_reduction_axis(x, axis)
    # compute in higher-precision until end of mean lowering
    output_dtype = x.get_dtype()
    if output_dtype in (torch.float16, torch.bfloat16):
        x = to_dtype(x, torch.float)
    sum_result = sum_(x, axis, keepdim)
    denom = sympy_product(size[i] for i in axis)
    denom = ir.IndexingConstant(denom, x.get_dtype(), x.get_device())
    denom = ExpandView.create(denom, list(sum_result.get_size()))
    return to_dtype(div(sum_result, denom), output_dtype)


def var_mean_sum_(x, axis, correction, keepdim, return_mean):
    if correction is None:
        correction = 1

    size = x.get_size()
    axis = _validate_reduction_axis(x, axis)
    x_mean = mean(x, axis, keepdim=True)
    if return_mean:
        x_mean.realize()

    diffs = square(sub(x, x_mean))
    sum_result = sum_(diffs, axis, keepdim)

    denom = sympy_product(size[i] for i in axis)
    if correction:
        denom = sympy.Max(denom - correction, 0)
    denom = ir.IndexingConstant(denom, x.get_dtype(), x.get_device())
    denom = ExpandView.create(denom, list(sum_result.get_size()))
    x_var = div(sum_result, denom)
    if not return_mean:
        return (x_var,)

    x_mean = x_mean if keepdim else squeeze(x_mean, axis)
    return x_var, x_mean


def use_two_step_variance(x, axis, keepdim):
    # Instead of unrolling welford, just unroll the simpler two-step var
    axis = _validate_reduction_axis(x, axis)
    kwargs = _make_reduction_inner(
        x, axis=axis, keepdims=keepdim, dtype=None, override_return_dtype=None
    )

    ranges = kwargs["ranges"]
    reduction_numel = sympy_product(kwargs["reduction_ranges"])
    return (
        isinstance(reduction_numel, sympy.Integer)
        and int(reduction_numel) < config.unroll_reductions_threshold
        and sympy_product(ranges) != 1
    )


def var_mean_welford_(x, axis, *, correction, keepdim, return_mean):
    if correction is None:
        correction = 1

    kwargs = _make_reduction_inner(
        x, axis=axis, keepdims=keepdim, dtype=None, override_return_dtype=None
    )
    loader = kwargs.pop("inner_fn")
    kwargs.pop("dst_dtype")
    kwargs.pop("src_dtype")

    mean, m2, _ = ir.WelfordReduction.create(
        inner_fns=(loader,),
        reduction_type="welford_reduce",
        dtype=x.get_dtype(),
        **kwargs,
    )
    m2.realize()

    dtype = x.get_dtype()
    size = x.get_size()
    axis = _validate_reduction_axis(x, axis)
    rnumel = sympy_product(size[i] for i in axis)

    def get_constant_or_index_expr(x, dtype):
        if isinstance(x, sympy.Expr) and not x.is_number:
            return ops.to_dtype(ops.index_expr(x, torch.int64), dtype)
        return ops.constant(x, dtype)

    def scale_fn(data):
        c = get_constant_or_index_expr(correction, dtype)
        N = get_constant_or_index_expr(rnumel, dtype)
        zero = ops.constant(0, dtype)
        return data / ops.maximum(zero, N - c)

    var = make_pointwise(scale_fn)(m2)

    if return_mean:
        mean.realize()
        return var, mean
    return (var,)


def var_mean_helper_(x, *, axis, correction, keepdim, return_mean):
    out_dtype = x.get_dtype()
    compute_dtype = get_computation_dtype(out_dtype)
    x = to_dtype(x, compute_dtype, copy=False)
    kwargs = dict(
        x=x,
        axis=axis,
        correction=correction,
        keepdim=keepdim,
        return_mean=return_mean,
    )
    output = (
        var_mean_sum_(**kwargs)
        if use_two_step_variance(x, axis=axis, keepdim=keepdim)
        else var_mean_welford_(**kwargs)
    )
    output = tuple(to_dtype(x, out_dtype, copy=False) for x in output)
    return output[0] if not return_mean else output


@register_lowering([aten.var, prims.var])
def var_(x, axis=None, *, correction=None, keepdim=False):
    return var_mean_helper_(
        x, axis=axis, correction=correction, keepdim=keepdim, return_mean=False
    )


@register_lowering(aten.var_mean)
def var_mean(x, axis=None, *, correction=None, keepdim=False):
    return var_mean_helper_(
        x, axis=axis, correction=correction, keepdim=keepdim, return_mean=True
    )


def pow_recursive(x, y, dtype):
    if y < 0:
        return pow_recursive(ops.reciprocal(x), -y, dtype)
    if y == 0:
        return ops.constant(1, dtype)
    if y == 1:
        return x

    result = pow_recursive(x, y // 2, dtype)
    result = ops.mul(result, result)
    if (y % 2) == 1:
        result = ops.mul(result, x)
    return result


@make_pointwise
def pow_native(a, b):
    return ops.pow(a, b)


fallback_pow_tensor_tensor = fallback_handler(
    aten.pow.Tensor_Tensor, add_to_fallback_set=False
)
fallback_pow_scalar = fallback_handler(aten.pow.Scalar, add_to_fallback_set=False)
fallback_pow_tensor_scalar = fallback_handler(
    aten.pow.Tensor_Scalar, add_to_fallback_set=False
)


@register_lowering(aten.pow, broadcast=True)
def pow(a, b):
    if isinstance(b, float) and b == int(b):
        return pow(a, int(b))
    elif isinstance(b, float) and b == 0.5:
        return sqrt(a)
    elif isinstance(b, int) and b == 1:
        return clone(a)

    # Type promotion ensures all tensor arguments have the same type
    dtype = next(x.get_dtype() for x in (a, b) if isinstance(x, ir.TensorBox))
    is_integer_pow = is_integer_dtype(dtype)

    # Optimize away small fixed powers, or for integers avoid falling back to ATen
    embed_exponent = isinstance(b, int) and (
        -32 < b < 32 or (is_integer_pow and b >= 0)
    )
    if embed_exponent:
        loader = a.make_loader()

        def fn(idx):
            return pow_recursive(loader(idx), b, a.get_dtype())

        return Pointwise.create(
            device=a.get_device(),
            dtype=a.get_dtype(),
            inner_fn=fn,
            ranges=a.get_size(),
        )

    if isinstance(a, Number):
        if a == 1:
            return full_like(b, 1)
        if a == 2 and is_float_dtype(b.get_dtype()):
            return exp2(b)

    if is_integer_pow:
        # ops.pow doesn't work for integers
        if isinstance(a, Number):
            return fallback_pow_scalar(a, b)
        elif isinstance(b, Number):
            return fallback_pow_tensor_scalar(a, b)
        else:
            return fallback_pow_tensor_tensor(a, b)

    return pow_native(a, b)


def mutate_to(changed, val, unsafe_alias=False):
    if isinstance(changed, TensorBox):
        changed_data = changed.data
    else:
        changed_data = changed
    if isinstance(val, TensorBox):
        val = val.data

    if not isinstance(val, ir.StorageBox):
        # introduce a copy to handle views
        val = Pointwise.create(
            device=changed.get_device(),
            dtype=changed.get_dtype(),
            inner_fn=val.make_loader(),
            ranges=changed.get_size(),
        ).data
        assert isinstance(val, ir.StorageBox)

    if isinstance(changed_data, ir.StorageBox) and not (
        changed_data.is_input_buffer()
        # In AOTI, module parameters and buffers are not lifted as graph inputs
        or changed_data.is_module_buffer()
        or isinstance(changed_data.data, ir.NopKernel)
    ):
        # Fast path, just swing the data pointer
        val.realize()
        changed_data.data = val.data
        return changed

    ir.MutationLayoutSHOULDREMOVE.realize_into(
        val, changed_data, unsafe_alias=unsafe_alias
    )
    return changed


@register_lowering(aten.fill_)
def fill_(x, fill_value):
    return mutate_to(x, full_like(x, fill_value))


@register_lowering(aten.copy_, type_promotion_kind=None)
def copy_(dst, src, non_blocking=False):
    if dst is src:
        # dst.copy_(dst) can happen from the reinplacing pass
        return dst
    src = to_device(src, dst.get_device())
    src = to_dtype(src, dst.get_dtype())
    src = expand(src, dst.get_size())
    return mutate_to(dst, src)


@make_pointwise
def floordiv(a, b):
    return ops.floordiv(a, b)


@make_pointwise
def truncdiv(a, b):
    return ops.truncdiv(a, b)


@register_lowering(aten.div, broadcast=True)
def div_mode(a, b, rounding_mode=None):
    both_integer = is_integer_type(a) and is_integer_type(b)
    both_boolean = is_boolean_type(a) and is_boolean_type(b)

    # floordiv and truncdiv need special handling for integer tensors on Triton,
    # see the discussion at https://github.com/openai/triton/issues/605
    if rounding_mode == "floor":
        assert not both_boolean, "floordiv operands can not be boolean at the same time"
        return floordiv(a, b) if both_integer else floor(div(a, b))
    if rounding_mode == "trunc":
        assert not both_boolean, "truncdiv operands can not be boolean at the same time"
        return truncdiv(a, b) if both_integer else trunc(div(a, b))
    return div(a, b)


@register_lowering([aten.mul], broadcast=True)
def mul(a, b):
    both_bool = is_boolean_type(a) and is_boolean_type(b)
    if both_bool:
        return logical_and(a, b)
    else:
        fn = ops_wrapper(aten.mul.__name__)
        return make_pointwise(fn)(a, b)


def get_constant_value(x: ir.IRNode) -> Optional[ir.Constant]:
    """Try convert an arbitrary IR node into an ir.Constant value"""

    # First try unwrapping the IRNode to see if it is already an ir.Constant
    # Optional step, but avoids unnecessary inner_fn evaluation.
    if isinstance(x, ir.MutableBox):
        return get_constant_value(x.data)
    if isinstance(x, ir.BaseView):
        return get_constant_value(x.unwrap_view())
    if isinstance(x, ir.Constant):
        return x

    # If the unwrapped node is not an ir.Constant, try evaluating inner_fn
    # to see if the returned value is from an `ops.constant` call
    if not isinstance(x, ir.Loops):
        return None

    handler = torch._inductor.ops_handler.ExtractConstantsHandler(x.get_device())
    with V.set_ops_handler(handler), patch.object(
        ir.FlexibleLayout, "allow_indexing", True
    ):
        out = x.inner_fn(*x.inner_fn_args())

    assert isinstance(out, torch._inductor.virtualized.OpsValue)
    if isinstance(out.value, ir.Constant):
        return out.value
    return None


# NOTE: prims.div maps to a / b in C, so performs truncation division on
#   integer inputs and true division for floating and complex inputs.
@register_lowering([prims.div], broadcast=True)
def div_prim(a, b):
    is_integral = all(is_boolean_type(x) or is_integer_type(x) for x in [a, b])

    if is_integral:
        return truncdiv(a, b)

    if (divisor := get_constant_value(b)) is not None:
        # Replace divide by constant with multiply by reciprocal
        if divisor.value == 0:
            reciprocal = math.copysign(float("inf"), divisor.value)
        else:
            reciprocal = 1.0 / divisor.value
        return mul(a, reciprocal)

    def fn(*args):
        return ops.truediv(*args)

    return make_pointwise(fn)(a, b)


@register_lowering(
    [aten.true_divide, aten.div.Tensor],
    broadcast=True,
    type_promotion_kind=ELEMENTWISE_TYPE_PROMOTION_KIND.INT_TO_FLOAT,
)
def div(a, b):
    a, b = promote_constants(
        (a, b), type_promotion_kind=ELEMENTWISE_TYPE_PROMOTION_KIND.INT_TO_FLOAT
    )
    return div_prim(a, b)


@register_lowering([aten.fmod, prims.fmod], broadcast=True)
def fmod(a, b):
    is_integral = is_boolean_type(a) or is_integer_type(a)

    if is_integral:

        def fn(a, b):
            return ops.mod(a, b)

    else:

        def fn(a, b):
            return ops.fmod(a, b)

    return make_pointwise(fn)(a, b)


@register_lowering(aten.rsqrt)
def rsqrt(x):
    dtype = x.get_dtype()
    if is_integer_dtype(dtype) or is_boolean_dtype(dtype):
        x = to_dtype(x, torch.get_default_dtype())

    def _rsqrt(x):
        return ops.rsqrt(x)

    return make_pointwise(_rsqrt)(x)


@register_lowering([aten.sum, prims.sum])
def sum_(x, axis=None, keepdims=False, *, dtype=None):
    if (
        is_integer_dtype(x.get_dtype()) or is_boolean_dtype(x.get_dtype())
    ) and dtype is None:
        dtype = torch.int64

    fn = make_reduction("sum", override_return_dtype=dtype)
    return fn(x, axis, keepdims, dtype=dtype)


fallback_cumsum = fallback_handler(aten.cumsum.default)
fallback_cumprod = fallback_handler(aten.cumprod.default)
fallback_logcumsumexp = fallback_handler(aten.logcumsumexp.default)
fallback_cummax = fallback_handler(aten.cummax.default)
fallback_cummin = fallback_handler(aten.cummin.default)


@register_lowering(aten.cumsum)
def cumsum(x, axis=None, dtype=None):
    if (
        is_integer_dtype(x.get_dtype()) or is_boolean_dtype(x.get_dtype())
    ) and dtype is None:
        dtype = torch.int64

    if len(x.get_size()) == 0:
        assert axis in [0, -1]
        dtype = dtype or x.get_dtype()
        return to_dtype(x, dtype, copy=True)

    def combine_fn(a_tuple, b_tuple):
        (a,) = a_tuple
        (b,) = b_tuple
        return (ops.add(a, b),)

    kwargs = _make_scan_inner(x, axis=axis, dtype=dtype)
    (result,) = ir.Scan.create(**kwargs, combine_fn=combine_fn)
    if result is None:
        return fallback_cumsum(x, dim=axis, dtype=dtype)
    return result


@register_lowering(aten.cumprod)
def cumprod(x, axis=None, dtype=None):
    if (
        is_integer_dtype(x.get_dtype()) or is_boolean_dtype(x.get_dtype())
    ) and dtype is None:
        dtype = torch.int64

    if len(x.get_size()) == 0:
        assert axis in [0, -1]
        dtype = dtype or x.get_dtype()
        return to_dtype(x, dtype, copy=True)

    def combine_fn(a_tuple, b_tuple):
        (a,) = a_tuple
        (b,) = b_tuple
        return (ops.mul(a, b),)

    kwargs = _make_scan_inner(x, axis=axis, dtype=dtype)
    (result,) = ir.Scan.create(**kwargs, combine_fn=combine_fn)
    if result is None:
        return fallback_cumprod(x, dim=axis, dtype=dtype)
    return result


@register_lowering(aten.logcumsumexp)
def logcumsumexp(x, dim):
    def log_add_exp_helper(a_tuple, b_tuple):
        (a,) = a_tuple
        (b,) = b_tuple
        min_v = ops.minimum(a, b)
        max_v = ops.maximum(a, b)
        mask = (min_v != max_v) | (~ops.isinf(min_v))
        return (ops.where(mask, ops.log1p(ops.exp(min_v - max_v)) + max_v, a),)

    dtype = x.get_dtype()
    if len(x.get_size()) == 0:
        assert dim in [0, -1]
        return clone(x)

    kwargs = _make_scan_inner(x, axis=dim, dtype=dtype)
    (result,) = ir.Scan.create(**kwargs, combine_fn=log_add_exp_helper)
    if result is None:
        return fallback_logcumsumexp(x, dim=dim)
    return result


@register_lowering(aten.cummax, type_promotion_kind=None)
def cummax(x, axis=None):
    if len(x.get_size()) == 0:
        assert axis in [0, -1]
        return clone(x), empty_like(x, dtype=torch.int64)

    dtype = x.get_dtype()
    combine_fn = ir.get_reduction_combine_fn(
        "argmax", dtype=dtype, arg_break_ties_left=False
    )

    min_value = (
        False
        if dtype is torch.bool
        else (
            torch.finfo(dtype).min
            if dtype.is_floating_point
            else torch.iinfo(dtype).min
        )
    )

    kwargs = _make_scan_inner(x, axis=axis, dtype=dtype)
    kwargs["dtypes"] = (dtype, torch.int64)
    kwargs["inner_fns"] = (x.make_loader(), lambda _: "rindex")
    values, indices = ir.Scan.create(**kwargs, combine_fn=combine_fn)  # type: ignore[arg-type] # next PR
    if values is None:
        return fallback_cummax(x, dim=axis)
    return values, indices


@register_lowering(aten.cummin, type_promotion_kind=None)
def cummin(x, axis=None):
    if len(x.get_size()) == 0:
        assert axis in [0, -1]
        return clone(x), empty_like(x, dtype=torch.int64)

    dtype = x.get_dtype()
    combine_fn = ir.get_reduction_combine_fn(
        "argmin", dtype=dtype, arg_break_ties_left=False
    )

    max_value = (
        True
        if dtype is torch.bool
        else (
            torch.finfo(dtype).max
            if dtype.is_floating_point
            else torch.iinfo(dtype).max
        )
    )

    kwargs = _make_scan_inner(x, axis=axis, dtype=dtype)
    kwargs["dtypes"] = (dtype, torch.int64)
    kwargs["inner_fns"] = (x.make_loader(), lambda _: "rindex")
    values, indices = ir.Scan.create(**kwargs, combine_fn=combine_fn)  # type: ignore[arg-type] # next PR
    if values is None:
        return fallback_cummin(x, dim=axis)
    return values, indices


@register_lowering(aten.prod)
def prod(x, axis=None, keepdims=False, *, dtype=None):
    if (
        is_integer_dtype(x.get_dtype()) or is_boolean_dtype(x.get_dtype())
    ) and dtype is None:
        dtype = torch.int64

    fn = make_reduction("prod", override_return_dtype=dtype)
    return fn(x, axis, keepdims, dtype=dtype)


@register_lowering(aten.any)
def reduce_any(x, dim=None, keepdim=False):
    x = to_dtype(x, torch.bool)
    return make_reduction("any")(x, axis=dim, keepdims=keepdim)


@register_lowering(aten.max, type_promotion_kind=None)
def reduce_max(x, dim=None, keepdim=False):
    if dim is not None:
        return (
            reduce_amax(x, axis=dim, keepdims=keepdim),
            reduce_argmax(x, axis=dim, keepdims=keepdim),
        )

    return reduce_amax(x, axis=None, keepdims=keepdim)


@register_lowering(aten.min, type_promotion_kind=None)
def reduce_min(x, dim=None, keepdim=False):
    if dim is not None:
        return (
            reduce_amin(x, axis=dim, keepdims=keepdim),
            reduce_argmin(x, axis=dim, keepdims=keepdim),
        )

    return reduce_amin(x, axis=None, keepdims=keepdim)


register_lowering(prims.xor_sum)(make_reduction("xor_sum"))
reduce_amax = register_lowering(aten.amax)(make_reduction("max"))
reduce_amin = register_lowering(aten.amin)(make_reduction("min"))
reduce_argmax = register_lowering(aten.argmax)(
    make_reduction("argmax", override_return_dtype=torch.int64)
)
reduce_argmin = register_lowering(aten.argmin)(
    make_reduction("argmin", override_return_dtype=torch.int64)
)

add = register_pointwise(
    aten.add, allow_alpha=True, override_fn_when_input_bool="logical_or"
)

sort_fallback = fallback_handler(aten.sort.stable, add_to_fallback_set=False)


@register_lowering(aten.sort.stable, type_promotion_kind=None)
def sort_stable(x, *, stable=None, dim=-1, descending=False):
    if stable is None:
        stable = False

    shape = x.get_size()
    device = x.get_device()
    dim = canonicalize_dim(len(shape), dim)
    if len(shape) == 0:
        return clone(x), _full(0, device, torch.int64, shape)

    dim_size = shape[dim] if len(shape) else 1
    if not V.graph.sizevars.statically_known_lt(dim_size, torch.iinfo(torch.int16).max):
        return sort_fallback(x, stable=stable, dim=dim, descending=descending)

    indices = iota(
        dim_size, start=0, step=1, dtype=torch.int16, device=device, requires_grad=False
    )
    view_shape = [1] * len(shape)
    if len(shape):
        view_shape[dim] = dim_size
    indices = view(indices, view_shape)
    indices = expand(indices, shape)

    values, indices = ir.Sort.create(
        device=device,
        dtypes=(x.dtype, indices.dtype),
        inner_fns=(x.make_loader(), indices.make_loader()),
        size=shape,
        axis=dim,
        stable=stable,
        descending=descending,
    )
    if values is None:
        return sort_fallback(x, stable=stable, dim=dim, descending=descending)

    assert indices is not None
    return values, to_dtype(indices, torch.int64)


@register_lowering(aten.sort.default, type_promotion_kind=None)
def sort(x, dim=-1, descending=False):
    return sort_stable(x, stable=False, dim=dim, descending=descending)


def register_pointwise_numeric(op, name=None, triton_fallback=None):
    return register_pointwise(
        op,
        name=name,
        type_promotion_kind=ELEMENTWISE_TYPE_PROMOTION_KIND.INT_TO_FLOAT,
        triton_fallback=triton_fallback,
    )


def register_pointwise_numeric_ldf64(op):
    return register_pointwise(
        op,
        type_promotion_kind=ELEMENTWISE_TYPE_PROMOTION_KIND.INT_TO_FLOAT,
        use_libdevice_for_f64=True,
    )


exp = register_pointwise_numeric_ldf64(aten.exp)
exp2 = register_pointwise_numeric(aten.exp2)
expm1 = register_pointwise_numeric(aten.expm1)
relu = register_pointwise(aten.relu)
sigmoid = register_pointwise_numeric_ldf64(aten.sigmoid)
sqrt = register_pointwise_numeric_ldf64(aten.sqrt)
square = register_pointwise(aten.square)
sub = register_pointwise(aten.sub, allow_alpha=True)
register_pointwise_numeric_ldf64(aten.cos)
register_pointwise_numeric_ldf64(aten.sin)
abs = register_pointwise(aten.abs)
bitwise_and = register_pointwise(aten.bitwise_and)
bitwise_left_shift = register_pointwise(aten.bitwise_left_shift)
bitwise_not = register_pointwise(
    aten.bitwise_not, override_fn_when_input_bool="logical_not"
)
bitwise_or = register_pointwise(aten.bitwise_or)
bitwise_right_shift = register_pointwise(aten.bitwise_right_shift)
bitwise_xor = register_pointwise(aten.bitwise_xor)
register_pointwise_numeric(aten.lgamma)
erf = register_pointwise_numeric(aten.erf)
register_lowering(
    aten.special_erf, type_promotion_kind=ELEMENTWISE_TYPE_PROMOTION_KIND.INT_TO_FLOAT
)(erf)

register_pointwise_numeric(aten.log1p)
register_pointwise_numeric(aten.tan)
register_pointwise_numeric(aten.tanh)
register_pointwise_numeric_ldf64(aten.log)
logical_and = register_pointwise(
    aten.logical_and,
    type_promotion_kind=None,
    convert_input_to_bool=True,
    override_return_dtype=torch.bool,
)
logical_not = register_pointwise(
    aten.logical_not,
    type_promotion_kind=None,
    convert_input_to_bool=True,
    override_return_dtype=torch.bool,
)
logical_or = register_pointwise(
    aten.logical_or,
    type_promotion_kind=None,
    convert_input_to_bool=True,
    override_return_dtype=torch.bool,
)
logical_xor = register_pointwise(
    aten.logical_xor,
    type_promotion_kind=None,
    convert_input_to_bool=True,
    override_return_dtype=torch.bool,
)
maximum = register_pointwise(aten.maximum)
minimum = register_pointwise(aten.minimum)
register_lowering(aten.clamp_min)(maximum)
register_lowering(aten.clamp_max)(minimum)
neg = register_pointwise(aten.neg)
abs = register_pointwise(aten.abs)
reciprocal = register_pointwise_numeric(aten.reciprocal)
register_pointwise(aten.remainder)
sign = register_pointwise(aten.sign, override_fn_when_input_bool="identity")
register_pointwise(aten.ceil)
register_pointwise(aten.signbit, override_return_dtype=torch.bool)

register_lowering(aten._neg_view)(neg)

register_pointwise(aten.le, override_return_dtype=torch.bool)
register_pointwise(aten.lt, override_return_dtype=torch.bool)
register_pointwise(aten.ge, override_return_dtype=torch.bool)
gt = register_pointwise(aten.gt, override_return_dtype=torch.bool)
register_pointwise(aten.eq, override_return_dtype=torch.bool)
register_pointwise(aten.ne, override_return_dtype=torch.bool)

register_pointwise_numeric(aten.cosh)
register_pointwise_numeric(aten.sinh)
register_pointwise_numeric(aten.acos)
register_pointwise_numeric(aten.acosh)
register_pointwise_numeric(aten.asin)
register_pointwise_numeric(aten.asinh)
register_pointwise_numeric(aten.atan2)
register_pointwise_numeric(aten.atan)
register_pointwise_numeric(aten.atanh)
register_pointwise_numeric(aten.copysign)
register_pointwise_numeric(aten.erfc)
register_pointwise_numeric(aten.erfinv)
register_pointwise_numeric(aten.hypot)
register_pointwise_numeric(aten.log10)
register_pointwise_numeric(aten.log2)
register_pointwise_numeric(aten.nextafter)

from .codegen.common import BackendFeature, pointwise_overrides_data


def _get_pointwise_overrides(ns, name):
    data = pointwise_overrides_data[name]
    op = getattr(ns, data.name, None)
    if op is None:
        return

    def make_triton_fallback(op):
        if data.triton is None:
            return fallback_handler(op)

    if isinstance(op, torch._ops.OpOverloadPacket):
        for olname in op.overloads():
            ol = getattr(op, olname)
            yield ol, data.type_promotion_kind, make_triton_fallback(ol)
    else:
        yield op, data.type_promotion_kind, make_triton_fallback(op)


for name in pointwise_overrides_data:
    for op, type_promotion_kind, triton_fallback in _get_pointwise_overrides(
        aten, name
    ):
        register_pointwise(
            op,
            name=name,
            type_promotion_kind=type_promotion_kind,
            triton_fallback=triton_fallback,
        )

    for op, type_promotion_kind, triton_fallback in _get_pointwise_overrides(
        prims, name
    ):
        register_pointwise(
            op,
            name=name,
            type_promotion_kind=type_promotion_kind,
            triton_fallback=triton_fallback,
        )


foreach_add_list = register_foreach_pointwise(
    aten._foreach_add.List, add, allow_alpha=True
)
foreach_add_scalar = register_foreach_pointwise(
    aten._foreach_add.Scalar, add, allow_alpha=True
)
register_foreach_pointwise(aten._foreach_add.Tensor, add, allow_alpha=True)
foreach_mul_list = register_foreach_pointwise(aten._foreach_mul.List, mul)
foreach_mul_scalar = register_foreach_pointwise(aten._foreach_mul.Scalar, mul)
register_foreach_pointwise(aten._foreach_sub.List, sub)
register_foreach_pointwise(aten._foreach_sub.Scalar, sub)
register_foreach_pointwise(aten._foreach_neg.default, neg)
register_foreach_pointwise(aten._foreach_abs.default, abs)
register_foreach_pointwise(aten._foreach_pow.Scalar, pow)
register_foreach_pointwise(aten._foreach_pow.ScalarAndTensor, pow)
foreach_div_list = register_foreach_pointwise(aten._foreach_div.List, div)
foreach_div_scalar = register_foreach_pointwise(aten._foreach_div.Scalar, div)
register_foreach_pointwise(aten._foreach_sqrt, sqrt)
register_foreach_pointwise(aten._foreach_maximum.List, maximum)
register_foreach_pointwise(aten._foreach_maximum.Scalar, maximum)
register_foreach_pointwise(aten._foreach_minimum.List, minimum)
register_foreach_pointwise(aten._foreach_minimum.Scalar, minimum)
register_foreach_pointwise(aten._foreach_clamp_min.List, maximum)
register_foreach_pointwise(aten._foreach_clamp_min.Scalar, maximum)
register_foreach_pointwise(aten._foreach_clamp_max.List, minimum)
register_foreach_pointwise(aten._foreach_clamp_max.Scalar, minimum)
register_foreach_pointwise(aten._foreach_reciprocal, reciprocal)
register_foreach_pointwise(aten._foreach_sign, sign)
register_foreach_pointwise(aten._foreach_copy, copy)


# these are only encountered as outputs of the graph
# reinplacing epilogue copies improves compile time
# by removing extra buffers sent to the scheduler.
def register_foreach_inplace(aten_op, outplace_aten_op, outplace_op):
    inplaceable_foreach_ops[outplace_aten_op] = aten_op
    inplace_foreach_ops.add(aten_op)

    def fn(*args, **kwargs):
        results = outplace_op(*args, **kwargs)
        mut_results = []
        for arg, result in zip(args[0], results):
            mut_results.append(mutate_to(arg, result, unsafe_alias=True))

        return mut_results

    _register_foreach_lowering(aten_op, fn)


register_foreach_inplace(
    aten._foreach_add_.List, aten._foreach_add.List, foreach_add_list
)
register_foreach_inplace(
    aten._foreach_add_.Scalar, aten._foreach_add.Scalar, foreach_add_scalar
)
register_foreach_inplace(
    aten._foreach_mul_.List, aten._foreach_mul.List, foreach_mul_list
)
register_foreach_inplace(
    aten._foreach_mul_.Scalar, aten._foreach_mul.Scalar, foreach_mul_scalar
)
register_foreach_inplace(
    aten._foreach_div_.List, aten._foreach_div.List, foreach_div_list
)
register_foreach_inplace(
    aten._foreach_div_.Scalar, aten._foreach_div.Scalar, foreach_div_scalar
)


def register_inplace(aten_op, outplace_op):
    @register_lowering(aten_op, type_promotion_kind=None)
    def fn(*args, **kwargs):
        result = outplace_op(*args, **kwargs)
        result = to_dtype(result, args[0].get_dtype())
        return mutate_to(args[0], result)

    return fn


register_inplace(aten.add_, add)
register_inplace(aten.bitwise_and_, bitwise_and)
register_inplace(aten.bitwise_left_shift_, bitwise_left_shift)
register_inplace(aten.bitwise_not_, bitwise_not)
register_inplace(aten.bitwise_or_, bitwise_or)
register_inplace(aten.bitwise_right_shift_, bitwise_right_shift)
register_inplace(aten.bitwise_xor_, bitwise_xor)
register_inplace(aten.mul_, mul)
register_inplace(aten.div_.Tensor, div)
register_inplace(aten.div_.Tensor_mode, div_mode)
register_inplace(aten.logical_and_, logical_and)
register_inplace(aten.logical_not_, logical_not)
register_inplace(aten.logical_or_, logical_or)
register_inplace(aten.logical_xor_, logical_xor)
register_inplace(aten.sub_, sub)
register_inplace(aten.relu_, relu)
register_inplace(aten.sigmoid_, sigmoid)


register_lowering(aten.__and__)(bitwise_and)
register_lowering(aten.__lshift__)(bitwise_left_shift)
register_lowering(aten.__or__)(bitwise_or)
register_lowering(aten.__rshift__)(bitwise_right_shift)
register_lowering(aten.__xor__)(bitwise_xor)

register_inplace(aten.__iand__, aten.__and__)
register_inplace(aten.__ilshift__, aten.__lshift__)
register_inplace(aten.__ior__, aten.__or__)
register_inplace(aten.__irshift__, aten.__rshift__)
register_inplace(aten.__ixor__, aten.__xor__)


@register_lowering(aten.sym_constrain_range)
def sym_constrain_range(a, min=None, max=None):
    return None


@register_lowering(aten.sym_size.int)
def sym_size(a, dim):
    val = V.graph.current_node.meta["val"]
    # Note [Can val be an int?]
    # ~~~~~~~~~~~~~~~~~~~~~~~~~
    # In principle, someone could construct an FX graph where
    # a call to size/stride has a val that is a plain int (not
    # SymInt).  However, we will maintain the invariant that
    # this is not possible: if you are constructing an FX graph
    # where there is a call to size/stride that returns an
    # int, but you KNOW that int must always be a constant,
    # then you do not need trace that call at all (and just
    # constant propagate the integer as is.)
    assert isinstance(val, torch.SymInt)
    return val.node.expr


@register_lowering(aten.sym_stride.int)
def sym_stride(a, dim):
    val = V.graph.current_node.meta["val"]
    # See Note [Can val be an int?]
    assert isinstance(val, torch.SymInt)
    return val.node.expr


@register_lowering(aten.sym_numel)
def sym_numel(a):
    return a.get_numel()


for method, func in magic_methods.items():
    register_lowering(method_to_operator(method))(func)


@register_lowering(aten._foobar)
def foobar(self, *args, **kwargs):
    raise NotImplementedError("Helpful for debugging")


@register_lowering(torch.ops._inductor_test.realize)
def _realize(x):
    x.realize()
    return clone(x)


@register_lowering(torch.ops.inductor.resize_storage_bytes_)
def resize_storage_bytes_(variable, new_size):
    variable.realize()
    ir.ResizeStorageBytes(variable, new_size)
    return variable


@register_lowering(torch.ops.aten.set_.source_Tensor)
def set__source_tensor(self, source_tensor):
    self.realize()
    source_tensor.realize()
    return TensorBox.create(ir.SetSourceTensorKernel(self, source_tensor))


if hasattr(torch.ops.fsdp, "copy_"):

    @register_lowering(torch.ops.fsdp.copy_.default)
    def fsdp_copy_(dst, src):
        if dst is src:
            # dst.copy_(dst) can happen from the reinplacing pass
            return dst
        src = to_device(src, dst.get_device())
        src = to_dtype(src, dst.get_dtype())
        src = expand(src, dst.get_size())
        return mutate_to(dst, src)


@register_lowering(torch.ops.aten.resize)
def resize(x, size, *, memory_format=None):
    assert isinstance(x, TensorBox)
    assert isinstance(size, (list, tuple))

    if memory_format is None:
        memory_format = torch.contiguous_format
    if memory_format == torch.preserve_format:
        raise RuntimeError(f"unsupported memory format: {memory_format}")

    if memory_format == torch.channels_last:
        assert len(size) == 4
    if memory_format == torch.channels_last_3d:
        assert len(size) == 5

    old_numel = x.get_numel()
    dtype = x.get_dtype()
    device = x.get_device()

    if isinstance(x.data, ir.BaseView):
        x.data = x.data.unwrap_view()

    if (
        torch.are_deterministic_algorithms_enabled()
        and torch.utils.deterministic.fill_uninitialized_memory  # type: ignore[attr-defined]
    ):
        if is_float_dtype(dtype):
            uninitalized_val = float("nan")
        elif is_integer_dtype(dtype):
            uninitalized_val = torch.iinfo(dtype).max
        else:
            uninitalized_val = True
    else:
        # using zero as that is what empty does
        uninitalized_val = 0.0

    if V.graph.sizevars.statically_known_equals(old_numel, 0):  # type: ignore[arg-type]
        return full(size, uninitalized_val, dtype=dtype, device=device)

    x_flat = as_strided(
        x,
        [
            old_numel,
        ],
        [
            1,
        ],
    )
    flat_loader = x_flat.make_loader()
    out_stride = ir.FlexibleLayout.stride_ordered_for_memory_format(size, memory_format)
    out_indexer = ir.FixedLayout(device, dtype, size, out_stride).make_indexer()

    def inner_fn(idx):
        flat_index = out_indexer(idx)
        flat_index_expr = ops.index_expr(flat_index, torch.int64)
        limit = ops.index_expr(old_numel, torch.int64)
        mask = ops.lt(flat_index_expr, limit)
        return ops.masked(mask, lambda: flat_loader([flat_index]), uninitalized_val)

    out = Pointwise.create(
        device=device, dtype=dtype, inner_fn=inner_fn, ranges=list(size)
    )
    return out


from torch._higher_order_ops.auto_functionalize import auto_functionalized


make_fallback(auto_functionalized)


@register_lowering(triton_kernel_wrapper_mutation)
def triton_kernel_wrap_(*, kernel_idx, constant_args_idx, grid, kwargs):
    from torch._higher_order_ops.triton_kernel_wrap import kernel_side_table

    constant_args = kernel_side_table.get_constant_args(constant_args_idx)
    ir.UserDefinedTritonKernel(
        kernel_idx=kernel_idx,
        grid=grid,
        kernel_args={**kwargs, **constant_args},
    )
    return {key: val for key, val in kwargs.items() if isinstance(val, TensorBox)}


@register_lowering(torch.ops.higher_order.cond)
def cond(pred, true_fn, false_fn, operands):
    if is_triton(pred) or any(map(is_triton, operands)):
        msg = "control flow operator: torch.cond."
        if stack_trace := V.graph.current_node.meta.get("stack_trace", None):
            msg = f"{msg} Found from : \n {stack_trace}"
        V.graph.disable_cudagraphs_reason = msg

    result = ir.Conditional.create(pred, true_fn, false_fn, operands)
    return list(map(TensorBox.create, result))


@register_lowering(torch.ops.higher_order.while_loop)
def while_loop(cond_fn, body_fn, carried_inputs, additional_inputs):
    if any(map(is_triton, carried_inputs + additional_inputs)):
        msg = "control flow operator: torch.while_loop."
        if stack_trace := V.graph.current_node.meta.get("stack_trace", None):
            msg = f"{msg} Found from : \n {stack_trace}"
        V.graph.disable_cudagraphs_reason = msg

    result = ir.WhileLoop.create(cond_fn, body_fn, carried_inputs, additional_inputs)
    return list(map(TensorBox.create, result))


@register_lowering(associative_scan_op, type_promotion_kind=None)
def associative_scan(combine_fn: ir.Subgraph, xs, dim: int):
    from .subgraph_lowering import InputDescriptor, lower_pointwise_subgraph

    subgraph_inputs = [
        InputDescriptor(dtype=x.get_dtype(), device=x.get_device())
        for x in itertools.chain(xs, xs)
    ]
    lowered_combine_fn = lower_pointwise_subgraph(combine_fn, subgraph_inputs)  # type: ignore[var-annotated]

    def wrapped_combine_fn(lhs, rhs):
        return lowered_combine_fn(
            *pytree.tree_leaves(lhs),
            *pytree.tree_leaves(rhs),
        )

    kwargs = _make_scan_inner(xs[0], axis=dim, dtype=None)
    kwargs["dtypes"] = tuple(x.get_dtype() for x in xs)
    kwargs["inner_fns"] = tuple(x.make_loader() for x in xs)
    result = ir.Scan.create(
        combine_fn=wrapped_combine_fn,
        can_fallback_to_aten=False,
        **kwargs,
    )
    if result[0] is None:
        raise RuntimeError("Unable to generate code for associative_scan op")
    return result


@register_lowering(torch.ops.prims._sink_tokens.default)
def _sink_tokens(tokens):
    return None


@register_lowering(torch.ops.higher_order.with_effects)
def with_effects(token, op, *args, **kwargs):
    result = ir.EffectfulKernel.create(op, *args, **kwargs)

    from torch._higher_order_ops.effects import get_effect_key

    effect_type = get_effect_key(op, args, kwargs)
    assert effect_type is not None
    effectful_kernel = V.graph.effectful_ops[effect_type]

    if result is None:
        return (effectful_kernel,)

    result = pytree.tree_map_only(ir.MultiOutput, TensorBox.create, result)
    if not isinstance(result, (list, tuple)):
        return (effectful_kernel, result)
    else:
        return (effectful_kernel, *result)


try:
    import torch.distributed._functional_collectives

    _c10d_functional = torch.ops._c10d_functional

    @register_lowering(_c10d_functional.all_reduce)
    def _all_reduce(inp, reduce_op, group_name):
        inp = clone(inp)
        if config.reorder_for_compute_comm_overlap:
            # The horizontal fusion of this clone often severely delays the
            # scheduling of the all_reduce_ node. Horizontally fusing this
            # clone can almost never out-perform scheduling the all_reduce_
            # earlier. Also in most cases, this clone is eliminated via
            # in-place reuse. Therefore, we tell the scheduler to not fuse it.
            inp.realize()
            V.graph.no_fuse_buffer_names.add(inp.get_name())
        ir._CollectiveKernel.create_inplace(
            _c10d_functional.all_reduce_.default, inp, reduce_op, group_name
        )
        return inp

    @register_lowering(_c10d_functional.all_reduce_)
    def _all_reduce_(inp, reduce_op, group_name):
        ir._CollectiveKernel.create_inplace(
            _c10d_functional.all_reduce_.default, inp, reduce_op, group_name
        )
        return inp

    @register_lowering(_c10d_functional.all_reduce_coalesced)
    def _all_reduce_coalesced(inputs, reduce_op, group_name):
        inputs = [clone(inp) for inp in inputs]
        ir._CollectiveKernel.create_inplace(
            _c10d_functional.all_reduce_coalesced_.default,
            inputs,
            reduce_op,
            group_name,
        )
        return inputs

    @register_lowering(_c10d_functional.all_reduce_coalesced_)
    def _all_reduce_coalesced_(inputs, reduce_op, group_name):
        ir._CollectiveKernel.create_inplace(
            _c10d_functional.all_reduce_coalesced_.default,
            inputs,
            reduce_op,
            group_name,
        )
        return inputs

    @register_lowering(_c10d_functional.all_gather_into_tensor)
    def _all_gather_into_tensor(inp, group_size, group_name):
        return ir.TensorBox.create(
            ir._CollectiveKernel.create_out_of_place(
                _c10d_functional.all_gather_into_tensor.default,
                inp,
                group_size,
                group_name,
            )
        )

    @register_lowering(_c10d_functional.all_gather_into_tensor_coalesced)
    def _all_gather_into_tensor_coalesced(inputs, group_size, group_name):
        return pytree.tree_map(
            ir.TensorBox.create,
            ir._CollectiveKernel.create_out_of_place(
                _c10d_functional.all_gather_into_tensor_coalesced.default,
                inputs,
                group_size,
                group_name,
            ),
        )

    @register_lowering(_c10d_functional.all_gather_into_tensor_out)
    def _all_gather_into_tensor_out(inp, group_size, group_name, *, out):
        ir._CollectiveKernel.create_inplace(
            _c10d_functional.all_gather_into_tensor_out.default,
            inp,
            group_size,
            group_name,
            out=out,
        )
        return out

    @register_lowering(_c10d_functional.reduce_scatter_tensor)
    def _reduce_scatter_tensor(inp, reduce_op, group_size, group_name):
        return ir.TensorBox.create(
            ir._CollectiveKernel.create_out_of_place(
                _c10d_functional.reduce_scatter_tensor.default,
                inp,
                reduce_op,
                group_size,
                group_name,
            )
        )

    @register_lowering(_c10d_functional.reduce_scatter_tensor_coalesced)
    def _reduce_scatter_tensor_coalesced(inputs, reduce_op, group_size, group_name):
        return pytree.tree_map(
            ir.TensorBox.create,
            ir._CollectiveKernel.create_out_of_place(
                _c10d_functional.reduce_scatter_tensor_coalesced.default,
                inputs,
                reduce_op,
                group_size,
                group_name,
            ),
        )

    @register_lowering(_c10d_functional.all_to_all_single)
    def _all_to_all_single(inp, output_split_sizes, input_split_sizes, group_name):
        return ir.TensorBox.create(
            ir._CollectiveKernel.create_out_of_place(
                _c10d_functional.all_to_all_single.default,
                inp,
                output_split_sizes,
                input_split_sizes,
                group_name,
            )
        )

    @register_lowering(_c10d_functional.broadcast)
    def _broadcast(inp, src, group_name):
        inp = clone(inp)
        ir._CollectiveKernel.create_inplace(
            _c10d_functional.broadcast_.default, inp, src, group_name
        )
        return inp

    @register_lowering(_c10d_functional.broadcast_)
    def _broadcast_(inp, src, group_name):
        ir._CollectiveKernel.create_inplace(
            _c10d_functional.broadcast_.default, inp, src, group_name
        )
        return inp

    @register_lowering(_c10d_functional.wait_tensor)
    def _wait_tensor(inp):
        ir._WaitKernel.create_wait(_c10d_functional.wait_tensor.default, inp)
        return inp

    @register_lowering(torch.ops._dtensor.shard_dim_alltoall)
    def _shard_dim_alltoall(inp, gather_dim, shard_dim, group_name):
        return ir.TensorBox.create(
            ir._CollectiveKernel.create_out_of_place(
                torch.ops._dtensor.shard_dim_alltoall.default,
                inp,
                gather_dim,
                shard_dim,
                group_name,
            )
        )

except (AttributeError, ImportError):
    log.info(
        "Inductor support for distributed collectives depends on building torch.distributed"
    )

# populate lowerings defined in kernel/*
from . import kernel


import_submodule(kernel)

from . import quantized_lowerings


quantized_lowerings.register_quantized_ops()
quantized_lowerings.register_woq_mm_ops()

from . import mkldnn_lowerings


mkldnn_lowerings.register_onednn_fusion_ops()

from . import jagged_lowerings


jagged_lowerings.register_jagged_ops()<|MERGE_RESOLUTION|>--- conflicted
+++ resolved
@@ -2037,110 +2037,6 @@
     )
 
 
-<<<<<<< HEAD
-@register_lowering(aten.searchsorted.Tensor, type_promotion_kind=None)
-def searchsorted(
-    sorted_sequence: TensorBox,
-    self: TensorBox,
-    *,
-    out_int32: bool = False,
-    right: bool = False,
-    side: Optional[str] = None,
-    sorter: Optional[TensorBox] = None,
-) -> TensorBox:
-    validate_bucketize = lambda tb: V.graph.has_feature(  # noqa: E731
-        tb, BackendFeature.BUCKETIZE
-    )
-    validate_strides = lambda tb: tb.get_stride()[-1] == 1  # noqa: E731
-    # sorted_sequence and sorter must both be contiguous in the last dimension for our
-    # assumptions in ops.bucketize to work.
-    if (
-        not (validate_strides(sorted_sequence) and validate_bucketize(sorted_sequence))
-        or not validate_bucketize(self)
-        or (
-            sorter is not None
-            and not (validate_strides(sorter) and validate_bucketize(sorter))
-        )
-    ):
-        return fallback_handler(aten.searchsorted.Tensor, add_to_fallback_set=False)(
-            sorted_sequence,
-            self,
-            out_int32=out_int32,
-            right=right,
-            side=side,
-            sorter=sorter,
-        )
-
-    # If side is present, override the value of right if needed.  This assumes that
-    # validation of the two options being non-contradictory is already done by the
-    # searchsorted meta-function.
-    if side is not None and side == "right":
-        right = True
-
-    index_dtype = torch.int32 if out_int32 else torch.int64
-    values_loader = self.make_loader()
-
-    # The entire sorted_sequence tensor needs to be used by ops.bucketize, so we need to
-    # realize it into global memory; or in other words, we can't guarantee that
-    # sorted_sequence.get_name() (used below) will exist unless we call
-    # sorted_sequence.realize().
-    sorted_sequence.realize()
-    sequence_size = sorted_sequence.get_numel()
-    num_bucket_boundaries = sorted_sequence.get_size()[-1]
-
-    if sorter is not None:
-        sorter.realize()
-
-    if len(sorted_sequence.get_size()) == 1:
-
-        def inner_fn(idx):
-            val = values_loader(idx)
-            return ops.bucketize(
-                val,
-                sorted_sequence.get_name(),
-                num_bucket_boundaries,
-                sequence_size,
-                index_dtype,
-                right,
-                0,
-                sorter_name=sorter.get_name() if sorter is not None else None,
-            )
-
-    else:
-
-        def inner_fn(idx):
-            val = values_loader(idx)
-            # Get index to the beginning of the sorted sequence within a flattened
-            # version of the array.
-            strides = sorted_sequence.get_stride()
-            subsequence_index = ops.index_expr(
-                functools.reduce(
-                    operator.add, (s * i for s, i in zip(strides[:-1], idx[:-1]))
-                ),
-                index_dtype,
-            )
-            return ops.bucketize(
-                val,
-                sorted_sequence.get_name(),
-                num_bucket_boundaries,
-                sequence_size,
-                index_dtype,
-                right,
-                subsequence_index,
-                sorter_name=sorter.get_name() if sorter is not None else None,
-            )
-
-    device = self.get_device()
-    return Pointwise.create(
-        device=device,
-        dtype=index_dtype,
-        inner_fn=inner_fn,
-        ranges=self.shape,
-    )
-
-
-=======
->>>>>>> 28d4a0bb
 @register_lowering(aten.bucketize, type_promotion_kind=None)
 def bucketize(
     input: TensorBox,
