--- conflicted
+++ resolved
@@ -521,10 +521,7 @@
 }
 
 static PyObject* skip_code_recursive_flag;
-<<<<<<< HEAD
-=======
 static PyObject* cache_limit_hit_flag;
->>>>>>> 9b2e453e
 
 // NOTE: In 3.12+, the frame evaluation function (callee) is responsible for clearing/popping
 // the frame, meaning that unless we default evaluate the original frame,
@@ -703,8 +700,6 @@
     // Re-enable custom behavior
     eval_frame_callback_set(callback);
     return r;
-<<<<<<< HEAD
-=======
   } else if (result == cache_limit_hit_flag) {
     // Dynamo returned cache_limit_hit_flag, so we should recursively skip code.
     DEBUG_TRACE("create cache limit hit %s", get_frame_name(frame));
@@ -713,7 +708,6 @@
     // Re-enable custom behavior
     eval_frame_callback_set(callback);
     return r;
->>>>>>> 9b2e453e
   } else if (result != Py_None) {
     DEBUG_TRACE("create cache %s", get_frame_name(frame));
 
@@ -927,8 +921,6 @@
     return NULL;
   }
 
-<<<<<<< HEAD
-=======
   cache_limit_hit_flag = PyObject_New(PyObject, &PyBaseObject_Type);
   if (cache_limit_hit_flag == NULL) {
     return NULL;
@@ -937,6 +929,5 @@
     return NULL;
   }
 
->>>>>>> 9b2e453e
   return module;
 }