#include <torch/csrc/dynamo/extra_state.h>

#include <torch/csrc/dynamo/cache_entry.h>
#include <torch/csrc/dynamo/cpython_defs.h>
#include <torch/csrc/dynamo/debug_macros.h>
#include <torch/csrc/dynamo/framelocals_mapping.h>
#include <torch/csrc/dynamo/guards.h>
#include <torch/csrc/utils/python_compat.h>

#if IS_PYTHON_3_12_PLUS
#define _PyCode_GetExtra PyUnstable_Code_GetExtra
#define _PyCode_SetExtra PyUnstable_Code_SetExtra
#endif

Py_ssize_t extra_index = -1;

CacheEntry* ExtraState::get_first_entry() {
  if (this->cache_entry_list.empty()) {
    return nullptr;
  }
  return &this->cache_entry_list.front();
}

void ExtraState::move_to_front(CacheEntry* cache_entry) {
  CHECK(cache_entry->_owner == this);
  CHECK(!this->cache_entry_list.empty());
  CHECK(cache_entry == &*cache_entry->_owner_loc);
  this->cache_entry_list.splice(
      this->cache_entry_list.begin(),
      this->cache_entry_list,
      cache_entry->_owner_loc);
}

void ExtraState::invalidate(CacheEntry* cache_entry) {
  CHECK(cache_entry->_owner == this);
  CHECK(!this->cache_entry_list.empty());
  CHECK(cache_entry == &*cache_entry->_owner_loc);
  this->cache_entry_list.erase(cache_entry->_owner_loc);
}

CacheEntry* extract_cache_entry(ExtraState* extra_state) {
  if (extra_state == nullptr || extra_state == SKIP_CODE) {
    return nullptr;
  }
  return extra_state->get_first_entry();
}

FrameState* extract_frame_state(ExtraState* extra_state) {
  if (extra_state == nullptr || extra_state == SKIP_CODE) {
    return nullptr;
  }
  return (FrameState*)extra_state->frame_state.ptr();
}

ExtraState* get_extra_state(PyCodeObject* code) {
  ExtraState* extra = nullptr;
  _PyCode_GetExtra((PyObject*)code, extra_index, (void**)&extra);
  return extra;
}

void destroy_extra_state(void* obj) {
  ExtraState* extra = (ExtraState*)obj;
  if (extra != nullptr && extra != SKIP_CODE) {
    delete extra;
  }
}

void set_extra_state(PyCodeObject* code, ExtraState* extra_state) {
  ExtraState* old_extra_state = get_extra_state(code);
  CHECK(
      old_extra_state == nullptr || old_extra_state == SKIP_CODE ||
      old_extra_state != extra_state);
  _PyCode_SetExtra((PyObject*)code, extra_index, extra_state);
}

ExtraState* init_and_set_extra_state(PyCodeObject* code) {
  // Invariant - Extra state should not have been set before, therefore it
  // should be nullptr.
  CHECK(get_extra_state(code) == nullptr);
  ExtraState* extra_state = new ExtraState();
  NULL_CHECK(extra_state);
  set_extra_state(code, extra_state);
  return extra_state;
}

bool backend_match(PyObject* saved_backend, PyObject* backend) {
  // Pointer equality check for common case
  if (saved_backend != backend) {
    // The Py_TYPE check should not be required but there is a pre-existing
    // issue where backend is possibly deallocated (or nullptr) and causes
    // segfaults. Check test - test_inplace_custom_op_intermediate
    return (
        Py_TYPE(saved_backend) == Py_TYPE(backend) &&
        PyObject_RichCompareBool(saved_backend, backend, Py_EQ));
  }
  return true;
}

PyObject* lookup(
    ExtraState* extra_state,
    PyObject* f_locals,
    const PyObject* backend) {
  size_t index = 0;
  CacheEntry* found = nullptr;
  py::handle locals(f_locals);
  for (CacheEntry& cache_entry : extra_state->cache_entry_list) {
    // Check backend. Py_False means run only mode.
<<<<<<< HEAD
    bool valid = backend == Py_False || cache_entry.backend == backend;
=======

    bool valid =
        backend == Py_False || backend_match(cache_entry.backend, backend);

>>>>>>> 22e1fb6f
    if (valid) {
      try {
        // TODO(anijain2305) - Clean this up when enable_cpp_guard_manager is
        // True by default
        if (cache_entry.root_mgr != nullptr) {
          valid = torch::dynamo::run_root_guard_manager(
              cache_entry.root_mgr, f_locals);
        } else {
          valid = cache_entry.check_fn(locals).cast<bool>();
        }
      } catch (py::error_already_set& e) {
        if (guard_error_hook) {
          py::handle guard_error_hook_handle(guard_error_hook);
          guard_error_hook_handle(
              cache_entry.check_fn,
              cache_entry.code,
              locals,
              index,
              index == extra_state->cache_entry_list.size() - 1);
        }
        // this function is called from C, so we cannot repropagate
        // the exception
        e.restore();
        return nullptr;
      }
    }
    if (valid) {
      found = &cache_entry;
      break;
    }
    ++index;
  }
  if (found) {
    extra_state->move_to_front(found);
    return found->code.ptr();
  }
  return py::none().ptr();
}

CacheEntry* create_cache_entry(
    ExtraState* extra_state,
    PyObject* guarded_code,
    PyObject* backend) {
  extra_state->cache_entry_list.emplace_front(guarded_code, backend);
  auto new_iter = extra_state->cache_entry_list.begin();
  new_iter->_owner = extra_state;
  new_iter->_owner_loc = new_iter;
  // Set check_fn references to extra_state and CacheEntry
  // Warning: lifetime is controlled by C++!
  py::handle check_fn = py::handle(guarded_code).attr("check_fn");
  check_fn.attr("cache_entry") =
      py::cast(*new_iter, py::return_value_policy::reference);
  check_fn.attr("extra_state") =
      py::cast(extra_state, py::return_value_policy::reference);
  return &*new_iter;
}

py::list _debug_get_cache_entry_list(const py::handle& code_obj) {
  if (!py::isinstance(code_obj, py::module::import("types").attr("CodeType"))) {
    throw py::type_error("expected a code object!");
  }
  PyCodeObject* code = (PyCodeObject*)code_obj.ptr();
  ExtraState* extra = get_extra_state(code);
  py::list result;
  if (extra && extra != SKIP_CODE) {
    for (CacheEntry& e : extra->cache_entry_list) {
      result.append(py::cast(e, py::return_value_policy::reference));
    }
  }
  return result;
}<|MERGE_RESOLUTION|>--- conflicted
+++ resolved
@@ -99,20 +99,16 @@
 PyObject* lookup(
     ExtraState* extra_state,
     PyObject* f_locals,
-    const PyObject* backend) {
+    PyObject* backend) {
   size_t index = 0;
   CacheEntry* found = nullptr;
   py::handle locals(f_locals);
   for (CacheEntry& cache_entry : extra_state->cache_entry_list) {
     // Check backend. Py_False means run only mode.
-<<<<<<< HEAD
-    bool valid = backend == Py_False || cache_entry.backend == backend;
-=======
 
     bool valid =
         backend == Py_False || backend_match(cache_entry.backend, backend);
 
->>>>>>> 22e1fb6f
     if (valid) {
       try {
         // TODO(anijain2305) - Clean this up when enable_cpp_guard_manager is
