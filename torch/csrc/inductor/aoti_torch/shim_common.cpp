#include <c10/core/DeviceType.h>
#include <c10/core/GradMode.h>
#include <c10/core/Layout.h>
#include <c10/core/ScalarType.h>
#include <c10/util/Exception.h>
#include <torch/csrc/inductor/aoti_torch/c/shim.h>
#include <torch/csrc/inductor/aoti_torch/mkldnn_tensor.h>
#include <torch/csrc/inductor/aoti_torch/oss_proxy_executor.h>
#include <torch/csrc/inductor/aoti_torch/proxy_executor.h>
#include <torch/csrc/inductor/aoti_torch/tensor_converter.h>
#include <torch/csrc/inductor/aoti_torch/utils.h>
#include <torch/csrc/inductor/inductor_ops.h>
#include <torch/csrc/jit/serialization/pickle.h>
#include <cstdint>
#include <cstdio>
#include <fstream>
#include <iostream>

#ifndef AT_PER_OPERATOR_HEADERS
#include <ATen/Functions.h>
#else

#include <ATen/ops/_addmm_activation.h>
#include <ATen/ops/_embedding_bag.h>
#include <ATen/ops/_fft_c2c.h>
#include <ATen/ops/_scaled_dot_product_efficient_attention.h>
#include <ATen/ops/_scaled_dot_product_flash_attention.h>
#include <ATen/ops/_scaled_mm.h>
#include <ATen/ops/_wrapped_linear_prepack.h>
#include <ATen/ops/_wrapped_quantized_linear_prepacked.h>
#include <ATen/ops/addmm.h>
#include <ATen/ops/as_strided.h>
#include <ATen/ops/bmm.h>
#include <ATen/ops/convolution.h>
#include <ATen/ops/empty_strided.h>
#include <ATen/ops/fbgemm_linear_fp16_weight_fp32_activation.h>
#include <ATen/ops/fbgemm_pack_gemm_matrix_fp16.h>
#include <ATen/ops/from_blob.h>
#include <ATen/ops/index_put.h>
#include <ATen/ops/mm.h>
#include <ATen/ops/nonzero.h>
#include <ATen/ops/scalar_tensor.h>
#include <ATen/ops/scatter.h>
#include <ATen/ops/scatter_reduce.h>
#include <ATen/ops/view_as_real_ops.h>
#include <ATen/ops/view_ops.h>

#endif

#if __has_include("filesystem")
#include <filesystem>
namespace fs = std::filesystem;
#else
#include <experimental/filesystem>
namespace fs = std::experimental::filesystem;
#endif

#ifndef _WIN32
<<<<<<< HEAD
#include <sys/stat.h>
=======
#include <limits.h>
#include <sys/stat.h>
#include <sys/types.h>
#include <unistd.h>
>>>>>>> 9b2e453e
#endif

// HACK for failed builds in ARVR, where it cannot find these symbols within
// std::experimental::filesystem
namespace {
<<<<<<< HEAD
fs::path get_current_path() {
#if __has_include("filesystem")
  return fs::current_path();
#else
  throw std::runtime_error("Not implemented");
=======
std::string get_current_path() {
#if __has_include("filesystem") && !defined(__linux__)
  return fs::current_path().string();
#else
  char currentPath[PATH_MAX];
  if (getcwd(currentPath, sizeof(currentPath)) != nullptr) {
    return std::string(currentPath);
  } else {
    throw std::runtime_error("Failed to get current path");
  }
>>>>>>> 9b2e453e
#endif
}

bool file_exists(std::string& path) {
<<<<<<< HEAD
#ifdef _WIN32
=======
#if __has_include("filesystem") && !defined(__linux__)
>>>>>>> 9b2e453e
  return fs::exists(path);
#else
  struct stat rc;
  return lstat(path.c_str(), &rc) == 0;
#endif
}

bool create_directories(const std::string& path) {
<<<<<<< HEAD
#if __has_include("filesystem")
  return fs::create_directories(path);
#else
  throw std::runtime_error("Not implemented");
=======
#if __has_include("filesystem") && !defined(__linux__)
  return fs::create_directories(path);
#else
  if (mkdir(path.c_str(), 0777) == -1) {
    throw std::runtime_error("Failed to create directory");
  }
  return true;
>>>>>>> 9b2e453e
#endif
}
} // namespace

using namespace torch::aot_inductor;

namespace {
static c10::Device c10_device(int32_t device_type, int32_t device_index) {
  if (device_type == aoti_torch_device_type_cpu()) {
    return c10::Device(static_cast<c10::DeviceType>(device_type));
  } else {
    return c10::Device(
        static_cast<c10::DeviceType>(device_type),
        static_cast<c10::DeviceIndex>(device_index));
  }
}
} // namespace

const int AOTI_TORCH_MAX_NUMEL_TO_PRINT = 64;
<<<<<<< HEAD

int32_t aoti_torch_device_type_cpu() {
  return (int32_t)c10::DeviceType::CPU;
}
=======
>>>>>>> 9b2e453e

#define AOTI_TORCH_DEVICE_TYPE_IMPL(device_str, device_type) \
  int32_t aoti_torch_device_type_##device_str() {            \
    return (int32_t)c10::DeviceType::device_type;            \
  }

AOTI_TORCH_DEVICE_TYPE_IMPL(cpu, CPU)
AOTI_TORCH_DEVICE_TYPE_IMPL(cuda, CUDA)
AOTI_TORCH_DEVICE_TYPE_IMPL(privateuse1, PrivateUse1)
#undef AOTI_TORCH_DEVICE_TYPE_IMPL

#define AOTI_TORCH_DTYPE_IMPL(dtype, stype) \
  int32_t aoti_torch_dtype_##dtype() {      \
    return (int32_t)c10::ScalarType::stype; \
  }

AOTI_TORCH_DTYPE_IMPL(float8_e5m2, Float8_e5m2)
AOTI_TORCH_DTYPE_IMPL(float8_e4m3fn, Float8_e4m3fn)
AOTI_TORCH_DTYPE_IMPL(float8_e5m2fnuz, Float8_e5m2fnuz)
AOTI_TORCH_DTYPE_IMPL(float8_e4m3fnuz, Float8_e4m3fnuz)
AOTI_TORCH_DTYPE_IMPL(bfloat16, BFloat16)
AOTI_TORCH_DTYPE_IMPL(float16, Half)
AOTI_TORCH_DTYPE_IMPL(float32, Float)
AOTI_TORCH_DTYPE_IMPL(float64, Double)
AOTI_TORCH_DTYPE_IMPL(uint8, Byte)
AOTI_TORCH_DTYPE_IMPL(uint16, UInt16)
AOTI_TORCH_DTYPE_IMPL(uint32, UInt32)
AOTI_TORCH_DTYPE_IMPL(uint64, UInt64)
AOTI_TORCH_DTYPE_IMPL(int8, Char)
AOTI_TORCH_DTYPE_IMPL(int16, Short)
AOTI_TORCH_DTYPE_IMPL(int32, Int)
AOTI_TORCH_DTYPE_IMPL(int64, Long)
AOTI_TORCH_DTYPE_IMPL(bool, Bool)
AOTI_TORCH_DTYPE_IMPL(complex32, ComplexHalf)
AOTI_TORCH_DTYPE_IMPL(complex64, ComplexFloat)
AOTI_TORCH_DTYPE_IMPL(complex128, ComplexDouble)
#undef AOTI_TORCH_DTYPE_IMPL

int32_t aoti_torch_layout_strided() {
  return (int32_t)at::kStrided;
}

int32_t aoti_torch_layout__mkldnn() {
  return (int32_t)at::kMkldnn;
}

#define AOTI_TORCH_ITEM_IMPL(dtype, ctype)                     \
  AOTITorchError aoti_torch_item_##dtype(                      \
      AtenTensorHandle tensor, ctype* ret_value) {             \
    AOTI_TORCH_CONVERT_EXCEPTION_TO_ERROR_CODE({               \
      at::Tensor* t = tensor_handle_to_tensor_pointer(tensor); \
      *ret_value = t->item().to<ctype>();                      \
    });                                                        \
  }

AOTI_TORCH_ITEM_IMPL(float16, c10::Half)
AOTI_TORCH_ITEM_IMPL(float32, float)
AOTI_TORCH_ITEM_IMPL(float64, double)
AOTI_TORCH_ITEM_IMPL(uint8, uint8_t)
AOTI_TORCH_ITEM_IMPL(uint16, uint16_t)
AOTI_TORCH_ITEM_IMPL(uint32, uint32_t)
AOTI_TORCH_ITEM_IMPL(uint64, uint64_t)
AOTI_TORCH_ITEM_IMPL(int8, int8_t)
AOTI_TORCH_ITEM_IMPL(int16, int16_t)
AOTI_TORCH_ITEM_IMPL(int32, int32_t)
AOTI_TORCH_ITEM_IMPL(int64, int64_t)
AOTI_TORCH_ITEM_IMPL(bool, bool)
AOTI_TORCH_ITEM_IMPL(bfloat16, c10::BFloat16)
AOTI_TORCH_ITEM_IMPL(complex64, c10::complex<float>)
#undef AOTI_TORCH_ITEM_IMPL

#define AOTI_TORCH_SCALAR_TO_TENSOR_IMPL(dtype, ctype, ttype)                  \
  AOTITorchError aoti_torch_scalar_to_tensor_##dtype(                          \
      ctype value, AtenTensorHandle* ret_new_tensor) {                         \
    AOTI_TORCH_CONVERT_EXCEPTION_TO_ERROR_CODE({                               \
      *ret_new_tensor =                                                        \
          new_tensor_handle(at::scalar_tensor(value, c10::ScalarType::ttype)); \
    });                                                                        \
  }

AOTI_TORCH_SCALAR_TO_TENSOR_IMPL(float32, float, Float)
AOTI_TORCH_SCALAR_TO_TENSOR_IMPL(float64, double, Double)
AOTI_TORCH_SCALAR_TO_TENSOR_IMPL(uint8, uint8_t, Byte)
AOTI_TORCH_SCALAR_TO_TENSOR_IMPL(uint16, uint16_t, UInt16)
AOTI_TORCH_SCALAR_TO_TENSOR_IMPL(uint32, uint32_t, UInt32)
AOTI_TORCH_SCALAR_TO_TENSOR_IMPL(uint64, uint64_t, UInt64)
AOTI_TORCH_SCALAR_TO_TENSOR_IMPL(int8, int8_t, Char)
AOTI_TORCH_SCALAR_TO_TENSOR_IMPL(int16, int16_t, Short)
AOTI_TORCH_SCALAR_TO_TENSOR_IMPL(int32, int32_t, Int)
AOTI_TORCH_SCALAR_TO_TENSOR_IMPL(int64, int64_t, Long)
AOTI_TORCH_SCALAR_TO_TENSOR_IMPL(bool, bool, Bool)
AOTI_TORCH_SCALAR_TO_TENSOR_IMPL(complex64, c10::complex<float>, ComplexFloat)
#undef AOTI_TORCH_SCALAR_TO_TENSOR_IMPL

bool aoti_torch_grad_mode_is_enabled() {
  return c10::GradMode::is_enabled();
}

void aoti_torch_grad_mode_set_enabled(bool enabled) {
  return c10::GradMode::set_enabled(enabled);
}

AOTITorchError aoti_torch_delete_tensor_object(AtenTensorHandle tensor) {
  AOTI_TORCH_CONVERT_EXCEPTION_TO_ERROR_CODE({
    at::Tensor* t = tensor_handle_to_tensor_pointer(tensor);
    delete t;
  });
}

AOTITorchError aoti_torch_get_data_ptr(
    AtenTensorHandle tensor,
    void** ret_data_ptr) {
  AOTI_TORCH_CONVERT_EXCEPTION_TO_ERROR_CODE({
    at::Tensor* t = tensor_handle_to_tensor_pointer(tensor);
    if (t->is_mkldnn()) {
      *ret_data_ptr = data_ptr_from_mkldnn(t);
    } else {
      *ret_data_ptr = t->data_ptr();
    }
  });
}

AOTITorchError aoti_torch_get_storage_size(
    AtenTensorHandle tensor,
    int64_t* ret_size) {
  AOTI_TORCH_CONVERT_EXCEPTION_TO_ERROR_CODE({
    at::Tensor* t = tensor_handle_to_tensor_pointer(tensor);
    *ret_size = t->storage().nbytes();
  });
}

AOTITorchError aoti_torch_get_dim(AtenTensorHandle tensor, int64_t* ret_dim) {
  AOTI_TORCH_CONVERT_EXCEPTION_TO_ERROR_CODE({
    at::Tensor* t = tensor_handle_to_tensor_pointer(tensor);
    *ret_dim = t->dim();
  });
}

AOTITorchError aoti_torch_get_numel(
    AtenTensorHandle tensor,
    int64_t* ret_numel) {
  AOTI_TORCH_CONVERT_EXCEPTION_TO_ERROR_CODE({
    at::Tensor* t = tensor_handle_to_tensor_pointer(tensor);
    *ret_numel = t->numel();
  });
}

AOTITorchError aoti_torch_get_storage_numel(
    AtenTensorHandle tensor,
    int64_t* ret_numel) {
  AOTI_TORCH_CONVERT_EXCEPTION_TO_ERROR_CODE({
    at::Tensor* t = tensor_handle_to_tensor_pointer(tensor);
    TORCH_INTERNAL_ASSERT(t->has_storage());
    auto dtype_size = t->dtype().itemsize();
    size_t nbytes = t->storage().nbytes();
    TORCH_INTERNAL_ASSERT(nbytes % dtype_size == 0);
    auto numel = nbytes / dtype_size;
    *ret_numel = numel;
  });
}

AOTITorchError aoti_torch_get_sizes(
    AtenTensorHandle tensor,
    int64_t** ret_sizes) {
  AOTI_TORCH_CONVERT_EXCEPTION_TO_ERROR_CODE({
    at::Tensor* t = tensor_handle_to_tensor_pointer(tensor);
    // NOLINTNEXTLINE(cppcoreguidelines-pro-type-const-cast)
    *ret_sizes = const_cast<int64_t*>(t->sizes().data());
  });
}

AOTITorchError aoti_torch_get_size(
    AtenTensorHandle tensor,
    int64_t d,
    int64_t* ret_size) {
  AOTI_TORCH_CONVERT_EXCEPTION_TO_ERROR_CODE({
    at::Tensor* t = tensor_handle_to_tensor_pointer(tensor);
    *ret_size = t->size(d);
  });
}

AOTITorchError aoti_torch_get_strides(
    AtenTensorHandle tensor,
    int64_t** ret_strides) {
  AOTI_TORCH_CONVERT_EXCEPTION_TO_ERROR_CODE({
    at::Tensor* t = tensor_handle_to_tensor_pointer(tensor);
    // NOLINTNEXTLINE(cppcoreguidelines-pro-type-const-cast)
    *ret_strides = const_cast<int64_t*>(t->strides().data());
  });
}

AOTITorchError aoti_torch_get_stride(
    AtenTensorHandle tensor,
    int64_t d,
    int64_t* ret_stride) {
  AOTI_TORCH_CONVERT_EXCEPTION_TO_ERROR_CODE({
    at::Tensor* t = tensor_handle_to_tensor_pointer(tensor);
    *ret_stride = t->stride(d);
  });
}

AOTITorchError aoti_torch_get_dtype(
    AtenTensorHandle tensor,
    int32_t* ret_dtype) {
  AOTI_TORCH_CONVERT_EXCEPTION_TO_ERROR_CODE({
    at::Tensor* t = tensor_handle_to_tensor_pointer(tensor);
    *ret_dtype = static_cast<int32_t>(t->scalar_type());
  });
}

AOTITorchError aoti_torch_get_device_type(
    AtenTensorHandle tensor,
    int32_t* ret_device_type) {
  AOTI_TORCH_CONVERT_EXCEPTION_TO_ERROR_CODE({
    at::Tensor* t = tensor_handle_to_tensor_pointer(tensor);
    *ret_device_type = static_cast<int32_t>(t->device().type());
  });
}

AOTITorchError aoti_torch_get_device_index(
    AtenTensorHandle tensor,
    int32_t* ret_device_index) {
  AOTI_TORCH_CONVERT_EXCEPTION_TO_ERROR_CODE({
    at::Tensor* t = tensor_handle_to_tensor_pointer(tensor);
    *ret_device_index = static_cast<int16_t>(t->device().index());
  });
}

AOTITorchError aoti_torch_get_storage_offset(
    AtenTensorHandle tensor,
    int64_t* ret_storage_offset) {
  AOTI_TORCH_CONVERT_EXCEPTION_TO_ERROR_CODE({
    at::Tensor* t = tensor_handle_to_tensor_pointer(tensor);
    *ret_storage_offset = t->storage_offset();
  });
}

AOTITorchError aoti_torch__reinterpret_tensor(
    AtenTensorHandle self,
    int64_t ndim,
    const int64_t* sizes_ptr,
    const int64_t* strides_ptr,
    int64_t offset_increment,
    AtenTensorHandle* ret_new_tensor) {
  AOTI_TORCH_CONVERT_EXCEPTION_TO_ERROR_CODE({
    at::Tensor* self_tensor = tensor_handle_to_tensor_pointer(self);
    c10::IntArrayRef sizes(sizes_ptr, ndim);
    c10::IntArrayRef strides(strides_ptr, ndim);
    *ret_new_tensor = new_tensor_handle(torch::inductor::_reinterpret_tensor(
        *self_tensor, sizes, strides, offset_increment));
  });
}

// TODO: implement a more efficient version instead of calling into aten
AOTITorchError aoti_torch_empty_strided(
    int64_t ndim,
    const int64_t* sizes_ptr,
    const int64_t* strides_ptr,
    int32_t dtype,
    int32_t device_type,
    int32_t device_index,
    AtenTensorHandle* ret_new_tensor) {
  AOTI_TORCH_CONVERT_EXCEPTION_TO_ERROR_CODE({
    c10::IntArrayRef sizes(sizes_ptr, ndim);
    c10::IntArrayRef strides(strides_ptr, ndim);
    if (c10::DeviceType(device_type) == c10::DeviceType::CPU) {
      *ret_new_tensor = new_tensor_handle(at::detail::empty_strided_cpu(
          sizes, strides, static_cast<c10::ScalarType>(dtype)));
    } else {
      c10::Device device = c10_device(device_type, device_index);
      c10::TensorOptions options = c10::TensorOptions().device(device).dtype(
          static_cast<c10::ScalarType>(dtype));
      *ret_new_tensor =
          new_tensor_handle(at::empty_strided(sizes, strides, options));
    }
  });
}

AOTITorchError aoti_torch_create_tensor_from_blob(
    void* data,
    int64_t ndim,
    const int64_t* sizes_ptr,
    const int64_t* strides_ptr,
    int64_t storage_offset,
    int32_t dtype,
    int32_t device_type,
    int32_t device_index,
    AtenTensorHandle* ret_new_tensor) {
  AOTI_TORCH_CONVERT_EXCEPTION_TO_ERROR_CODE({
    c10::IntArrayRef sizes(sizes_ptr, ndim);
    c10::IntArrayRef strides(strides_ptr, ndim);
    c10::Device device = c10_device(device_type, device_index);
    c10::TensorOptions options = c10::TensorOptions().device(device).dtype(
        static_cast<c10::ScalarType>(dtype));
    *ret_new_tensor = new_tensor_handle(
        // data == nullptr can happen for a 0-size tensor
        (data != nullptr) ? at::for_blob(data, sizes)
                                .strides(strides)
                                .storage_offset(storage_offset)
                                .options(options)
                                .make_tensor()
                          : at::empty_strided(sizes, strides, options));
  });
}

AOTITorchError aoti_torch_create_tensor_from_blob_v2(
    void* data,
    int64_t ndim,
    const int64_t* sizes_ptr,
    const int64_t* strides_ptr,
    int64_t storage_offset,
    int32_t dtype,
    int32_t device_type,
    int32_t device_index,
    AtenTensorHandle* ret_new_tensor,
    int32_t layout,
    const uint8_t* opaque_metadata,
    int64_t opaque_metadata_size) {
  AOTI_TORCH_CONVERT_EXCEPTION_TO_ERROR_CODE({
    if (layout == static_cast<int32_t>(at::kMkldnn)) {
      c10::IntArrayRef sizes(sizes_ptr, ndim);
      c10::IntArrayRef strides(strides_ptr, ndim);
      c10::Device device = c10_device(device_type, device_index);
      // get a mkldnn tensor wrapped by a torch Tensor(OpaqueTensorImpl),
      // which used by later mkldnn op.
      *ret_new_tensor = new_tensor_handle(mkldnn_tensor_from_data_ptr(
          data,
          sizes,
          static_cast<c10::ScalarType>(dtype),
          device,
          opaque_metadata,
          opaque_metadata_size));
    } else {
      aoti_torch_create_tensor_from_blob(
          data,
          ndim,
          sizes_ptr,
          strides_ptr,
          storage_offset,
          dtype,
          device_type,
          device_index,
          ret_new_tensor);
    }
  });
}

AOTI_TORCH_EXPORT AOTITorchError aoti_torch__embedding_bag(
    AtenTensorHandle weight,
    AtenTensorHandle indices,
    AtenTensorHandle offsets,
    int32_t scale_grad_by_freq,
    int32_t mode,
    int32_t sparse,
    AtenTensorHandle per_sample_weights, // optional argument
    int32_t include_last_offset,
    int32_t padding_idx,
    AtenTensorHandle* ret0, // returns new reference
    AtenTensorHandle* ret1, // returns new reference
    AtenTensorHandle* ret2, // returns new reference
    AtenTensorHandle* ret3 // returns new reference
) {
  AOTI_TORCH_CONVERT_EXCEPTION_TO_ERROR_CODE({
    auto [r0, r1, r2, r3] = at::_embedding_bag(
        *tensor_handle_to_tensor_pointer(weight),
        *tensor_handle_to_tensor_pointer(indices),
        *tensor_handle_to_tensor_pointer(offsets),
        scale_grad_by_freq,
        mode,
        sparse,
        pointer_to_optional(
            tensor_handle_to_tensor_pointer(per_sample_weights)),
        include_last_offset,
        padding_idx);

    *ret0 = new_tensor_handle(std::move(r0));
    *ret1 = new_tensor_handle(std::move(r1));
    *ret2 = new_tensor_handle(std::move(r2));
    *ret3 = new_tensor_handle(std::move(r3));
  });
}

AOTI_TORCH_EXPORT AOTITorchError aoti_torch__fft_c2c(
    AtenTensorHandle self,
    const int64_t* dim_ptr,
    int64_t dim_size,
    int64_t normalization,
    int32_t forward,
    AtenTensorHandle* ret // returns new reference
) {
  AOTI_TORCH_CONVERT_EXCEPTION_TO_ERROR_CODE({
    auto dim = c10::IntArrayRef(dim_ptr, dim_size);
    *ret = new_tensor_handle(at::_fft_c2c(
        *tensor_handle_to_tensor_pointer(self), dim, normalization, forward));
  });
}

AOTITorchError aoti_torch__scaled_dot_product_flash_attention_v2(
    AtenTensorHandle query,
    AtenTensorHandle key,
    AtenTensorHandle value,
    double dropout_p,
    int is_causal,
    int return_debug_mask,
    double* scale, // optional argument
    AtenTensorHandle* ret0, // returns new reference
    AtenTensorHandle* ret1, // returns new reference
    AtenTensorHandle* ret2, // returns new reference
    AtenTensorHandle* ret3, // returns new reference
    int64_t* ret4,
    int64_t* ret5,
    AtenTensorHandle* ret6, // returns new reference
    AtenTensorHandle* ret7, // returns new reference
    AtenTensorHandle* ret8 // returns new reference
) {
  AOTI_TORCH_CONVERT_EXCEPTION_TO_ERROR_CODE({
    at::Tensor* query_tensor = tensor_handle_to_tensor_pointer(query);
    at::Tensor* key_tensor = tensor_handle_to_tensor_pointer(key);
    at::Tensor* value_tensor = tensor_handle_to_tensor_pointer(value);
    auto optional_scale = pointer_to_optional(scale);
    auto [r0, r1, r2, r3, r4, r5, r6, r7, r8] =
        at::_scaled_dot_product_flash_attention(
            *query_tensor,
            *key_tensor,
            *value_tensor,
            dropout_p,
            is_causal,
            return_debug_mask,
            optional_scale);

    *ret0 = new_tensor_handle(std::move(r0));
    *ret1 = new_tensor_handle(std::move(r1));
    // ret2 and ret3 may be null
    if (ret2) {
      *ret2 = new_tensor_handle(std::move(r2));
    }
    if (ret3) {
      *ret3 = new_tensor_handle(std::move(r3));
    }
    *ret4 = r4.expect_int();
    *ret5 = r5.expect_int();
    *ret6 = new_tensor_handle(std::move(r6));
    *ret7 = new_tensor_handle(std::move(r7));
    *ret8 = new_tensor_handle(std::move(r8));
  });
}

AOTITorchError aoti_torch__scaled_dot_product_flash_attention(
    AtenTensorHandle query,
    AtenTensorHandle key,
    AtenTensorHandle value,
    double dropout_p,
    bool is_causal,
    bool return_debug_mask,
    double scale,
    AtenTensorHandle* ret0, // returns new reference
    AtenTensorHandle* ret1, // returns new reference
    AtenTensorHandle* ret2, // returns new reference
    AtenTensorHandle* ret3, // returns new reference
    int64_t* ret4,
    int64_t* ret5,
    AtenTensorHandle* ret6, // returns new reference
    AtenTensorHandle* ret7, // returns new reference
    AtenTensorHandle* ret8 // returns new reference
) {
  return aoti_torch__scaled_dot_product_flash_attention_v2(
      query,
      key,
      value,
      dropout_p,
      is_causal,
      return_debug_mask,
      &scale,
      ret0,
      ret1,
      ret2,
      ret3,
      ret4,
      ret5,
      ret6,
      ret7,
      ret8);
}

AOTI_TORCH_EXPORT AOTITorchError
aoti_torch__scaled_dot_product_efficient_attention(
    AtenTensorHandle query,
    AtenTensorHandle key,
    AtenTensorHandle value,
    AtenTensorHandle attn_bias, // optional argument
    int compute_log_sumexp,
    double dropout_p,
    int is_causal,
    double* scale, // optional argument
    AtenTensorHandle* ret0, // returns new reference
    AtenTensorHandle* ret1, // returns new reference
    AtenTensorHandle* ret2, // returns new reference
    AtenTensorHandle* ret3 // returns new reference
) {
  AOTI_TORCH_CONVERT_EXCEPTION_TO_ERROR_CODE({
    at::Tensor* query_tensor = tensor_handle_to_tensor_pointer(query);
    at::Tensor* key_tensor = tensor_handle_to_tensor_pointer(key);
    at::Tensor* value_tensor = tensor_handle_to_tensor_pointer(value);
    auto optional_attn_bias =
        pointer_to_optional(tensor_handle_to_tensor_pointer(attn_bias));
    auto optional_scale = pointer_to_optional(scale);
    auto [r0, r1, r2, r3] = at::_scaled_dot_product_efficient_attention(
        *query_tensor,
        *key_tensor,
        *value_tensor,
        optional_attn_bias,
        compute_log_sumexp,
        dropout_p,
        is_causal,
        optional_scale);
    *ret0 = new_tensor_handle(std::move(r0));
    *ret1 = new_tensor_handle(std::move(r1));
    *ret2 = new_tensor_handle(std::move(r2));
    *ret3 = new_tensor_handle(std::move(r3));
  });
}

AOTI_TORCH_EXPORT AOTITorchError aoti_torch_convolution(
    AtenTensorHandle input,
    AtenTensorHandle weight,
    AtenTensorHandle bias, // optional argument
    const int64_t* stride_ptr,
    int64_t stride_size,
    const int64_t* padding_ptr,
    int64_t padding_size,
    const int64_t* dilation_ptr,
    int64_t dilation_size,
    int transposed,
    const int64_t* output_padding_ptr,
    int64_t output_padding_size,
    int64_t groups,
    AtenTensorHandle* out // returns new reference
) {
  AOTI_TORCH_CONVERT_EXCEPTION_TO_ERROR_CODE({
    at::Tensor* input_tensor = tensor_handle_to_tensor_pointer(input);
    at::Tensor* weight_tensor = tensor_handle_to_tensor_pointer(weight);
    at::Tensor* bias_tensor = tensor_handle_to_tensor_pointer(bias);
    auto optional_bias = pointer_to_optional(bias_tensor);
    c10::IntArrayRef stride(stride_ptr, stride_size);
    c10::IntArrayRef padding(padding_ptr, padding_size);
    c10::IntArrayRef dilation(dilation_ptr, dilation_size);
    c10::IntArrayRef output_padding(output_padding_ptr, output_padding_size);

    *out = new_tensor_handle(at::convolution(
        *input_tensor,
        *weight_tensor,
        optional_bias,
        stride,
        padding,
        dilation,
        static_cast<bool>(transposed),
        output_padding,
        groups));
  });
}

AOTITorchError aoti_torch_new_uninitialized_tensor(AtenTensorHandle* ret) {
  AOTI_TORCH_CONVERT_EXCEPTION_TO_ERROR_CODE({
    at::Tensor* out_tensor = new at::Tensor();
    *ret = tensor_pointer_to_tensor_handle(out_tensor);
  });
}

AOTITorchError aoti_torch__scaled_mm(
    AtenTensorHandle self,
    AtenTensorHandle mat2,
    AtenTensorHandle bias,
    int32_t* out_dtype,
    AtenTensorHandle scale_a,
    AtenTensorHandle scale_b,
    AtenTensorHandle scale_result,
    int8_t use_fast_accum,
    AtenTensorHandle* ret0,
    AtenTensorHandle* ret1) {
  AOTI_TORCH_CONVERT_EXCEPTION_TO_ERROR_CODE({
    at::Tensor* self_tensor = tensor_handle_to_tensor_pointer(self);
    at::Tensor* mat2_tensor = tensor_handle_to_tensor_pointer(mat2);
    at::Tensor* bias_tensor = tensor_handle_to_tensor_pointer(bias);
    at::Tensor* scale_a_tensor = tensor_handle_to_tensor_pointer(scale_a);
    at::Tensor* scale_b_tensor = tensor_handle_to_tensor_pointer(scale_b);
    at::Tensor* scale_result_tensor =
        tensor_handle_to_tensor_pointer(scale_result);
    auto r0 = at::_scaled_mm(
        *self_tensor,
        *mat2_tensor,
        *scale_a_tensor,
        *scale_b_tensor,
        pointer_to_optional(bias_tensor),
        pointer_to_optional(scale_result_tensor),
        pointer_to_optional<c10::ScalarType>(out_dtype),
        use_fast_accum);
    *ret0 = new_tensor_handle(std::move(r0));
  });
}

AOTITorchError aoti_torch__scaled_mm_v2(
    AtenTensorHandle self,
    AtenTensorHandle mat2,
    AtenTensorHandle scale_a,
    AtenTensorHandle scale_b,
    AtenTensorHandle bias,
    AtenTensorHandle scale_result,
    int32_t* out_dtype,
    int8_t use_fast_accum,
    AtenTensorHandle* ret0) {
  AOTI_TORCH_CONVERT_EXCEPTION_TO_ERROR_CODE({
    at::Tensor* self_tensor = tensor_handle_to_tensor_pointer(self);
    at::Tensor* mat2_tensor = tensor_handle_to_tensor_pointer(mat2);
    at::Tensor* bias_tensor = tensor_handle_to_tensor_pointer(bias);
    at::Tensor* scale_a_tensor = tensor_handle_to_tensor_pointer(scale_a);
    at::Tensor* scale_b_tensor = tensor_handle_to_tensor_pointer(scale_b);
    at::Tensor* scale_result_tensor =
        tensor_handle_to_tensor_pointer(scale_result);
    auto r0 = at::_scaled_mm(
        *self_tensor,
        *mat2_tensor,
        *scale_a_tensor,
        *scale_b_tensor,
        pointer_to_optional(bias_tensor),
        pointer_to_optional(scale_result_tensor),
        pointer_to_optional<c10::ScalarType>(out_dtype),
        use_fast_accum);
    *ret0 = new_tensor_handle(std::move(r0));
  });
}

// TODO: implement a more efficient version instead of calling into aten
AOTITorchError aoti_torch_tensor_copy_(
    AtenTensorHandle src,
    AtenTensorHandle dst) {
  return aoti_torch_copy_(dst, src, /*non_blocking=*/0);
}

AOTITorchError aoti_torch_assign_tensors(
    AtenTensorHandle src,
    AtenTensorHandle dst) {
  AOTI_TORCH_CONVERT_EXCEPTION_TO_ERROR_CODE({
    at::Tensor* src_tensor = tensor_handle_to_tensor_pointer(src);
    at::Tensor* dst_tensor = tensor_handle_to_tensor_pointer(dst);
    *dst_tensor = *src_tensor;
  });
}

AOTITorchError aoti_torch_assign_tensors_out(
    AtenTensorHandle src,
    AtenTensorHandle* ret_dst) {
  AOTI_TORCH_CONVERT_EXCEPTION_TO_ERROR_CODE({
    at::Tensor* src_tensor_ptr = tensor_handle_to_tensor_pointer(src);
    at::Tensor dst_tensor = *src_tensor_ptr;
    *ret_dst = new_tensor_handle(std::move(dst_tensor));
  });
}

AOTITorchError aoti_torch_clone(AtenTensorHandle self, AtenTensorHandle* ret) {
  AOTI_TORCH_CONVERT_EXCEPTION_TO_ERROR_CODE({
    at::Tensor* self_tensor = tensor_handle_to_tensor_pointer(self);
    *ret = new_tensor_handle(self_tensor->clone());
  });
}

// TODO: implement a more efficient version instead of calling into aten
AOTITorchError aoti_torch_addmm_out(
    AtenTensorHandle out,
    AtenTensorHandle self,
    AtenTensorHandle mat1,
    AtenTensorHandle mat2,
    float beta,
    float alpha) {
  AOTI_TORCH_CONVERT_EXCEPTION_TO_ERROR_CODE({
    at::Tensor* out_tensor = tensor_handle_to_tensor_pointer(out);
    at::Tensor* self_tensor = tensor_handle_to_tensor_pointer(self);
    at::Tensor* mat1_tensor = tensor_handle_to_tensor_pointer(mat1);
    at::Tensor* mat2_tensor = tensor_handle_to_tensor_pointer(mat2);
    at::addmm_out(
        *out_tensor, *self_tensor, *mat1_tensor, *mat2_tensor, beta, alpha);
  });
}

// TODO: implement a more efficient version instead of calling into aten
AOTITorchError aoti_torch_bmm_out(
    AtenTensorHandle out,
    AtenTensorHandle self,
    AtenTensorHandle mat2) {
  AOTI_TORCH_CONVERT_EXCEPTION_TO_ERROR_CODE({
    at::Tensor* out_tensor = tensor_handle_to_tensor_pointer(out);
    at::Tensor* self_tensor = tensor_handle_to_tensor_pointer(self);
    at::Tensor* mat2_tensor = tensor_handle_to_tensor_pointer(mat2);
    at::bmm_out(*out_tensor, *self_tensor, *mat2_tensor);
  });
}

AOTI_TORCH_EXPORT AOTITorchError aoti_torch_copy_(
    AtenTensorHandle self,
    AtenTensorHandle src,
    int32_t non_blocking) {
  AOTI_TORCH_CONVERT_EXCEPTION_TO_ERROR_CODE({
    tensor_handle_to_tensor_pointer(self)->copy_(
        *tensor_handle_to_tensor_pointer(src), non_blocking);
  });
}

// TODO: implement a more efficient version instead of calling into aten
AOTITorchError aoti_torch_mm_out(
    AtenTensorHandle out,
    AtenTensorHandle self,
    AtenTensorHandle mat2) {
  AOTI_TORCH_CONVERT_EXCEPTION_TO_ERROR_CODE({
    at::Tensor* out_tensor = tensor_handle_to_tensor_pointer(out);
    at::Tensor* self_tensor = tensor_handle_to_tensor_pointer(self);
    at::Tensor* mat2_tensor = tensor_handle_to_tensor_pointer(mat2);
    at::mm_out(*out_tensor, *self_tensor, *mat2_tensor);
  });
}

AOTI_TORCH_EXPORT AOTITorchError aoti_torch__mm_plus_mm_out(
    AtenTensorHandle out,
    AtenTensorHandle a,
    AtenTensorHandle b,
    AtenTensorHandle c,
    AtenTensorHandle d) {
  AOTI_TORCH_CONVERT_EXCEPTION_TO_ERROR_CODE({
    at::Tensor* out_tensor = tensor_handle_to_tensor_pointer(out);
    at::Tensor* a_tensor = tensor_handle_to_tensor_pointer(a);
    at::Tensor* b_tensor = tensor_handle_to_tensor_pointer(b);
    at::Tensor* c_tensor = tensor_handle_to_tensor_pointer(c);
    at::Tensor* d_tensor = tensor_handle_to_tensor_pointer(d);
    torch::inductor::_mm_plus_mm_out(
        *out_tensor, *a_tensor, *b_tensor, *c_tensor, *d_tensor);
  });
}

AOTITorchError aoti_torch_cpu_wrapped_fbgemm_pack_gemm_matrix_fp16(
    AtenTensorHandle weight,
    AtenTensorHandle* out) {
  AOTI_TORCH_CONVERT_EXCEPTION_TO_ERROR_CODE({
    at::Tensor* weight_tensor = tensor_handle_to_tensor_pointer(weight);

    *out = new_tensor_handle(at::fbgemm_pack_gemm_matrix_fp16(*weight_tensor));
  });
}

AOTITorchError aoti_torch_cpu__wrapped_linear_prepack(
    AtenTensorHandle weight,
    AtenTensorHandle weight_scale,
    AtenTensorHandle weight_zero_point,
    AtenTensorHandle bias,
    AtenTensorHandle* out) {
  AOTI_TORCH_CONVERT_EXCEPTION_TO_ERROR_CODE({
    at::Tensor* weight_tensor = tensor_handle_to_tensor_pointer(weight);
    at::Tensor* weight_scale_tensor =
        tensor_handle_to_tensor_pointer(weight_scale);
    at::Tensor* weight_zero_point_tensor =
        tensor_handle_to_tensor_pointer(weight_zero_point);
    at::Tensor* bias_tensor = tensor_handle_to_tensor_pointer(bias);

    *out = new_tensor_handle(at::_wrapped_linear_prepack(
        *weight_tensor,
        *weight_scale_tensor,
        *weight_zero_point_tensor,
        *bias_tensor));
  });
}

AOTITorchError aoti_torch_cpu_wrapped_fbgemm_linear_fp16_weight(
    AtenTensorHandle input,
    AtenTensorHandle weight,
    AtenTensorHandle bias,
    int64_t out_channel,
    AtenTensorHandle* out) {
  AOTI_TORCH_CONVERT_EXCEPTION_TO_ERROR_CODE({
    at::Tensor* input_tensor = tensor_handle_to_tensor_pointer(input);
    at::Tensor* weight_tensor = tensor_handle_to_tensor_pointer(weight);
    at::Tensor* bias_tensor = tensor_handle_to_tensor_pointer(bias);

    *out = new_tensor_handle(at::fbgemm_linear_fp16_weight_fp32_activation(
        *input_tensor, *weight_tensor, *bias_tensor));
  });
}

AOTITorchError aoti_torch_cpu__wrapped_quantized_linear_prepacked(
    AtenTensorHandle input,
    AtenTensorHandle input_scale,
    AtenTensorHandle input_zero_point,
    AtenTensorHandle weight,
    AtenTensorHandle out_scale,
    AtenTensorHandle out_zeropoint,
    int64_t out_channel,
    AtenTensorHandle* out) {
  AOTI_TORCH_CONVERT_EXCEPTION_TO_ERROR_CODE({
    at::Tensor* input_tensor = tensor_handle_to_tensor_pointer(input);
    at::Tensor* input_scale_tensor =
        tensor_handle_to_tensor_pointer(input_scale);
    at::Tensor* input_zero_point_tensor =
        tensor_handle_to_tensor_pointer(input_zero_point);
    at::Tensor* weight_tensor = tensor_handle_to_tensor_pointer(weight);
    at::Tensor* out_scale_tensor = tensor_handle_to_tensor_pointer(out_scale);
    at::Tensor* out_zeropoint_tensor =
        tensor_handle_to_tensor_pointer(out_zeropoint);
    *out = new_tensor_handle(at::_wrapped_quantized_linear_prepacked(
        *input_tensor,
        *input_scale_tensor,
        *input_zero_point_tensor,
        *weight_tensor,
        *out_scale_tensor,
        *out_zeropoint_tensor,
        out_channel));
  });
}

AOTITorchError aoti_torch_nonzero(
    AtenTensorHandle self,
    AtenTensorHandle* out) {
  AOTI_TORCH_CONVERT_EXCEPTION_TO_ERROR_CODE({
    at::Tensor* self_tensor = tensor_handle_to_tensor_pointer(self);
    *out = new_tensor_handle(at::nonzero(*self_tensor));
  });
}

AOTITorchError aoti_torch_repeat_interleave_Tensor(
    AtenTensorHandle repeats,
    int64_t* output_size,
    AtenTensorHandle* out) {
  AOTI_TORCH_CONVERT_EXCEPTION_TO_ERROR_CODE({
    at::Tensor* repeats_tensor = tensor_handle_to_tensor_pointer(repeats);
    *out = new_tensor_handle(at::_ops::repeat_interleave_Tensor::call(
        *repeats_tensor, pointer_to_optional<c10::SymInt>(output_size)));
  });
}

// Function to check existence of inf and NaN
AOTITorchError aoti_torch_check_inf_and_nan(
    const char* tensor_name,
    AtenTensorHandle tensor) {
  AOTI_TORCH_CONVERT_EXCEPTION_TO_ERROR_CODE({
    at::Tensor* check_tensor = tensor_handle_to_tensor_pointer(tensor);

    assert_inf_and_nan(tensor_name, *check_tensor);
  });
}

AOTITorchError aoti_torch_scatter_out(
    AtenTensorHandle out,
    AtenTensorHandle self,
    int64_t dim,
    AtenTensorHandle index,
    AtenTensorHandle src) {
  AOTI_TORCH_CONVERT_EXCEPTION_TO_ERROR_CODE({
    at::Tensor* out_tensor = tensor_handle_to_tensor_pointer(out);
    at::Tensor* self_tensor = tensor_handle_to_tensor_pointer(self);
    at::Tensor* index_tensor = tensor_handle_to_tensor_pointer(index);
    at::Tensor* src_tensor = tensor_handle_to_tensor_pointer(src);
    at::scatter_out(*out_tensor, *self_tensor, dim, *index_tensor, *src_tensor);
  });
}

AOTITorchError aoti_torch_scatter_reduce_out(
    AtenTensorHandle out,
    AtenTensorHandle self,
    int64_t dim,
    AtenTensorHandle index,
    AtenTensorHandle src,
    const char* reduce,
    int32_t include_self) {
  AOTI_TORCH_CONVERT_EXCEPTION_TO_ERROR_CODE({
    at::Tensor* out_tensor = tensor_handle_to_tensor_pointer(out);
    at::Tensor* self_tensor = tensor_handle_to_tensor_pointer(self);
    at::Tensor* index_tensor = tensor_handle_to_tensor_pointer(index);
    at::Tensor* src_tensor = tensor_handle_to_tensor_pointer(src);
    at::scatter_reduce_out(
        *out_tensor,
        *self_tensor,
        dim,
        *index_tensor,
        *src_tensor,
        reduce,
        (bool)include_self);
  });
}

AOTITorchError aoti_torch_index_put_out(
    AtenTensorHandle out,
    AtenTensorHandle self,
    const AtenTensorHandle* indices,
    const uint32_t num_indices,
    const AtenTensorHandle values,
    bool accumulate) {
  AOTI_TORCH_CONVERT_EXCEPTION_TO_ERROR_CODE({
    c10::List<std::optional<at::Tensor>> indices_;
    indices_.reserve(num_indices);
    for (size_t i = 0; i < num_indices; i++) {
      indices_.emplace_back(
          pointer_to_optional(tensor_handle_to_tensor_pointer(indices[i])));
    }
    at::Tensor* out_tensor = tensor_handle_to_tensor_pointer(out);
    at::Tensor* self_tensor = tensor_handle_to_tensor_pointer(self);
    at::Tensor* values_tensor = tensor_handle_to_tensor_pointer(values);
    at::index_put_out(
        *out_tensor, *self_tensor, indices_, *values_tensor, accumulate);
  });
}

AOTI_TORCH_EXPORT AOTITorchError aoti_torch_view_as_real(
    AtenTensorHandle self,
    AtenTensorHandle* ret // returns new reference
) {
  AOTI_TORCH_CONVERT_EXCEPTION_TO_ERROR_CODE({
    *ret = new_tensor_handle(
        at::_ops::view_as_real::call(*tensor_handle_to_tensor_pointer(self)));
  });
}

AOTI_TORCH_EXPORT AOTITorchError aoti_torch_view_dtype(
    AtenTensorHandle self,
    int32_t dtype,
    AtenTensorHandle* ret // returns new reference
) {
  AOTI_TORCH_CONVERT_EXCEPTION_TO_ERROR_CODE({
    at::Tensor* self_tensor = tensor_handle_to_tensor_pointer(self);
    *ret = new_tensor_handle(at::_ops::view_dtype::call(
        *self_tensor, static_cast<c10::ScalarType>(dtype)));
  });
}

AOTI_TORCH_EXPORT void aoti_torch_save_tensor_handle(
    AtenTensorHandle self,
    const char* tensor_name,
    const char* launch_prefix,
    const char* kernel_name) {
  at::Tensor* t = tensor_handle_to_tensor_pointer(self);
#ifndef C10_MOBILE
  // Save tensor to tmp .pt file for tensors and can be torch.load'ed later
<<<<<<< HEAD
  std::string cwd = get_current_path().string();
=======
  std::string cwd = get_current_path();
>>>>>>> 9b2e453e
  std::string tmp_folder = cwd + "/tmp/aoti_torch/";
  if (!file_exists(tmp_folder)) {
    std::cout
        << "aoti_torch_save_tensor_handle: Path does not exist, creating it..."
        << tmp_folder << std::endl;

    if (!create_directories(tmp_folder)) {
      std::cout << "aoti_torch_save_tensor_handle: Error creating directory: "
                << tmp_folder << std::endl;
      return;
    }
  }
  std::string tensor_filepath_to_save = tmp_folder + launch_prefix + "_" +
      kernel_name + "_" + tensor_name + "_" + t->device().str() + ".pt";

  auto bytes = torch::jit::pickle_save(c10::IValue(*t));
  std::ofstream fout(tensor_filepath_to_save, std::ios::out | std::ios::binary);
  fout.write(bytes.data(), bytes.size());
  fout.close();

  std::cout << "aoti_torch_save_tensor_handle: Saved tensor to "
            << tensor_filepath_to_save << std::endl;
#endif // !defined(C10_MOBILE)
}

AOTI_TORCH_EXPORT void aoti_torch_print_tensor_handle(
    AtenTensorHandle self,
    const char* msg) {
  at::Tensor* t = tensor_handle_to_tensor_pointer(self);

  // Display message
  std::cout << "[";
  if (msg) {
    std::cout << "  " << msg;
  }
  std::cout << "  "
            << "]:" << std::endl;

  // Print exact tensor values for small size tensors
  const int64_t numel = t->numel();
  if (numel <= AOTI_TORCH_MAX_NUMEL_TO_PRINT) {
    std::cout << *t << "\n";
  }

  // Print summary stats of the tensor
  std::cout << "Number of elements: " << numel << std::endl;
  std::cout << "Dtype: " << t->dtype() << std::endl;
  if (numel > 0) {
    // torch/aten `mean()` function only supports float and complex dtypes
    // See:
    // https://github.com/pytorch/pytorch/blob/a0e062c6f1a03ec93e87413e42c4d0b336518131/aten/src/ATen/native/ReduceOps.cpp#L304-L309
    auto mean_value = [t](at::ScalarType dtype) {
      return t->to(dtype).mean().item();
    };
    bool is_complex_type =
        at::isComplexType(at::typeMetaToScalarType(t->dtype()));
    at::ScalarType float_dtype =
        is_complex_type ? at::kComplexFloat : at::kFloat;
    std::cout << "Mean value: " << mean_value(float_dtype) << std::endl;
    if (!is_complex_type) {
      // "min_all_cuda" function is not implemented for 'ComplexFloat' type.
      // (similar for max) Skip printing min/max value for complex type tensors
      // here If encountered complex dtypes (rare occasions), suggest to print
      // out the whole value of the tensor.
      std::cout << "Min value: " << t->min().item<float>() << std::endl;
      std::cout << "Max value: " << t->max().item<float>() << std::endl;
    }
  }
  std::cout << "Device: " << t->device() << std::endl;
  std::cout << "Size: " << t->sizes() << std::endl;
  std::cout << "Stride: " << t->strides() << std::endl;
  std::cout << "Layout: " << t->layout() << std::endl;
  std::cout << "Is contiguous: " << t->is_contiguous() << std::endl;
  std::cout << "Requires grad: " << t->requires_grad() << std::endl;

  std::cout << std::endl;
}

// ProxyExecutor
AOTITorchError aoti_torch_proxy_executor_call_function(
    AOTIProxyExecutorHandle proxy_executor,
    int extern_node_index,
    int num_ints,
    int64_t* flatten_int_args,
    int num_tensors,
    AtenTensorHandle* flatten_tensor_args) {
  AOTI_TORCH_CONVERT_EXCEPTION_TO_ERROR_CODE({
    ProxyExecutor* executor = reinterpret_cast<ProxyExecutor*>(proxy_executor);
    executor->call_function(
        extern_node_index,
        num_ints,
        flatten_int_args,
        num_tensors,
        flatten_tensor_args);
  });
}

void aoti_torch_check(
    bool cond,
    const char* func,
    const char* file,
    uint32_t line,
    const char* msg) {
  if (C10_UNLIKELY_OR_CONST(!cond)) {
    ::c10::detail::torchCheckFail(func, file, line, msg);
  }
}

AOTITorchError aoti_torch__alloc_from_pool(
    AtenTensorHandle self,
    int64_t offset_bytes,
    int32_t dtype,
    int64_t ndim,
    const int64_t* sizes_ptr,
    const int64_t* strides_ptr,
    AtenTensorHandle* ret_new_tensor) {
  AOTI_TORCH_CONVERT_EXCEPTION_TO_ERROR_CODE({
    at::Tensor* self_tensor = tensor_handle_to_tensor_pointer(self);
    c10::IntArrayRef sizes(sizes_ptr, ndim);
    c10::IntArrayRef strides(strides_ptr, ndim);
    *ret_new_tensor = new_tensor_handle(torch::inductor::_alloc_from_pool(
        *self_tensor,
        offset_bytes,
        static_cast<c10::ScalarType>(dtype),
        sizes,
        strides));
  });
}

AOTITorchError aoti_torch_zero_(AtenTensorHandle tensor) {
  AOTI_TORCH_CONVERT_EXCEPTION_TO_ERROR_CODE({
    at::Tensor* t = tensor_handle_to_tensor_pointer(tensor);
    t->zero_();
  });
}<|MERGE_RESOLUTION|>--- conflicted
+++ resolved
@@ -56,26 +56,15 @@
 #endif
 
 #ifndef _WIN32
-<<<<<<< HEAD
-#include <sys/stat.h>
-=======
 #include <limits.h>
 #include <sys/stat.h>
 #include <sys/types.h>
 #include <unistd.h>
->>>>>>> 9b2e453e
 #endif
 
 // HACK for failed builds in ARVR, where it cannot find these symbols within
 // std::experimental::filesystem
 namespace {
-<<<<<<< HEAD
-fs::path get_current_path() {
-#if __has_include("filesystem")
-  return fs::current_path();
-#else
-  throw std::runtime_error("Not implemented");
-=======
 std::string get_current_path() {
 #if __has_include("filesystem") && !defined(__linux__)
   return fs::current_path().string();
@@ -86,16 +75,11 @@
   } else {
     throw std::runtime_error("Failed to get current path");
   }
->>>>>>> 9b2e453e
 #endif
 }
 
 bool file_exists(std::string& path) {
-<<<<<<< HEAD
-#ifdef _WIN32
-=======
 #if __has_include("filesystem") && !defined(__linux__)
->>>>>>> 9b2e453e
   return fs::exists(path);
 #else
   struct stat rc;
@@ -104,12 +88,6 @@
 }
 
 bool create_directories(const std::string& path) {
-<<<<<<< HEAD
-#if __has_include("filesystem")
-  return fs::create_directories(path);
-#else
-  throw std::runtime_error("Not implemented");
-=======
 #if __has_include("filesystem") && !defined(__linux__)
   return fs::create_directories(path);
 #else
@@ -117,7 +95,6 @@
     throw std::runtime_error("Failed to create directory");
   }
   return true;
->>>>>>> 9b2e453e
 #endif
 }
 } // namespace
@@ -137,13 +114,6 @@
 } // namespace
 
 const int AOTI_TORCH_MAX_NUMEL_TO_PRINT = 64;
-<<<<<<< HEAD
-
-int32_t aoti_torch_device_type_cpu() {
-  return (int32_t)c10::DeviceType::CPU;
-}
-=======
->>>>>>> 9b2e453e
 
 #define AOTI_TORCH_DEVICE_TYPE_IMPL(device_str, device_type) \
   int32_t aoti_torch_device_type_##device_str() {            \
@@ -1080,11 +1050,7 @@
   at::Tensor* t = tensor_handle_to_tensor_pointer(self);
 #ifndef C10_MOBILE
   // Save tensor to tmp .pt file for tensors and can be torch.load'ed later
-<<<<<<< HEAD
-  std::string cwd = get_current_path().string();
-=======
   std::string cwd = get_current_path();
->>>>>>> 9b2e453e
   std::string tmp_folder = cwd + "/tmp/aoti_torch/";
   if (!file_exists(tmp_folder)) {
     std::cout
