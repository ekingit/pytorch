# mypy: allow-untyped-defs
import itertools
from dataclasses import dataclass, field
from enum import auto, Enum
from typing import Any, Callable, cast, List, Optional, Sequence, Tuple

import torch
import torch._dynamo.compiled_autograd as ca
import torch.nn as nn
from torch._prims_common import make_contiguous_strides_for
from torch.distributed._functional_collectives import AsyncCollectiveTensor
from torch.distributed.tensor import DTensor, Replicate, Shard
from torch.distributed.tensor._dtensor_spec import DTensorSpec, TensorMeta
from torch.distributed.tensor.device_mesh import _mesh_resources
from torch.distributed.tensor.placement_types import _StridedShard, Placement

from ._fsdp_api import CPUOffloadPolicy, MixedPrecisionPolicy, OffloadPolicy
from ._fsdp_common import (
    _chunk_with_empty,
    _from_local_no_grad,
    _get_dim_chunked_size,
    _raise_assert_with_print,
    _to_dtype_if_needed,
    FSDPMeshInfo,
    HSDPMeshInfo,
)


"""
[Note: FSDP tensors]
FSDP considers the following tensors:
- Original parameter: parameter passed to :class:`FSDPParam`, i.e. the one
  on the module when applying FSDP
- Sharded parameter: sharding the original parameter on dim-0 (or a
  user-specified dim) as a DTensor over the main mesh
- All-gather inputs: the ``torch.Tensor`` or ``Tensor`` s passed to all-gather,
  derived from the sharded parameter
- All-gather output: the ``torch.Tensor`` or ``Tensor`` s resulting from
  all-gathering the all-gather inputs
- Unsharded parameter: parameter used for forward/backward computation, derived
  from the all-gather output; autograd leaf

We define these tensors to describe the general framework that can accomodate
extensions, where:
- all-gather-inputs = pre-all-gather-transform(sharded-parameter)
- unsharded-parameter = post-all-gather-transform(all-gather-outputs)

For the default ``torch.Tensor`` case, there is only one all-gather input, and
it shares the same underlying tensor data as the sharded parameter, meaning
that they can be thought of as the same tensors. The same applies for the
all-gather output and unsharded parameter. For non-``torch.Tensor`` extensions,
these equivalences may no longer hold due to the pre/post-all-gather
transforms, and some may have multiple all-gather inputs/outputs (e.g.
quantized data and scales).

[Note: FSDP and autograd]
FSDP dynamically frees and allocates the unsharded parameter. Since autograd
can pack a reference to it or a view to save for backward, we use storage
resizing to implement the freeing/allocation since that preserves the aliasing.
This implies that we construct the unsharded parameter object once and write to
it in-place thereafter. For the default ``torch.Tensor` original parameter
case, the all-gather output and unsharded parameter share the same
data, so we use storage resizing on the all-gather output.
"""

lib = torch.library.Library("fsdp", "FRAGMENT")  # noqa: TOR901

lib.define("copy_(Tensor(a!) tensor, Tensor data) -> ()")


@torch.library.impl(lib, "copy_", "Meta")
@torch.library.impl(lib, "copy_", "CUDA")
@torch.library.impl(lib, "copy_", "CPU")
def copy_(tensor, data):
    tensor.copy_(data)


"""
[Note: Avoiding functionalization for fsdp.copy_ and inductor.resize_storage_bytes_]

Currently we don't functionalize `fsdp.copy_` op or `inductor.resize_storage_bytes_` op
(i.e. they show up as a mutation op in the middle of the AOT joint graph).

Reason:
Traceable FSDP2 compiled autograd BWD graph have the following traits:
(1) Two inputs of the graph were aliased to each other (one from hook closed-over tensors, one from FWD saved tensors).
(2) One of them is mutated (copy_ and resize_ to handle the all-gathered param).
(3) They are both subclasses.
The combination of these traits is not supported by AOTAutograd (it's difficult to reason about subclass aliasing).
So this doesn't work at all for Traceable FSDP2.

The compromise we use is to avoid functionalization for the FSDP2 copy_ and resize_ ops.
This avoids the problem above, because from AOTAutograd point-of-view there are no mutations
that functionalization needs to handle. (Although we need to be careful not to DCE those mutable ops.)

We can avoid this functionalization because:
(1) The nn.Parameter is never used before its .copy_() is called in eager code (i.e. no alias of it is created),
so it's safe to call .copy_() in the middle of the graph to update its content and start using the nn.Parameter downstream.
(2) We always re-allocate the buffer for nn.Parameter to store the AllGather output and to be used in downstream user ops.
So calling resize-to-0 in the middle of the graph to free nn.Parameter memory after use should always be okay
(since we always allocate anew next time we need it, we strictly don't need to keep the old tensor storage around anymore).

Q: Wouldn't the extra resize_ and copy_ ops hurt both memory usage and performance?
A: Yes it would. As an optimization, we have an Inductor post-grad FX pass to remove those resize_ and copy_ ops
for unsharded params that have this pattern: resize_(full) -> copy_ -> resize_(0).

TODO:
Now that we are maintaining the invariant of "no aliased + mutated graph inputs" in both the forward and backward,
it is now more feasible to functionalize all of the mutable FSDP ops. Some of the pros and cons are:

Cons (of functionalizing those ops):
(1) By not functionalizing them as we are today, we are making it more likely that they will run at the "correct" time
in the generated code. If we start to functionalize them, we will need to make sure that Inductor reinplaces them
in a way where it properly moves the mutations back to exactly where they should have run, or we risk suffering worse
peak memory than eager. (We probably already need to do something similar in Inductor's reinplacing for copy_:
https://github.com/pytorch/pytorch/issues/135305#issuecomment-2334888089)

Pros (of functionalizing):
(1) Better safety, we don't need to worry about the graph passes in inductor/partitioning handling input mutations
mid-graph quite as much (to be fair we've already done some amount of auditing, but we might have to do some more).
(2) Better perf: each mutation midway through the graph prevents Inductor from pattern matching across it.
But maybe there are few enough mutations induced by FSDP for this to matter.
"""


@torch.library.impl(lib, "copy_", "Functionalize")
def copy__functionalize(tensor, data):
    torch._sync(tensor)
    torch._sync(data)
    tensor_inner = torch._from_functional_tensor(tensor)
    data_inner = torch._from_functional_tensor(data)
    with torch._C._ExcludeDispatchKeyGuard(
        torch._C.DispatchKeySet(torch._C.DispatchKey.Functionalize)
    ):
        torch.ops.fsdp.copy_.default(tensor_inner, data_inner)


torch.fx.node.has_side_effect(torch.ops.fsdp.copy_.default)


class ShardedState(Enum):
    """
    - ``SHARDED``: The sharded parameter is registered to the module. It is the
      only contributor to parameter memory.
    - ``SHARDED_POST_FORWARD``: The unsharded parameter is resharded to a
      smaller world size. Since this data should not be used for computation,
      we do not register it to the module. Users should reshard the module
      before any in-place modifications. Both it and the sharded parameter
      contribute to parameter memory.
    - ``UNSHARDED``: The unsharded parameter is registered to the module. Both
      it and the sharded parameter contribute to parameter memory.
    """

    SHARDED = auto()
    SHARDED_POST_FORWARD = auto()
    UNSHARDED = auto()


@dataclass
class ParamModuleInfo:
    """
    For a parameter, this stores the module and the parameter name to be able
    to do a parameter swap via ``setattr(module, param_name, ...)`` or to get
    the parameter via ``getattr(module, param_name)``. We additionally save
    shared modules and shared parameter names to update them accordingly.
    """

    # Parameter names are unprefixed, e.g. "weight", not "lin.weight"
    module: nn.Module
    param_name: str
    shared_modules: List[nn.Module] = field(default_factory=list)
    shared_param_names: List[str] = field(default_factory=list)


@dataclass
class ExtensionsData:
    # User-defined metadata passed from pre to post-all-gather
    all_gather_metadata: Optional[Any] = None
    # Save the all-gather input sizes to unflatten the all-gather outputs to ND
    all_gather_input_sizes: Sequence[torch.Size] = ()  # ND

    def clear(self):
        self.all_gather_metadata = None
        self.all_gather_input_sizes = ()


class FSDPParam:
    """
    This class manages a parameter with FSDP or FSDP variants applied,
    implementing dim-0 per-parameter sharding.
    """

    orig_dtype: torch.dtype
    param_dtype: Optional[torch.dtype]
    reduce_dtype: Optional[torch.dtype]
    _orig_size: torch.Size  # ND
    sharded_size: torch.Size  # ND
    contiguous_sharded_stride: Tuple[int, ...]
    padded_sharded_param_size: torch.Size  # ND
    sharded_post_forward_size: torch.Size  # ND
    contiguous_sharded_post_forward_stride: Tuple[int, ...]
    _sharded_param_data: torch.Tensor  # 1D
    sharded_param: nn.Parameter  # ND
    _sharded_post_forward_param_data: Optional[torch.Tensor]  # 1D
    _sharded_post_forward_param: Optional[nn.Parameter]  # ND
    _unsharded_param: nn.Parameter  # ND
    unsharded_accumulated_grad: Optional[torch.Tensor]  # ND
    _sharding_spec: DTensorSpec
    # DTensor attributes (only defined for DTensor `param`):
    _tp_spec: DTensorSpec
    all_gather_outputs: List[torch.Tensor]  # 1D
    # All-gather extension attributes
    _extensions_data: ExtensionsData
    _unsharded_inner_tensors: List[torch.Tensor]

    def __init__(
        self,
        param: nn.Parameter,
        module_info: ParamModuleInfo,
        mesh_info: FSDPMeshInfo,
        post_forward_mesh_info: Optional[FSDPMeshInfo],
        device: torch.device,
        shard_placement_fn: Optional[Callable[[nn.Parameter], Optional[Shard]]],
        mp_policy: MixedPrecisionPolicy,
        offload_policy: OffloadPolicy,
    ):
        self._module_info: ParamModuleInfo = module_info
        self.mesh_info = mesh_info
        self.post_forward_mesh_info = post_forward_mesh_info
        self.device = device
        self.offload_to_cpu: bool = isinstance(offload_policy, CPUOffloadPolicy)
        self.pin_memory = (
            self.offload_to_cpu and cast(CPUOffloadPolicy, offload_policy).pin_memory
        )
        self.grad_offload_event: Optional[torch.Event] = None
        self._init_sharded_param(param, device, shard_placement_fn)
        if self.post_forward_mesh_info:
            self._init_sharded_post_forward_param_metadata(param)
        self._init_extensions()
        self.all_gather_outputs: List[torch.Tensor] = []
        self.unsharded_accumulated_grad = None
        self._param_fqn: Optional[str] = None  # prefixed from root module
        # TODO: Remove this padding logic once DTensor pads the local tensor:
        # https://github.com/pytorch/pytorch/issues/113045
        self._post_load_hook_handle = (
            module_info.module.register_load_state_dict_post_hook(
                lambda *args, **kwargs: self.reset_sharded_param()
            )
        )

    @torch.no_grad()
    def _init_sharded_param(
        self,
        param: nn.Parameter,
        device: torch.device,
        shard_placement_fn: Optional[Callable],
    ):
        if param.device != device and param.device.type != "meta":
            raise AssertionError(
                f"Expects the parameter to already be moved to device {device} but got {param.device}"
            )
        if not param.is_contiguous():
            raise NotImplementedError(
                f"FSDP does not support non-contiguous parameters yet: {param.shape=} {param.stride()=}"
            )
        fsdp_placement = shard_placement_fn(param) if shard_placement_fn else None
        if fsdp_placement is None:
            fsdp_placement = Shard(0)
        elif fsdp_placement.dim < 0:
            fsdp_placement = Shard(fsdp_placement.dim + param.ndim)
        assert isinstance(fsdp_placement, Shard), f"{fsdp_placement}"
        self.fsdp_placement = fsdp_placement
        shard_dim = fsdp_placement.dim
        # TODO: Replace the sharded DTensor parameter construction logic with
        # `distribute_tensor` after https://github.com/pytorch/pytorch/issues/116101
        # TODO: Simplify the following sharded parameter padding logic after
        # https://github.com/pytorch/pytorch/issues/113045
        self.is_dtensor = isinstance(param, DTensor)
        if self.is_dtensor:
            self._tp_spec = cast(DTensor, param)._spec
            dp_mesh, tp_mesh = (self.mesh_info.mesh, self._tp_spec.mesh)
            dp_global_mesh = _mesh_resources.get_root_mesh(dp_mesh)
            tp_global_mesh = _mesh_resources.get_root_mesh(tp_mesh)
            if dp_global_mesh != tp_global_mesh or (
                dp_global_mesh is None or tp_global_mesh is None
            ):
                raise AssertionError(
                    "FSDP requires the DP and TP mesh to have the same parent mesh but got: \n"
                    f"DP's global mesh: {dp_global_mesh}\nTP's global mesh: {tp_global_mesh}"
                )
            name_dims_error = "FSDP requires named DeviceMesh dims for ND parallelism"
            assert dp_mesh.mesh_dim_names is not None, name_dims_error
            assert tp_mesh.mesh_dim_names is not None, name_dims_error
            submesh_names = dp_mesh.mesh_dim_names + tp_mesh.mesh_dim_names
            self._spmd_mesh = dp_global_mesh[submesh_names]
            if len(self._tp_spec.placements) != 1:
                raise NotImplementedError(
                    f"FSDP only supports 1D TP, not {self._tp_spec.placements}"
                )
            split_factor = self._tp_spec.num_shards_map[shard_dim]
            assert (
                2 <= self._spmd_mesh.ndim <= 3
            ), f"_spmd_mesh.ndim can only be 2 or 3 but got {self._spmd_mesh.ndim}."
            self._spmd_placements: Tuple[Placement, ...]
            dp_shard_tp_placement = (
                (
                    _StridedShard(shard_dim, split_factor=split_factor)
                    if split_factor > 1
                    else fsdp_placement
                ),
                self._tp_spec.placements[0],
            )
            if self._spmd_mesh.ndim == 2:
                self._spmd_placements = dp_shard_tp_placement
            else:
                assert self.mesh_info.replicate_mesh_dim == 0
                self._spmd_placements = (Replicate(),) + dp_shard_tp_placement
            self._sharding_spec = DTensorSpec(
                self._spmd_mesh,
                self._spmd_placements,
                tensor_meta=self._tp_spec.tensor_meta,
            )
            # TODO: Enable uneven sharding for FSDP+TP.
            if split_factor > 1:  # FSDP has strided sharding on tensor dim 0
                num_shards = self._sharding_spec.num_shards_map[0]
                tensor_size_dim_0 = self._sharding_spec.shape[0]
                if tensor_size_dim_0 % num_shards != 0:
                    raise NotImplementedError(
                        "FSDP+TP sharding does not support uneven sharding for now: "
                        f"tensor dim 0 has size {tensor_size_dim_0} which cannot be "
                        f"evenly sharded into {num_shards} shards."
                    )
            param_data = cast(DTensor, param)._local_tensor
        else:
            self._spmd_mesh = self.mesh_info.mesh
            if isinstance(self.mesh_info, HSDPMeshInfo):
                self._spmd_placements = (Replicate(), fsdp_placement)
            else:
                self._spmd_placements = (fsdp_placement,)
            self._sharding_spec = DTensorSpec(
                self._spmd_mesh,
                self._spmd_placements,
                tensor_meta=TensorMeta(param.size(), param.stride(), param.dtype),
            )
            param_data = param
        assert param_data.is_contiguous(), f"{param_data.shape=} {param_data.stride()=}"
        shard_dim = fsdp_placement.dim
        if shard_dim >= param_data.ndim:
            raise AssertionError(
                f"Shard dim {shard_dim} is invalid for {param_data.ndim}D tensor: {param.shape}"
            )
        self._orig_size = param_data.size()
        self._contiguous_orig_stride = make_contiguous_strides_for(self._orig_size)
        shard_rank = self.mesh_info.shard_mesh_rank
        shard_world_size = self.mesh_info.shard_mesh_size
        if shard_dim > 0 and param_data.size(shard_dim) % shard_world_size != 0:
            # If sharding on nonzero dim, require even sharding for now because
            # the uneven sharding (1) requires extra copies before/after FSDP
            # collectives and (2) introduces extra complexity to handle padding
            # and unpadding
            raise NotImplementedError(
                f"FSDP does not support uneven sharding on dim {shard_dim}: "
                f"{param_data.size()} (world size: {shard_world_size})"
            )
        chunks = _chunk_with_empty(param_data, shard_world_size, dim=shard_dim)
        sharded_param = chunks[shard_rank]
        self.sharded_size = _get_dim_chunked_size(
            sharded_param, param_data.size(), dim=shard_dim
        )
        self.contiguous_sharded_stride = make_contiguous_strides_for(self.sharded_size)
        padded_sharded_size = chunks[0].size()  # 0th always padded
        self.padded_sharded_param_size = padded_sharded_size
        # Pre-pad the sharded parameter to avoid padding before all-gather
        padded_sharded_param = param_data.new_zeros(padded_sharded_size)
        if sharded_param.numel() > 0:
            padded_sharded_param.narrow(
                dim=shard_dim, start=0, length=sharded_param.size(shard_dim)
            ).copy_(sharded_param)
        if self.offload_to_cpu and not padded_sharded_param.is_meta:
            padded_sharded_param = padded_sharded_param.cpu()
            if self.pin_memory:
                padded_sharded_param = padded_sharded_param.pin_memory(
                    device=self.device
                )
        self._sharded_param_data = padded_sharded_param.view(-1)
        length = sharded_param.size(shard_dim) if sharded_param.numel() > 0 else 0
        sharded_param = padded_sharded_param.narrow(
            dim=shard_dim, start=0, length=length
        )
        assert sharded_param.is_contiguous(), f"{self.fsdp_placement=}"
        self.sharded_param = nn.Parameter(self.to_sharded_dtensor(sharded_param))
        self.sharded_param.requires_grad_(param.requires_grad)
        # Let `param_data` be freed normally when its ref count reaches 0 when
        # the `fully_shard` call returns to allow provided parameters to alias
        self._setattr_on_modules(self.sharded_param)
        self.sharded_state = ShardedState.SHARDED

    def _init_sharded_post_forward_param_metadata(self, param: torch.Tensor) -> None:
        mesh_info = self.post_forward_mesh_info
        assert mesh_info is not None  # mypy
        param_data = param._local_tensor if isinstance(param, DTensor) else param
        chunks = _chunk_with_empty(param_data, mesh_info.shard_mesh_size, dim=0)
        self.sharded_post_forward_size = _get_dim_chunked_size(
            chunks[mesh_info.shard_mesh_rank],
            param_data.size(),
            dim=self.fsdp_placement.dim,
        )
        self.contiguous_sharded_post_forward_stride = make_contiguous_strides_for(
            self.sharded_post_forward_size
        )

    def init_dtype_attrs(self, mp_policy: MixedPrecisionPolicy):
        param_dtype, reduce_dtype = (mp_policy.param_dtype, mp_policy.reduce_dtype)
        self.orig_dtype = self.sharded_param.dtype
        # Clamp `param_dtype` to `None` if no casting is required
        if param_dtype == self.orig_dtype:
            param_dtype = None
        self.param_dtype = param_dtype
        self.reduce_dtype = reduce_dtype
        # None indicates that the mixed precision is not enabled

    def _init_extensions(self) -> None:
        inner_tensor = self._sharded_local_tensor
        has_fsdp_pre_all_gather = hasattr(inner_tensor, "fsdp_pre_all_gather")
        has_fsdp_post_all_gather = hasattr(inner_tensor, "fsdp_post_all_gather")
        if has_fsdp_pre_all_gather != has_fsdp_post_all_gather:
            raise AssertionError(
                "Both fsdp_pre_all_gather and fsdp_post_all_gather should be defined "
                f"if using all-gather extensions: {inner_tensor}"
            )
        if has_fsdp_pre_all_gather:
            self._extensions_data = ExtensionsData()
        self._unsharded_inner_tensors: List[torch.Tensor] = []

    def init_all_gather_outputs(
        self,
        all_gather_input_numels: List[int],
        all_gather_input_dtypes: List[torch.dtype],
        world_size: int,
        device: torch.device,
        force_recreate: bool = False,
    ):
        if not force_recreate and len(self.all_gather_outputs) > 0:
            return  # already initialized
        self.all_gather_outputs = [
            torch.empty(torch.Size([numel * world_size]), dtype=dtype, device=device)
            for numel, dtype in zip(all_gather_input_numels, all_gather_input_dtypes)
        ]

    def init_unsharded_param(self):
        """
        [Note: Invariants for torch.compile Traceable FSDP2]
        1. Under compile, we always re-populate the content of `self._unsharded_param`
           per AllGather using the slow path.
        2. Under compile, we always recreate `self.all_gather_outputs` per AllGather.
           This is to ensure the buffer creation is internal to the graph and
           avoid `self.all_gather_outputs` being captured as a graph input.
        3. Under compile, at the end of `free_unsharded_param()`, we always clean up
           `self.all_gather_outputs` and `self._unsharded_inner_tensors`,
           to avoid them being captured as graph output.

        With these invariants, only these tensors will be inputs to the graph:
        - Sharded parameters
        - Placeholders for the `self._unsharded_param` nn.Parameter
        """
        if not ca.compiled_autograd_enabled and hasattr(
            self, "_unsharded_param"
        ):  # after the 1st all-gather
            inner_tensor = self._sharded_local_tensor
            if not hasattr(inner_tensor, "fsdp_post_all_gather"):
                return  # already initialized
            for tensor in self._unsharded_inner_tensors:
                alloc_storage(tensor)
            all_gather_outputs = self._unflatten_all_gather_outputs()
            inner_tensor.fsdp_post_all_gather(
                all_gather_outputs,
                self._extensions_data.all_gather_metadata,
                self.param_dtype or self.orig_dtype,
                out=self._unsharded_param,
            )
            self._extensions_data.clear()
            return
        inner_tensor = self._sharded_local_tensor
        if not ca.compiled_autograd_enabled and hasattr(
            inner_tensor, "fsdp_post_all_gather"
        ):
            all_gather_outputs = self._unflatten_all_gather_outputs()
            (
                unsharded_tensor,
                self._unsharded_inner_tensors,
            ) = inner_tensor.fsdp_post_all_gather(
                all_gather_outputs,
                self._extensions_data.all_gather_metadata,
                self.param_dtype or self.orig_dtype,
            )
            self._extensions_data.clear()
        else:
            # For the default path (no post-all-gather), the all-gather output
            # gives the unsharded parameter data directly
            assert len(self.all_gather_outputs) == 1, f"{len(self.all_gather_outputs)}"
            unsharded_tensor = self.all_gather_outputs[0]
        unsharded_param = torch.as_strided(
            unsharded_tensor,
            self._orig_size,
            self._contiguous_orig_stride,
            storage_offset=0,
        )
        if self.is_dtensor:
            unsharded_param = _from_local_no_grad(unsharded_param, self._tp_spec)
        if hasattr(self, "_unsharded_param"):
            assert ca.compiled_autograd_enabled
            with torch.no_grad(), torch.autograd._unsafe_preserve_version_counter(
                self._unsharded_param
            ):
                # NOTE: Under compile, if an unsharded param goes through
                # resize_(full) -> copy_ -> resize_(0) pattern, we will remove those
                # resize_ and copy_ ops in a compiler graph pass
                # `remove_fsdp2_unsharded_param_graph_input_usage` to recover performance.
                alloc_storage(self._unsharded_param)
                torch.ops.fsdp.copy_(self._unsharded_param, unsharded_param)
        else:
            self._unsharded_param = nn.Parameter(
                unsharded_param, requires_grad=self.sharded_param.requires_grad
            )

    def _unflatten_all_gather_outputs(self) -> Tuple[torch.Tensor, ...]:
        return tuple(
            t.view(-1, *s[1:])
            for t, s in zip(
                self.all_gather_outputs, self._extensions_data.all_gather_input_sizes
            )
        )

    def to_sharded(self) -> None:
        self._setattr_on_modules(self.sharded_param)
        self.free_unsharded_param()
        self.sharded_state = ShardedState.SHARDED

    def to_sharded_post_forward(self) -> None:
        if self.is_dtensor:
            raise NotImplementedError(
                "Resharding to smaller mesh with TP is not supported yet"
            )
        self._assert_in_states(ShardedState.UNSHARDED)
        assert self.post_forward_mesh_info is not None  # mypy
        assert len(self.all_gather_outputs) == 1
        shard_world_size = self.post_forward_mesh_info.shard_mesh_size
        if (numel := self.all_gather_outputs[0].numel()) % shard_world_size != 0:
            _raise_assert_with_print(
                f"All-gather output size ({numel}) must be divisible by the shard "
                f"world size ({shard_world_size})"
            )
        shard_rank = self.post_forward_mesh_info.shard_mesh_rank
        sharded_numel = numel // shard_world_size
        self._sharded_post_forward_param_data = (
            self.all_gather_outputs[0].narrow(
                0, sharded_numel * shard_rank, sharded_numel
            )
        ).clone()  # clone to be able to free all-gather output
        sharded_post_forward_tensor = torch.as_strided(
            self._sharded_post_forward_param_data,
            size=self.sharded_post_forward_size,
            stride=self.contiguous_sharded_post_forward_stride,
            storage_offset=0,
        )
        self._sharded_post_forward_param = nn.Parameter(
            self.to_sharded_post_forward_dtensor(sharded_post_forward_tensor)
        )
        self._setattr_on_modules(self._sharded_post_forward_param)
        self.free_unsharded_param()
        self.sharded_state = ShardedState.SHARDED_POST_FORWARD

    def to_unsharded(self) -> None:
        # Assume that the data has been allocated and all-gathered
        set_requires_grad_if_needed(self.sharded_param, self._unsharded_param)
        self._setattr_on_modules(self._unsharded_param)
        if self.sharded_state == ShardedState.SHARDED_POST_FORWARD:
            # The data is allocated in the default stream via the post-forward
            # reshard and must be kept alive for the next all-gather copy-in.
            # Since we call this method after the copy-out, the data's lifetime
            # is ensured without further synchronization.
            self._sharded_post_forward_param = None
            self._sharded_post_forward_param_data = None  # free
        self.sharded_state = ShardedState.UNSHARDED

    def _setattr_on_modules(self, param: nn.Parameter) -> None:
        unsafe_setattr_param(
            self._module_info.module, self._module_info.param_name, param
        )
        for shared_module, shared_param_name in zip(
            self._module_info.shared_modules, self._module_info.shared_param_names
        ):
            unsafe_setattr_param(shared_module, shared_param_name, param)

    def to_sharded_dtensor(self, tensor: torch.Tensor) -> DTensor:
        """
        Converts a local tensor representing either the sharded parameter or
        sharded gradient to DTensor.
        """
        if tensor.shape != self.sharded_size:
            _raise_assert_with_print(
                f"Expects size {self.sharded_size} but got {tensor.shape}"
            )
        return _from_local_no_grad(
            tensor,
            self._sharding_spec,
        )

    def to_sharded_post_forward_dtensor(self, tensor: torch.Tensor) -> DTensor:
        if tensor.shape != self.sharded_post_forward_size:
            _raise_assert_with_print(
                f"Expects size {self.sharded_post_forward_size} but got {tensor.shape}"
            )
        assert isinstance(self.post_forward_mesh_info, HSDPMeshInfo)
        # TODO: Prefer this DTensor to be read-only and generalize the
        # placement once we support TP.
        post_forward_sharding_spec = DTensorSpec(
            self.post_forward_mesh_info.mesh,
            (Replicate(), Shard(0)),
            tensor_meta=self._sharding_spec.tensor_meta,
        )
        return _from_local_no_grad(tensor, post_forward_sharding_spec)

    def to_accumulated_grad_if_needed(self) -> None:
        # Access `_unsharded_param` to bypass the sharded state check since we
        # prefer to reshard before upcasting the gradient to save memory
        if (
            self.reduce_dtype is None
            or self._unsharded_param.grad is None
            or self._unsharded_param.grad.dtype == self.reduce_dtype
        ):
            return
        unsharded_grad = self._unsharded_param.grad
        self._unsharded_param.grad = None
        self.unsharded_accumulated_grad = unsharded_grad.to(self.reduce_dtype)

    def accumulate_unsharded_grad_if_needed(self) -> None:
        if (
            self.unsharded_accumulated_grad is not None
            and self.unsharded_param.grad is not None
        ):
            self.unsharded_accumulated_grad += self.unsharded_param.grad
            self.unsharded_param.grad = None

    def alloc_all_gather_outputs(self) -> None:
        for tensor in self.all_gather_outputs:
            alloc_storage(tensor)

    def free_unsharded_param(self) -> None:
        if ca.compiled_autograd_enabled:
            """
            Assumptions under compile:
            - `self._unsharded_param` is NOT an alias of `self.all_gather_outputs`.
            Instead, we resize `self._unsharded_param` storage size to full and then
            explicitly *copy* the data from `self.all_gather_outputs` to `self._unsharded_param`
            in `init_unsharded_param()`. (For full-graph FSDP2 case, we will then remove
            the resize_ and copy_ ops in a compiler graph pass to recover performance.)
            - `self.all_gather_outputs` and `self._unsharded_inner_tensors` are NOT
            graph inputs. They are created within the graph and is guaranteed to be freed
            by the end of the graph. They don't leak outside of the graph.
            """
            self._unsharded_param.untyped_storage().resize_(0)
            self.all_gather_outputs = []
            self._unsharded_inner_tensors = []
        else:
            for tensor in itertools.chain(
                self.all_gather_outputs, self._unsharded_inner_tensors
            ):
                free_storage(tensor)

    @property
    def all_gather_inputs(self) -> List[torch.Tensor]:  # 1D
        self._assert_in_states(ShardedState.SHARDED, ShardedState.SHARDED_POST_FORWARD)
        if self.sharded_state == ShardedState.SHARDED:
            if not ca.compiled_autograd_enabled and hasattr(
                self._sharded_local_tensor, "fsdp_pre_all_gather"
            ):
                sharded_local_tensor = self._sharded_local_tensor
                if self.offload_to_cpu:
                    sharded_local_tensor = sharded_local_tensor.to(
                        self.device, non_blocking=True
                    )
<<<<<<< HEAD
                (
                    all_gather_inputs,
                    self._extensions_data.all_gather_metadata,
                ) = sharded_local_tensor.fsdp_pre_all_gather(self.mesh_info.mesh)
=======
                pre_all_gather_signature = inspect.signature(
                    sharded_local_tensor.fsdp_pre_all_gather
                )
                num_fn_params = len(pre_all_gather_signature.parameters)
                # Old signature only passes mesh; keep for BC for now
                assert num_fn_params in (
                    1,
                    5,
                ), (
                    f"Invalid fsdp_pre_all_gather: {pre_all_gather_signature}\n"
                    "Expects fsdp_pre_all_gather(self, mesh: DeviceMesh, "
                    "module: nn.Module, mp_policy: MixedPrecisionPolicy)"
                )
                if num_fn_params == 1:
                    (
                        all_gather_inputs,
                        self._extensions_data.all_gather_metadata,
                    ) = sharded_local_tensor.fsdp_pre_all_gather(self.shard_mesh)
                else:
                    (
                        all_gather_inputs,
                        self._extensions_data.all_gather_metadata,
                    ) = sharded_local_tensor.fsdp_pre_all_gather(
                        self.shard_mesh,
                        self._orig_size,
                        self._contiguous_orig_stride,
                        self._module_info.module,
                        self.mp_policy,
                    )
                    if (
                        sharded_local_tensor.size() != self.padded_sharded_param_size
                        and any(
                            all_gather_input.size() != self.padded_sharded_param_size
                            for all_gather_input in all_gather_inputs
                        )
                    ):
                        # NOTE: Since this error can only be raised on the
                        # ranks that have padding, this can manifest as a NCCL
                        # watchdog timeout, as the other ranks will not error.
                        raise AssertionError(
                            "When a parameter is unevenly sharded by FSDP "
                            f"(orig size={self._orig_size}, FSDP world size={self.mesh_info.mesh.size()}), "
                            "fsdp_pre_all_gather must return all-gather inputs with the padded sharded size "
                            f"{self.padded_sharded_param_size} but got {[t.size() for t in all_gather_inputs]}"
                        )
>>>>>>> 47a515d2
                self._extensions_data.all_gather_input_sizes = [
                    t.size() for t in all_gather_inputs
                ]
                return [t.view(-1) for t in all_gather_inputs]
            sharded_param_data = self._sharded_param_data
            if self.offload_to_cpu:
                sharded_param_data = sharded_param_data.to(
                    self.device, non_blocking=True
                )
            return [_to_dtype_if_needed(sharded_param_data, self.param_dtype)]
        elif self.sharded_state == ShardedState.SHARDED_POST_FORWARD:
            if not ca.compiled_autograd_enabled and hasattr(
                self._sharded_local_tensor, "fsdp_pre_all_gather"
            ):
                raise NotImplementedError
            all_gather_input = _to_dtype_if_needed(
                cast(torch.Tensor, self._sharded_post_forward_param_data),
                self.param_dtype,
            )
            return [all_gather_input]
        return [torch.empty(0)]  # mypy

    @property
    def unsharded_param(self) -> nn.Parameter:  # ND
        self._assert_in_states(ShardedState.UNSHARDED)
        return self._unsharded_param

    @property
    def unsharded_grad_data(self) -> torch.Tensor:
        grad = self.unsharded_param.grad
        assert grad is not None, "Expects unsharded_param.grad to not be None"
        return self._get_grad_inner_tensor(grad)

    @property
    def unsharded_accumulated_grad_data(self) -> torch.Tensor:
        grad = self.unsharded_accumulated_grad
        assert grad is not None, "Expects unsharded_accumulated_grad to not be None"
        return self._get_grad_inner_tensor(grad)

    def _get_grad_inner_tensor(self, grad: torch.Tensor) -> torch.Tensor:
        if self.is_dtensor:
            if isinstance(grad, AsyncCollectiveTensor):
                grad = grad.wait()
            assert isinstance(grad, DTensor), f"{type(grad)}"
            placements = self._tp_spec.placements
            if placements != grad.placements:
                assert len(self._tp_spec.placements) == len(
                    grad.placements
                ), f"{self._tp_spec=} {grad.placements=}"
                grad = grad.redistribute(placements=placements)
            grad = grad._local_tensor
        return grad

    @property
    def _sharded_local_tensor(self) -> torch.Tensor:
        return cast(DTensor, self.sharded_param)._local_tensor

    @property
    def shard_mesh(self):
        mesh = self.mesh_info.mesh
        if mesh.ndim == 1:
            return mesh
        elif mesh.ndim == 2:
            assert mesh.mesh_dim_names is not None
            return mesh[mesh.mesh_dim_names[-1]]
        raise ValueError(f"Invalid mesh: {mesh}")

    def _assert_in_states(self, *states: ShardedState) -> None:
        if self.sharded_state not in states:
            _raise_assert_with_print(
                f"Expects to be in one of {states}, not {self.sharded_state}"
            )

    def reset_sharded_param(self):
        # For ops like `nn.Module._apply` or `load_state_dict(assign=True)`
        # that change the sharded parameter tensor, we may need to re-pad the
        # sharded local tensor and re-save the reference.
        module_info = self._module_info
        new_param = getattr(module_info.module, module_info.param_name)
        if new_param is not self.sharded_param:
            if torch.__future__.get_swap_module_params_on_conversion():
                raise AssertionError(
                    f"Expects swap_tensors to preserve object but got {new_param} "
                    f"instead of {self.sharded_param}"
                )
            self.sharded_param = new_param
        local_tensor = new_param._local_tensor
        if local_tensor.is_meta:
            return
        padded_sharded_size = self.padded_sharded_param_size
        shard_dim = self.fsdp_placement.dim
        length = local_tensor.size(shard_dim) if local_tensor.numel() > 0 else 0
        if local_tensor.size() != padded_sharded_size:
            assert (
                shard_dim == 0
            ), f"Shard({shard_dim}) requires even sharding: {local_tensor.size()=}"
            padded_local_tensor = local_tensor.new_zeros(padded_sharded_size)
            padded_local_tensor.narrow(dim=shard_dim, start=0, length=length).copy_(
                local_tensor
            )
            local_tensor = padded_local_tensor
        if self.pin_memory and not local_tensor.is_pinned():
<<<<<<< HEAD
            local_tensor = local_tensor.cpu().pin_memory()
        self._sharded_param_data = local_tensor.view(-1)
        assert isinstance(self.sharded_param, DTensor)  # mypy
        self.sharded_param._local_tensor = local_tensor[: self.sharded_size[0]]
=======
            local_tensor = local_tensor.cpu().pin_memory(device=self.device)
            updated_local_tensor = True
        self._sharded_param_data = local_tensor.view(-1)
        assert isinstance(self.sharded_param, DTensor)  # mypy
        if updated_local_tensor:
            # Only change the local tensor object if needed
            self.sharded_param._local_tensor = local_tensor.narrow(
                dim=shard_dim, start=0, length=length
            )
            assert self.sharded_param._local_tensor.is_contiguous()
        self._sharding_spec = self.sharded_param._spec
>>>>>>> 47a515d2

    def __repr__(self):
        return f"FSDPParam(fqn={self._param_fqn}, orig_size={self._orig_size})"


def alloc_storage(tensor: torch.Tensor) -> None:
    size = tensor.numel() * tensor.itemsize
    if (storage := tensor.untyped_storage()).size() != size:
        storage.resize_(size)


def free_storage(tensor: torch.Tensor) -> None:
    if (storage := tensor.untyped_storage()).size() != 0:
        storage.resize_(0)


# NOTE: These bypass `nn.Module.__setattr__` checks, which incur non-trivial
# CPU overhead, if the module did not override it. For FSDP, we know we do not
# need those checks when transitioning between sharded/unsharded parameters.
def unsafe_setattr_param(
    module: nn.Module, param_name: str, param: nn.Parameter
) -> None:
    if getattr(module.__setattr__, "__func__", None) is nn.Module.__setattr__:
        module._parameters[param_name] = param
    else:  # slow path
        setattr(module, param_name, param)


def set_requires_grad_if_needed(
    src_tensor: torch.Tensor, dst_tensor: torch.Tensor
) -> None:
    # Only call `requires_grad_` if needed to avoid the Python <> C++ context
    # switch overhead
    if src_tensor.requires_grad != dst_tensor.requires_grad:
        dst_tensor.requires_grad_(src_tensor.requires_grad)<|MERGE_RESOLUTION|>--- conflicted
+++ resolved
@@ -1,4 +1,5 @@
 # mypy: allow-untyped-defs
+import inspect
 import itertools
 from dataclasses import dataclass, field
 from enum import auto, Enum
@@ -228,6 +229,7 @@
         self.mesh_info = mesh_info
         self.post_forward_mesh_info = post_forward_mesh_info
         self.device = device
+        self.mp_policy = mp_policy
         self.offload_to_cpu: bool = isinstance(offload_policy, CPUOffloadPolicy)
         self.pin_memory = (
             self.offload_to_cpu and cast(CPUOffloadPolicy, offload_policy).pin_memory
@@ -680,12 +682,6 @@
                     sharded_local_tensor = sharded_local_tensor.to(
                         self.device, non_blocking=True
                     )
-<<<<<<< HEAD
-                (
-                    all_gather_inputs,
-                    self._extensions_data.all_gather_metadata,
-                ) = sharded_local_tensor.fsdp_pre_all_gather(self.mesh_info.mesh)
-=======
                 pre_all_gather_signature = inspect.signature(
                     sharded_local_tensor.fsdp_pre_all_gather
                 )
@@ -731,7 +727,6 @@
                             "fsdp_pre_all_gather must return all-gather inputs with the padded sharded size "
                             f"{self.padded_sharded_param_size} but got {[t.size() for t in all_gather_inputs]}"
                         )
->>>>>>> 47a515d2
                 self._extensions_data.all_gather_input_sizes = [
                     t.size() for t in all_gather_inputs
                 ]
@@ -821,6 +816,7 @@
         local_tensor = new_param._local_tensor
         if local_tensor.is_meta:
             return
+        updated_local_tensor = False
         padded_sharded_size = self.padded_sharded_param_size
         shard_dim = self.fsdp_placement.dim
         length = local_tensor.size(shard_dim) if local_tensor.numel() > 0 else 0
@@ -833,13 +829,8 @@
                 local_tensor
             )
             local_tensor = padded_local_tensor
+            updated_local_tensor = True
         if self.pin_memory and not local_tensor.is_pinned():
-<<<<<<< HEAD
-            local_tensor = local_tensor.cpu().pin_memory()
-        self._sharded_param_data = local_tensor.view(-1)
-        assert isinstance(self.sharded_param, DTensor)  # mypy
-        self.sharded_param._local_tensor = local_tensor[: self.sharded_size[0]]
-=======
             local_tensor = local_tensor.cpu().pin_memory(device=self.device)
             updated_local_tensor = True
         self._sharded_param_data = local_tensor.view(-1)
@@ -851,7 +842,6 @@
             )
             assert self.sharded_param._local_tensor.is_contiguous()
         self._sharding_spec = self.sharded_param._spec
->>>>>>> 47a515d2
 
     def __repr__(self):
         return f"FSDPParam(fqn={self._param_fqn}, orig_size={self._orig_size})"
