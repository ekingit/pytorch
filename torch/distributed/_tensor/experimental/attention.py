# Copyright (c) Meta Platforms, Inc. and affiliates

import contextlib
import itertools
import logging
import types
import weakref
from abc import ABC, abstractmethod
from dataclasses import dataclass
from enum import auto, Enum
from typing import (
    Any,
    Callable,
    Dict,
    Generator,
    List,
    Optional,
    Protocol,
    Set,
    Tuple,
    Union,
)

import torch
import torch.distributed as dist
import torch.distributed._functional_collectives as ft_c
import torch.nn.functional as F
from torch import nn
from torch.distributed._tensor import distribute_module, DTensor, Replicate, Shard
from torch.distributed.device_mesh import DeviceMesh
from torch.distributed.tensor.parallel.style import ParallelStyle


class _CausalBehavior(Enum):
    SKIP = None
    NOT_IS_CAUSAL = False
    IS_CAUSAL = True


class _RotateMethod(Enum):
    ALL_TO_ALL = auto()
    ALL_GATHER = auto()
    SEND_RECV = auto()


aten = torch.ops.aten
logger = logging.getLogger(__name__)


@dataclass
class _ContextParallelOptions:
    # Whether to upcast parameters and gradients to float32 to avoid accumulation
    # errors. It is likely this is always True but we currently keep this variable
    # for the experimental purpose.
    convert_to_f32: bool = True
    enable_load_balance = True
    rotate_method: _RotateMethod = _RotateMethod.ALL_GATHER


_cp_options = _ContextParallelOptions()


def _is_causal_behavior(
    rank: int, world_size: int, i: int, is_causal: bool
) -> _CausalBehavior:
    """
    Calculate is_causal behavior for each KV block. The attention can either be
    calculated in full, not at all or with the causal mask applied.
    """
    if not is_causal:
        return _CausalBehavior.NOT_IS_CAUSAL

    if i == 0:
        return _CausalBehavior.IS_CAUSAL

    source_rank = (rank - i) % world_size
    if source_rank < rank or _cp_options.enable_load_balance:
        return _CausalBehavior.NOT_IS_CAUSAL
    else:
        return _CausalBehavior.SKIP


def _maybe_wait(tensor: torch.Tensor) -> torch.Tensor:
    """
    When tracing the code, the result tensor is not an AsyncCollectiveTensor,
    so we cannot call ``wait()``.
    """
    if isinstance(tensor, ft_c.AsyncCollectiveTensor):
        return tensor.wait()
    return tensor


def _partial_update(
    original: torch.Tensor,
    new: torch.Tensor,
    dim: int,
    n_chunks: int,
    idx: int,
    add: bool,
) -> torch.Tensor:
    """
    This API partially update a chunk of ``original`` tensor. The ``original``
    tensor will be first chunked along ``dim`` dimension then the ``idx`` chunk
    will be updated with ``new``. If ``add`` is True, the chunk will be added
    with ``new``, otherwise the chunk with be replaced by ``add``.

    The result is a tensor that is the same size as ``original``.
    """
    chunks = list(original.chunk(n_chunks, dim=dim))
    assert chunks[idx].shape == new.shape, (original.shape, new.shape, idx)
    if add:
        chunks[idx] += new
    else:
        chunks[idx] = new
    return torch.cat(chunks, dim=dim)


class _SDPAMerger:
    """A class to help to merge the local SDPA result."""

    def __init__(self, convert_to_f32: bool, seq_dim: int):
        self._seq_dim = seq_dim
        self._out: Optional[torch.Tensor] = None
        self._lse: Optional[torch.Tensor] = None
        self._convert_to_f32 = convert_to_f32
        self._out_dtype = torch.float32
        self._lse_dtype = torch.float32

    def _merge_one(
        self, block_out: torch.Tensor, block_lse: torch.Tensor, partial: bool
    ) -> None:
        block_lse = block_lse.unsqueeze(dim=-1)
        if self._lse is None:
            self._lse = block_lse
            self._out = block_out
        else:
            assert self._lse is not None
            assert self._out is not None
            lse = self._lse.chunk(2, dim=self._seq_dim)[1] if partial else self._lse
            out = self._out.chunk(2, dim=self._seq_dim)[1] if partial else self._out

            # The algorithm from
            # github.com/zhuzilin/ring-flash-attention/pull/34#issuecomment-2076126795
            # gives a relatively stable result.
            out = out - F.sigmoid(block_lse - lse) * (out - block_out)
            lse = lse - F.logsigmoid(lse - block_lse)
            if partial:
                self._lse = _partial_update(self._lse, lse, 2, 2, 1, add=False)
                self._out = _partial_update(self._out, out, 2, 2, 1, add=False)
            else:
                self._lse = lse
                self._out = out

    def step(self, out: torch.Tensor, lse: torch.Tensor, partial: bool) -> None:
        self._out_dtype = out.dtype
        self._lse_dtype = lse.dtype

        if self._convert_to_f32:
            out = out.to(torch.float32)
            lse = lse.to(torch.float32)

        self._merge_one(out, lse, partial)

    def results(self) -> Tuple[torch.Tensor, torch.Tensor]:
        assert self._out is not None
        assert self._lse is not None
        out, lse = self._out, self._lse.squeeze(-1)
        return out.to(self._out_dtype), lse.to(self._lse_dtype)


def _scaled_dot_product_ring_flash_attention(
    mesh: DeviceMesh,
    query: torch.Tensor,
    key: torch.Tensor,
    value: torch.Tensor,
    dropout_p: float = 0.0,
    is_causal: bool = False,
    return_debug_mask: bool = False,
    *,
    scale: Optional[float] = None,
) -> Tuple[torch.Tensor, ...]:
    if return_debug_mask:
        raise NotImplementedError("return_debug_mask is not supported yet")

    return _templated_ring_attention(
        mesh,
        2,
        aten._scaled_dot_product_flash_attention,
        query=query,
        key=key,
        value=value,
        is_causal=is_causal,
        dropout_p=dropout_p,
        scale=scale,
    )


def _scaled_dot_product_ring_efficient_attention(
    mesh: DeviceMesh,
    query: torch.Tensor,
    key: torch.Tensor,
    value: torch.Tensor,
    attn_bias: Optional[torch.Tensor] = None,
    compute_log_sumexp: bool = True,
    dropout_p: float = 0.0,
    is_causal: bool = False,
    *,
    scale: Optional[float] = None,
) -> Tuple[torch.Tensor, ...]:
    if attn_bias is not None:
        raise NotImplementedError("attn_bias is not supported yet")
    if not compute_log_sumexp:
        raise NotImplementedError("compute_log_sumexp must be set")

    return _templated_ring_attention(
        mesh,
        2,
        aten._scaled_dot_product_efficient_attention,
        query=query,
        key=key,
        value=value,
        is_causal=is_causal,
        attn_bias=attn_bias,
        dropout_p=dropout_p,
        scale=scale,
        compute_log_sumexp=compute_log_sumexp,
    )


class _AttentionOp(Protocol):
    def __call__(
        self,
        query: torch.Tensor,
        key: torch.Tensor,
        value: torch.Tensor,
        **kwargs: object,
    ) -> Tuple[torch.Tensor, ...]:
        ...


class _RingRotater(ABC):
    @abstractmethod
    def __init__(self, pg: dist.ProcessGroup, seq_dim: int) -> None:
        ...

    @abstractmethod
    def rotate(self, buffer: torch.Tensor, curr_idx: int) -> torch.Tensor:
        ...

    @abstractmethod
    def maybe_wait(self, tensor: torch.Tensor) -> torch.Tensor:
        ...


class _AllToAllRotater(_RingRotater):
    def __init__(self, pg: dist.ProcessGroup, seq_dim: int) -> None:
        self._pg = pg
        self._seq_dim = seq_dim

    def rotate(self, buffer: torch.Tensor, curr_idx: int) -> torch.Tensor:
        buffer = buffer.contiguous()
        size = dist.get_world_size(self._pg)
        dsts = list(range(1, size)) + [0]
        return ft_c.permute_tensor(buffer, dsts, self._pg)

    def maybe_wait(self, tensor: torch.Tensor) -> torch.Tensor:
        if isinstance(tensor, ft_c.AsyncCollectiveTensor):
            return tensor.wait()
        return tensor


class _AllGatherRotater(_RingRotater):
    def __init__(self, pg: dist.ProcessGroup, seq_dim: int) -> None:
        self._pg = pg
        self._seq_dim = seq_dim
        self._buffer: Optional[torch.Tensor] = None
        self._idx = 0

    def rotate(self, buffer: torch.Tensor, curr_idx: int) -> torch.Tensor:
        self._idx = curr_idx
        if self._buffer is None:
            return ft_c.all_gather_tensor(
                buffer.contiguous(), gather_dim=0, group=self._pg
            )

        return self._buffer

    def maybe_wait(self, tensor: torch.Tensor) -> torch.Tensor:
        size = dist.get_world_size(self._pg)
        rank = dist.get_rank(self._pg)
        idx = rank - self._idx

        if self._buffer is None:
            if isinstance(tensor, ft_c.AsyncCollectiveTensor):
                tensor = tensor.wait()
            self._buffer = tensor
        else:
            assert tensor is self._buffer

        return self._buffer.chunk(dist.get_world_size(self._pg))[idx]


def _create_rotater(
    pg: dist.ProcessGroup, seq_dim: int, method: Optional[_RotateMethod] = None
) -> _RingRotater:
    if method is None:
        method = _cp_options.rotate_method
    if method == _RotateMethod.ALL_TO_ALL:
        return _AllToAllRotater(pg, seq_dim)
    elif method == _RotateMethod.ALL_GATHER:
        return _AllGatherRotater(pg, seq_dim)
    else:
        raise NotImplementedError(f"Unkonwn method {method}")


def _ring_rotate(
    block: torch.Tensor, pg: dist.ProcessGroup, send_to_next: bool
) -> torch.Tensor:
    block = block.contiguous()
    size = dist.get_world_size(pg)
    dsts = (
        list(range(1, size)) + [0]
        if send_to_next
        else [size - 1] + list(range(0, size - 1))
    )
    return ft_c.permute_tensor(block, dsts, pg)


def _templated_ring_attention(
    mesh: DeviceMesh,
    seq_dim: int,
    op: _AttentionOp,
    query: torch.Tensor,
    key: torch.Tensor,
    value: torch.Tensor,
    is_causal: bool = False,
    **kwargs: object,
) -> Tuple[torch.Tensor, ...]:
    """
    This is a generalized ring attention implementation that can support multiple attention ops.

    Parameters
    ----------
    op:
        The attention op to use
    *args:
        additional args are passed to the op
    **kwargs:
        additional kwargs are passed to the op

    Returns
    -------
    out:
        The merged attention output
    softmax_lse:
        The logsumexp of the merged attention output
    """
    if is_causal and (query.size(2) != key.size(2)):
        raise NotImplementedError(
            "is_causal requires the same query and context sequence lengths"
        )

    if isinstance(mesh, dist.ProcessGroup):
        pg: Union[dist.ProcessGroup, List[dist.ProcessGroup]] = mesh
    else:
        pg = mesh.get_group()
    assert isinstance(pg, dist.ProcessGroup), "process group must be single dimension"
    rank = dist.get_rank(pg)
    size = dist.get_world_size(pg)

    next_kv = None

    # Without making key and value contiguous(), the lose curve is bad.
    # TODO(fegin): figure out why this is a requirement since SDPA does not have
    # this requirement.
    key = key.contiguous()
    value = value.contiguous()

    sdpa_merger = _SDPAMerger(_cp_options.convert_to_f32, seq_dim=seq_dim)

    rest: List[Any]
    out: torch.Tensor
    logsumexp: torch.Tensor

    rotater = _create_rotater(pg, 2)

    for i in range(size):
        if next_kv is not None:
<<<<<<< HEAD
            next_kv = rotater.maybe_wait(next_kv)
=======
            # Wait for the kv from the (cp_rank - 1) rank.
            next_kv = _maybe_wait(next_kv)
>>>>>>> d3ae2874
            key = next_kv[: key.numel()].reshape(key.shape)
            value = next_kv[key.numel() :].reshape(value.shape)

        if i < (size - 1):
            # Send the k, v to the next rank
            next_kv = torch.cat([key.flatten(), value.flatten()])
            next_kv = rotater.rotate(next_kv, i + 1)

        is_causal_behavior = _is_causal_behavior(
            rank=rank, world_size=size, i=i, is_causal=is_causal
        )

        if is_causal_behavior == _CausalBehavior.SKIP:
            continue

        if i == 0 or (not _cp_options.enable_load_balance or not is_causal):
            # We need to do SDPA with the full local q, k, v.
            q, k, v, partial = (query, key, value, False)
        elif i <= rank:
            # Striped load balancing case, and i <= rank.
            # We need to do SPDA, with only the first half of the k, v.
            # Note that q, k, v, each contains two stripes.
            q, k, v, partial = (
                query,
                key.chunk(2, dim=2)[0],
                value.chunk(2, dim=2)[0],
                False,
            )
        else:
            # Striped load balancing case, and i > rank.
            # We need to do SPDA with only the second half of the q, and update
            # only the the second part of  logsumexp. So partial is True.
            # Note that q, k, v, each contains two stripes.
            q, k, v, partial = query.chunk(2, dim=2)[1], key, value, True

        out, logsumexp, *rest = op(
            q,
            k,
            v,
            is_causal=is_causal_behavior.value,
            **kwargs,
        )
        sdpa_merger.step(out, logsumexp, partial)

    return *sdpa_merger.results(), *rest


def _sdpa_handler(
    op_call: torch._ops.OpOverload,
    args: Tuple[object, ...],
    kwargs: Dict[str, object],
) -> object:
    # extract local tensor and sharding infos to a OpInfo
    op_info = DTensor._op_dispatcher.unwrap_to_op_info(op_call, args, kwargs)
    logger.debug("Dispatching op_call: %s", op_info.schema)

    # sharding propagation
    # TODO: remove the context parallel strategy from the default propagation
    # rule. Either figure out how to dynamically enable it or just don't call
    # propagate.
    DTensor._op_dispatcher.sharding_propagator.propagate(op_info)
    output_sharding = op_info.output_sharding
    assert output_sharding is not None, "output sharding should not be None"
    assert not output_sharding.needs_redistribute, "inputs need to be redistributed"

    if op_call == aten._scaled_dot_product_flash_attention.default:
        local_results = _scaled_dot_product_ring_flash_attention(
            op_info.mesh,
            *op_info.local_args,  # type: ignore[arg-type]
            **op_info.local_kwargs,  # type: ignore[arg-type]
        )
    elif op_call == aten._scaled_dot_product_efficient_attention.default:
        local_results = _scaled_dot_product_ring_efficient_attention(
            op_info.mesh,
            *op_info.local_args,  # type: ignore[arg-type]
            **op_info.local_kwargs,  # type: ignore[arg-type]
        )
    else:
        raise NotImplementedError(
            "CP only supports flash attention and memory efficient attention now."
        )

    return DTensor._op_dispatcher.wrap(local_results, output_sharding.output_spec)


def _sdpa_backward_handler(
    op_call: torch._ops.OpOverload,
    args: Tuple[object, ...],
    kwargs: Dict[str, object],
) -> object:
    # Redistribute grad_output tensor to the same placement as output tensor
    args = list(args)
    args = tuple(args)

    # extract local tensor and sharding infos to a OpInfo
    op_info = DTensor._op_dispatcher.unwrap_to_op_info(op_call, args, kwargs)
    logger.debug("Dispatching op_call: %s", op_info.schema)

    # sharding propagation
    DTensor._op_dispatcher.sharding_propagator.propagate(op_info)
    output_sharding = op_info.output_sharding
    assert output_sharding is not None, "output sharding should not be None"
    assert not output_sharding.needs_redistribute, "inputs need to be redistributed"

    if op_call == aten._scaled_dot_product_flash_attention_backward.default:
        local_results = _scaled_dot_product_ring_flash_attention_backward(
            op_info.mesh,
            *op_info.local_args,  # type: ignore[arg-type]
            **op_info.local_kwargs,  # type: ignore[arg-type]
        )
    elif op_call == aten._scaled_dot_product_efficient_attention_backward.default:
        local_results = _scaled_dot_product_ring_efficient_attention_backward(
            op_info.mesh,
            *op_info.local_args,  # type: ignore[arg-type]
            **op_info.local_kwargs,  # type: ignore[arg-type]
        )
    else:
        raise NotImplementedError(f"{op_call=}")

    return DTensor._op_dispatcher.wrap(local_results, output_sharding.output_spec)


def _templated_ring_attention_backward(
    mesh: DeviceMesh,
    op: _AttentionOp,
    grad_out: torch.Tensor,
    grad_out_name: str,
    query: torch.Tensor,
    key: torch.Tensor,
    value: torch.Tensor,
    out: torch.Tensor,
    logsumexp: torch.Tensor,
    is_causal: bool,
    **kwargs: Any,
) -> Tuple[torch.Tensor, ...]:
    """This API implements the backward of the ring attention."""
    pg = mesh.get_group()
    assert isinstance(pg, dist.ProcessGroup), "must be single dimension"
    rank = dist.get_rank(pg)
    size = dist.get_world_size(pg)
    next_kv = None
    next_grad_kv = None
    rest: List[Any]
    grad_query_, grad_key_, grad_value_ = None, None, None

    accum_dtype = torch.float32 if _cp_options.convert_to_f32 else query.dtype
    grad_query = torch.zeros_like(query, dtype=accum_dtype)
    grad_key = torch.zeros_like(key, dtype=accum_dtype)
    grad_value = torch.zeros_like(value, dtype=accum_dtype)

    key = key.contiguous()
    value = value.contiguous()
    kv_rotater = _create_rotater(pg, 2)
    dkv_rotater = _create_rotater(pg, 2, method=_RotateMethod.ALL_TO_ALL)
    for i in range(size):
        if next_kv is not None:
<<<<<<< HEAD
            buffer = kv_rotater.maybe_wait(next_kv)
=======
            # Wait for the kv from the (cp_rank - 1) rank.
            buffer = _maybe_wait(next_kv)
>>>>>>> d3ae2874
            pointer = 0
            key = buffer[pointer : pointer + key.numel()].reshape(key.shape)
            pointer += key.numel()
            value = buffer[pointer : pointer + value.numel()].reshape(value.shape)
            pointer += value.numel()

        if i != size - 1:
            # Send the kv to the next rank.
            next_kv = torch.cat([key.flatten(), value.flatten()])
            next_kv = kv_rotater.rotate(next_kv, i + 1)

        is_causal_behavior = _is_causal_behavior(
            rank=rank, world_size=size, i=i, is_causal=is_causal
        )

        if is_causal_behavior != _CausalBehavior.SKIP:
            if i == 0 or (not _cp_options.enable_load_balance or not is_causal):
                # We need to do SDPA with the full local q, k, v.
                q, k, v, out_, dout, lse = (query, key, value, out, grad_out, logsumexp)
            elif i <= rank:
                # Striped load balancing case, and i <= rank.
                # We need to do SPDA with only the first half of the k, v.
                # Note that q, k, v, each contains two stripes.
                q, k, v, out_, dout, lse = (
                    query,
                    key.chunk(2, dim=2)[0],
                    value.chunk(2, dim=2)[0],
                    out,
                    grad_out,
                    logsumexp,
                )
            else:
                # Striped load balancing case, and i > rank.
                # We need to do SPDA with only the second half of the q
                # Note that q, k, v, each contains two stripes.
                q, k, v, out_, dout, lse = (
                    query.chunk(2, dim=2)[1],
                    key,
                    value,
                    out.chunk(2, dim=2)[1],
                    grad_out.chunk(2, dim=2)[1],
                    # Need to make logsumexp contiguous, otherwise there will
                    # be numerical error.
                    logsumexp.chunk(2, dim=2)[1].contiguous(),
                )

            kwargs[grad_out_name] = dout
            grad_query_, grad_key_, grad_value_, *rest = op(
                query=q,
                key=k,
                value=v,
                out=out_,
                logsumexp=lse,
                is_causal=is_causal_behavior.value,
                **kwargs,
            )
        else:
            grad_query_ = torch.zeros_like(query, dtype=accum_dtype)
            grad_key_ = torch.zeros_like(key, dtype=accum_dtype)
            grad_value_ = torch.zeros_like(value, dtype=accum_dtype)

        if i == 0:
            grad_key += grad_key_
            grad_value += grad_value_
        else:
            pointer = 0
            assert next_grad_kv is not None
<<<<<<< HEAD
            next_grad_kv = dkv_rotater.maybe_wait(next_grad_kv)
=======
            # Wait for the kv gradient from (cp_rank - 1) rank.
            next_grad_kv = _maybe_wait(next_grad_kv)
>>>>>>> d3ae2874
            grad_key = next_grad_kv[pointer : pointer + grad_key.numel()].reshape(
                grad_key.shape
            )
            pointer += grad_key.numel()
            grad_value = next_grad_kv[pointer : pointer + grad_value.numel()].reshape(
                grad_value.shape
            )

            if i <= rank and _cp_options.enable_load_balance:
                grad_key = _partial_update(grad_key, grad_key_, 2, 2, 0, add=True)
                grad_value = _partial_update(grad_value, grad_value_, 2, 2, 0, add=True)
            else:
                grad_key += grad_key_
                grad_value += grad_value_

        next_grad_kv = torch.cat([grad_key.flatten(), grad_value.flatten()])
<<<<<<< HEAD
        next_grad_kv = dkv_rotater.rotate(next_grad_kv, i + 1)
=======
        # Send the grad key, and grad value to the next rank.
        next_grad_kv = _ring_rotate(next_grad_kv, pg, send_to_next=True)
>>>>>>> d3ae2874

        if i <= rank or not _cp_options.enable_load_balance:
            grad_query += grad_query_
        else:
            grad_query = _partial_update(grad_query, grad_query_, 2, 2, 1, add=True)

    assert next_grad_kv is not None
    assert grad_key_ is not None
    assert grad_value_ is not None
    grad_query = grad_query.to(query.dtype)
    next_grad_kv = dkv_rotater.maybe_wait(next_grad_kv).to(key.dtype)
    grad_key = next_grad_kv[: grad_key.numel()].reshape(grad_key.shape)
    grad_value = next_grad_kv[grad_value.numel() :].reshape(grad_value.shape)
    return (
        grad_query,
        grad_key,
        grad_value,
        *rest,
    )


def _scaled_dot_product_ring_flash_attention_backward(
    mesh: DeviceMesh,
    grad_out: torch.Tensor,
    query: torch.Tensor,
    key: torch.Tensor,
    value: torch.Tensor,
    out: torch.Tensor,
    logsumexp: torch.Tensor,
    cum_seq_q: torch.Tensor,
    cum_seq_k: torch.Tensor,
    max_q: int,
    max_k: int,
    dropout_p: float,
    is_causal: bool,
    philox_seed: torch.Tensor,
    philox_offset: torch.Tensor,
    *,
    scale: Optional[float] = None,
) -> Tuple[torch.Tensor, ...]:
    return _templated_ring_attention_backward(
        mesh,
        aten._scaled_dot_product_flash_attention_backward.default,
        grad_out=grad_out,
        grad_out_name="grad_out",
        query=query,
        key=key,
        value=value,
        out=out,
        logsumexp=logsumexp,
        is_causal=is_causal,
        cum_seq_q=cum_seq_q,
        cum_seq_k=cum_seq_k,
        max_q=max_q,
        max_k=max_k,
        dropout_p=dropout_p,
        philox_seed=philox_seed,
        philox_offset=philox_offset,
        scale=scale,
    )


def _scaled_dot_product_ring_efficient_attention_backward(
    mesh: DeviceMesh,
    grad_out: torch.Tensor,
    query: torch.Tensor,
    key: torch.Tensor,
    value: torch.Tensor,
    bias: torch.Tensor,
    out: torch.Tensor,
    logsumexp: torch.Tensor,
    philox_seed: torch.Tensor,
    philox_offset: torch.Tensor,
    dropout_p: float,
    grad_input_mask: Tuple[bool, ...],
    is_causal: bool = False,
    *,
    scale: Optional[float] = None,
) -> Tuple[torch.Tensor, ...]:
    return _templated_ring_attention_backward(
        mesh,
        aten._scaled_dot_product_efficient_attention_backward.default,
        grad_out=grad_out,
        grad_out_name="grad_out_",
        query=query,
        key=key,
        value=value,
        attn_bias=bias,
        out=out,
        logsumexp=logsumexp,
        philox_seed=philox_seed,
        philox_offset=philox_offset,
        dropout_p=dropout_p,
        grad_input_mask=grad_input_mask,
        is_causal=is_causal,
        scale=scale,
    )


customized_ops = {
    aten._scaled_dot_product_flash_attention.default: _sdpa_handler,
    aten._scaled_dot_product_flash_attention_backward.default: _sdpa_backward_handler,
    aten._scaled_dot_product_efficient_attention.default: _sdpa_handler,
    aten._scaled_dot_product_efficient_attention_backward.default: _sdpa_backward_handler,
}


_replaced_functions: Dict[Callable, Tuple[str, Callable]] = {}


def _distribute_function(
    fn: Callable,
    fn_module: types.ModuleType,
    device_mesh: DeviceMesh,
    input_fn: Optional[Callable] = None,
    output_fn: Optional[Callable] = None,
) -> None:
    """
    ``distribute_function`` is an experimental API that allows users to "distribute"
    the inputs and outputs of a function. Similar to ``distribute_module``, this API
    installs hooks to the ``fn`` to convert the inputs and outputs. There are two
    major differences between ``distribute_function`` and ``distribute_module``.
    First, a function does not have parammeters and buffers, as a result,
    ``distribute_function`` itself won't convert any parameters/buffers but simply
    install the input and output hooks.  The tensor conversion will happen in the hooks.
    Another difference is an nn.Module subclass can have several instances and each
    instance be fed into ``distribute_module`` independently with affecting other
    instance. On the other hand, function is a singleton object. So if a function
    is distributed by ``distribute_function`` all subsequent calls to the function
    will invoke the installed hooks.

    Args:
        fn (Callable): the function to be distributed.
        fn_module (types.ModuleType): the Python module that the function is declared.
            e.g., if ``fn`` is ``torch.nn.functional.scaled_dot_product_attention``,
            ``fn_module`` is ``torch.nn.functional``.
        device_mesh (:class:`DeviceMesh`): the device mesh that will be used by the
            input and output hooks to distribute the tensors.
        input_fn (Optioinal[Callable]): the hook to distribute or convert the input
            arguments of ``fn``.
        output_fn (Optioinal[Callable]): the hook to distribute or convert the output
            arguments of ``fn``.
    """

    def wrapper(
        target_fn: Callable, input_fn: Optional[Callable], output_fn: Optional[Callable]
    ) -> Callable:
        def inner_fn(*args: Tuple[Any, ...], **kwargs: Dict[str, Any]) -> Any:
            if input_fn is not None:
                args, kwargs = input_fn(device_mesh, *args, **kwargs)
            output = target_fn(*args, **kwargs)
            if output_fn is not None:
                output = output_fn(device_mesh, output)
            return output

        return inner_fn

    global _replaced_functions

    if fn in _replaced_functions:
        return

    wrapper_fn = wrapper(fn, input_fn, output_fn)
    setattr(fn_module, fn.__name__, wrapper_fn)
    _replaced_functions[wrapper_fn] = (fn.__name__, fn)


def _restore_function(fn: Callable, fn_module: types.ModuleType) -> None:
    """Restore the function that is replaced by _distribute_function."""
    global _original_functions
    global _wrapper_functions

    if fn not in _replaced_functions:
        return

    original_name, original_fn = _replaced_functions[fn]
    setattr(fn_module, original_name, original_fn)


@contextlib.contextmanager
def _enable_cp_dispatcher() -> Generator[None, None, None]:
    """Enables DTensor dispatcher to dispatch SDPA to CP."""
    old_handlers = DTensor._op_dispatcher._custom_op_handlers
    DTensor._op_dispatcher._custom_op_handlers = {**old_handlers, **customized_ops}

    yield

    DTensor._op_dispatcher._custom_op_handlers = old_handlers


class _AttentionContextParallel(ParallelStyle):
    """
    Applies context parallel optimizations to the attention layer.

    This will work for nn.MultiHeadedAttention and custom attention layers that
    call F.scaled_dotproduct_attention with a simliar signature.

    This expects the `forward` method consumes either:

    * a single tensor for self attention
    * one argument for each of: query, key, value

    This currently only supports ring attention and the
    SDPBackend.FLASH_ATTENTION backend. See sdpa_kernel.

    Non-flash attention backends will result in incorrect results.
    """

    # use a weakref dictionary to store context managers for each nn.Module
    _CONTEXT_MANAGERS: "weakref.WeakKeyDictionary[nn.Module, Any]" = (
        weakref.WeakKeyDictionary()
    )

    def _apply(self, module: nn.Module, device_mesh: DeviceMesh) -> nn.Module:
        if not isinstance(device_mesh, DeviceMesh):
            raise ValueError(
                f"{type(device_mesh)} is not supported by {type(self)} yet."
            )

        if not device_mesh.ndim == 1:
            raise ValueError

        return distribute_module(
            module,
            device_mesh,
            input_fn=self._input_fn,  # type: ignore[arg-type]
            output_fn=self._output_fn,  # type: ignore[arg-type]
        )

    @classmethod
    def _input_fn(
        cls,
        module: nn.Module,
        inputs: Tuple[Union[torch.Tensor, int, float], ...],
        device_mesh: DeviceMesh,
    ) -> Tuple[Union[torch.Tensor, int, float], ...]:
        # TODO(d4l3k); this should be Shard(2), need to fix Linear layer rules
        placement = [Replicate()]

        def backward_hook(grad: torch.Tensor) -> None:
            if module in cls._CONTEXT_MANAGERS:
                cls._CONTEXT_MANAGERS[module].__exit__(None, None, None)
                del cls._CONTEXT_MANAGERS[module]

        # convert inputs to DTensor
        inp = []
        for input in inputs:
            if isinstance(input, torch.Tensor) and not isinstance(input, DTensor):
                input = DTensor.from_local(
                    input.contiguous(), device_mesh, placement, run_check=False
                )

            if isinstance(input, torch.Tensor) and input.requires_grad:
                input.register_hook(backward_hook)

            inp.append(input)

        manager = _enable_cp_dispatcher()
        manager.__enter__()
        cls._CONTEXT_MANAGERS[module] = manager

        return tuple(inp)

    @classmethod
    def _output_fn(
        cls,
        module: nn.Module,
        outputs: Union[torch.Tensor, Tuple[Union[torch.Tensor, int, float], ...]],
        device_mesh: DeviceMesh,
    ) -> Union[
        Union[torch.Tensor, int, float], Tuple[Union[torch.Tensor, int, float], ...]
    ]:
        cls._CONTEXT_MANAGERS[module].__exit__(None, None, None)
        del cls._CONTEXT_MANAGERS[module]

        def backward_hook(grad: torch.Tensor) -> None:
            if module not in cls._CONTEXT_MANAGERS:
                manager = _enable_cp_dispatcher()
                manager.__enter__()
                cls._CONTEXT_MANAGERS[module] = manager

        # back to local tensor
        out = []
        for output in [outputs] if isinstance(outputs, torch.Tensor) else outputs:
            output = output.to_local() if isinstance(output, DTensor) else output

            if isinstance(output, torch.Tensor) and output.requires_grad:
                output.register_hook(backward_hook)

            out.append(output)

        if isinstance(outputs, torch.Tensor):
            return out[0]

        return tuple(out)


@contextlib.contextmanager
def _context_parallel(seq_dim: int, mesh: DeviceMesh) -> Generator[None, None, None]:
    """Replace SDPA with the CP-wrapped version and enable DTensor CP dispatcher."""

    def attention_input_fn(
        mesh: DeviceMesh, *args: Tuple[Any, ...], **kwargs: Dict[str, Any]
    ) -> Tuple[Tuple[Any, ...], Dict[str, Any]]:
        placement = [Shard(seq_dim)]
        all_args = []

        for arg in itertools.chain(args, kwargs.values()):
            if isinstance(arg, torch.Tensor) and not isinstance(arg, DTensor):
                arg = DTensor.from_local(arg, mesh, placement, run_check=False)

            all_args.append(arg)

        new_args = tuple(all_args[0 : len(args)])
        new_kwargs = dict(zip(kwargs.keys(), all_args[len(args) :]))
        return new_args, new_kwargs

    def attention_output_fn(mesh: DeviceMesh, outputs: Any) -> Any:
        new_outputs = []
        for output in [outputs] if isinstance(outputs, torch.Tensor) else outputs:
            output = output.to_local() if isinstance(output, DTensor) else output
            new_outputs.append(output)

        if isinstance(outputs, torch.Tensor):
            return new_outputs[0]

        return tuple(new_outputs)

    # TODO: provide a more robust way to replace SDPA.
    # Currently we use monkey patch to replace scaled_dot_product_attention with the
    # wrapped fn. This is okay if users do `import torch.nn.functional` but will not
    # work if users do `import torch.nn.functional.scaled_dot_product_attention`.
    _distribute_function(
        F.scaled_dot_product_attention,
        F,
        mesh,
        attention_input_fn,
        attention_output_fn,
    )

    with _enable_cp_dispatcher():
        yield

    _restore_function(F.scaled_dot_product_attention, F)


class _LoadBalancer(ABC):
    @classmethod
    @abstractmethod
    def shard(
        cls, buffer: torch.Tensor, mesh: DeviceMesh, seq_dim: int
    ) -> torch.Tensor:
        ...

    @classmethod
    @abstractmethod
    def unshard(
        cls, buffer: torch.Tensor, mesh: DeviceMesh, seq_dim: int
    ) -> torch.Tensor:
        ...


class _SequentialSharder(_LoadBalancer):
    """
    This load balancer chunks the buffer into cp_world_size and rank0 gets
    0th shard, rank1 gets 1st shard, ...
    So this doesn't have any load balancing effect when using the causal masking.
    """

    @classmethod
    def shard(
        cls, buffer: torch.Tensor, mesh: DeviceMesh, seq_dim: int
    ) -> torch.Tensor:
        assert buffer.size()[seq_dim] % mesh.size() == 0
        return buffer.chunk(mesh.size(), dim=seq_dim)[mesh.get_local_rank()]

    @classmethod
    def unshard(
        cls, buffer: torch.Tensor, mesh: DeviceMesh, seq_dim: int
    ) -> torch.Tensor:
        buffer = buffer.contiguous()
        all_buffers = [torch.empty_like(buffer) for _ in range(mesh.size())]
        ft_c.all_gather_inplace(all_buffers, buffer, mesh)
        return torch.cat(all_buffers, dim=seq_dim)


class _StripeLoadBalancer(_LoadBalancer):
    """
    This load balancer chunk the buffer into cp_world_size * 2 shards, and
    rank0 gets 0th and (cp_world_size * 2 - 1)th shards; aank1 will get 1st
    and (cp_world_size * 2 - 2)th shards; ...
    """

    @classmethod
    def shard(
        cls, buffer: torch.Tensor, mesh: DeviceMesh, seq_dim: int
    ) -> torch.Tensor:
        cp_world_size = mesh.size()
        cp_rank = mesh.get_local_rank()
        assert buffer.size()[seq_dim] % (cp_world_size * 2) == 0
        chunks = buffer.chunk(cp_world_size * 2, dim=seq_dim)
        return torch.cat(
            (chunks[cp_rank], chunks[cp_world_size * 2 - cp_rank - 1]),
            dim=seq_dim,
        )

    @classmethod
    def unshard(
        cls, buffer: torch.Tensor, mesh: DeviceMesh, seq_dim: int
    ) -> torch.Tensor:
        buffer = buffer.contiguous()
        cp_world_size = mesh.size()
        cp_rank = mesh.get_local_rank()

        all_buffers = [torch.empty_like(buffer) for _ in range(cp_world_size)]
        ft_c.all_gather_inplace(all_buffers, buffer, mesh)
        sliced_buffers = [sb for b in all_buffers for sb in b.chunk(2, dim=seq_dim)]
        ordered_buffers = list(sliced_buffers)
        for i, b in enumerate(sliced_buffers):
            if i % 2 == 0:
                ordered_buffers[i // 2] = b
            else:
                ordered_buffers[cp_world_size * 2 - (i // 2) - 1] = b
        return torch.cat(ordered_buffers, dim=seq_dim)


def _context_parallel_buffers(
    mesh: DeviceMesh,
    buffers: List[torch.Tensor],
    buffer_seq_dims: List[int],
) -> List[torch.Tensor]:
    """Shard the buffers along the sequence dimensions according to CP rules."""
    new_buffers = []
    sharder = (
        _StripeLoadBalancer if _cp_options.enable_load_balance else _SequentialSharder
    )
    for buffer, seq_dim in zip(buffers, buffer_seq_dims):
        new_buffers.append(sharder.shard(buffer, mesh, seq_dim))

    return new_buffers


@contextlib.contextmanager
@torch.no_grad()
def context_parallel(
    mesh: DeviceMesh,
    *,
    buffers: Optional[List[torch.Tensor]] = None,
    buffer_seq_dims: Optional[List[int]] = None,
    no_restore_buffers: Optional[Set[torch.Tensor]] = None,
) -> Generator[None, None, None]:
    """

    ``context_parallel`` is an experimental API to enable context
    parallelism (CP). This API performs two actions: 1) patch the SDPA
    (``torch.nn.functional.scaled_dot_product_attention``) with the CP-enabled
    one, 2) shard ``buffers`` along the sequence dimension and each rank will
    preserve the corresponding shard according ``mesh``.

    Args:
        mesh (:class:`DeviceMesh`): the device mesh for the context parallelism.
        buffers (Optional[List[torch.Tensor]]): buffers that the usage depend
            on the sequence dimension. Examples are input batch, labels and
            positional embedding buffers. These buffers must be sharded along
            the sequence dimension to ensure the accuracy. The sharding will
            happen in-place, the buffer's shape will change within the context.
            The buffers will be restored after the context finishes.
            ``no_restore_buffers`` can be used to specify which buffers don't
            need to be restored. Note that ``buffers`` should not contain any
            nn.Parameter.
        buffer_seq_dims (Optional[List[int]]): the sequence dimensions of ``buffers``.
        no_restore_buffers (Optional[Set[torch.Tensor]]): buffers in these set
            won't be restored after the context exits. This set must be a subset
            of ``buffers``. If the buffers won't be used after the context exits,
            these buffers can be put in this list to avoid extra restore time.

    .. warning::
        `torch.distributed._tensor.experimental.attention.context_parallel` is a
        prototype feature in PyTorch. The API is subject to change.
    """
    buffers = [] if buffers is None else buffers
    buffer_seq_dims = [] if buffer_seq_dims is None else buffer_seq_dims
    no_restore_buffers = set() if no_restore_buffers is None else no_restore_buffers

    if len(buffers) != len(buffer_seq_dims):
        raise ValueError(
            "`seq_dims` must have the same number of elements as `buffers`."
        )

    for buffer in no_restore_buffers:
        # Cannot use `if not buffer in buffers` which will incur tensor comparison.
        if not any(b is buffer for b in buffers):
            raise ValueError("`no_restore_buffers` must be a subset of `buffers`.")

    original_buffers = [None if b in no_restore_buffers else b.clone() for b in buffers]
    chunks = _context_parallel_buffers(mesh, buffers, buffer_seq_dims)
    for buffer, chunk in zip(buffers, chunks):
        chunk = chunk.clone()
        buffer.resize_(chunk.shape)
        buffer.copy_(chunk)

    with _context_parallel(seq_dim=2, mesh=mesh):
        yield

    for buffer, original_buffer in zip(buffers, original_buffers):
        if original_buffer is not None:
            buffer.resize_(original_buffer.shape)
            buffer.copy_(original_buffer)


@torch.no_grad()
def context_parallel_unshard(
    mesh: DeviceMesh,
    buffers: List[torch.Tensor],
    seq_dims: List[int],
) -> List[torch.Tensor]:
    """
    Unshard the tensors (e.g., output) that are sharded due to context parallelism.
    """
    sharder = (
        _StripeLoadBalancer if _cp_options.enable_load_balance else _SequentialSharder
    )
    return [sharder.unshard(b, mesh, dim) for b, dim in zip(buffers, seq_dims)]<|MERGE_RESOLUTION|>--- conflicted
+++ resolved
@@ -253,6 +253,7 @@
 
 
 class _AllToAllRotater(_RingRotater):
+    """Use all_to_all to send the kv to the next rank"""
     def __init__(self, pg: dist.ProcessGroup, seq_dim: int) -> None:
         self._pg = pg
         self._seq_dim = seq_dim
@@ -270,6 +271,10 @@
 
 
 class _AllGatherRotater(_RingRotater):
+    """
+    Allgather the kv and return the only the requried kv.
+    Only one communication will be done.
+    """
     def __init__(self, pg: dist.ProcessGroup, seq_dim: int) -> None:
         self._pg = pg
         self._seq_dim = seq_dim
@@ -386,12 +391,8 @@
 
     for i in range(size):
         if next_kv is not None:
-<<<<<<< HEAD
+            # Wait for the kv from the (cp_rank - 1) rank.
             next_kv = rotater.maybe_wait(next_kv)
-=======
-            # Wait for the kv from the (cp_rank - 1) rank.
-            next_kv = _maybe_wait(next_kv)
->>>>>>> d3ae2874
             key = next_kv[: key.numel()].reshape(key.shape)
             value = next_kv[key.numel() :].reshape(value.shape)
 
@@ -548,12 +549,8 @@
     dkv_rotater = _create_rotater(pg, 2, method=_RotateMethod.ALL_TO_ALL)
     for i in range(size):
         if next_kv is not None:
-<<<<<<< HEAD
+            # Wait for the kv from the (cp_rank - 1) rank.
             buffer = kv_rotater.maybe_wait(next_kv)
-=======
-            # Wait for the kv from the (cp_rank - 1) rank.
-            buffer = _maybe_wait(next_kv)
->>>>>>> d3ae2874
             pointer = 0
             key = buffer[pointer : pointer + key.numel()].reshape(key.shape)
             pointer += key.numel()
@@ -621,12 +618,8 @@
         else:
             pointer = 0
             assert next_grad_kv is not None
-<<<<<<< HEAD
+            # Wait for the kv gradient from (cp_rank - 1) rank.
             next_grad_kv = dkv_rotater.maybe_wait(next_grad_kv)
-=======
-            # Wait for the kv gradient from (cp_rank - 1) rank.
-            next_grad_kv = _maybe_wait(next_grad_kv)
->>>>>>> d3ae2874
             grad_key = next_grad_kv[pointer : pointer + grad_key.numel()].reshape(
                 grad_key.shape
             )
@@ -643,12 +636,8 @@
                 grad_value += grad_value_
 
         next_grad_kv = torch.cat([grad_key.flatten(), grad_value.flatten()])
-<<<<<<< HEAD
+        # Send the grad key, and grad value to the next rank.
         next_grad_kv = dkv_rotater.rotate(next_grad_kv, i + 1)
-=======
-        # Send the grad key, and grad value to the next rank.
-        next_grad_kv = _ring_rotate(next_grad_kv, pg, send_to_next=True)
->>>>>>> d3ae2874
 
         if i <= rank or not _cp_options.enable_load_balance:
             grad_query += grad_query_
