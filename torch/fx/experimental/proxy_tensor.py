# mypy: ignore-errors

# Copyright (c) Facebook, Inc. and its affiliates.
# All rights reserved.
#
# This source code is licensed under the BSD-style license found in the
# LICENSE file in the root directory of this source tree.
import contextlib
import functools
from typing import Any, Callable, Dict, List, Optional, Tuple, Union
import torch
import torch.utils._pytree as pytree
from torch.fx import Tracer, GraphModule
from torch.fx.graph_module import _assign_attr
from weakref import WeakKeyDictionary
from collections import defaultdict
from torch._subclasses.fake_tensor import FakeTensor, FakeTensorMode, unset_fake_temporarily, is_fake
from torch._dispatch.python import enable_python_dispatcher
import torch.fx as fx
from torch.fx.node import _side_effectful_need_to_be_preserved_pre_dispatch
from torch.fx.passes.shape_prop import _extract_tensor_metadata
from contextlib import contextmanager, nullcontext
import inspect
from dataclasses import dataclass
import weakref
import operator
import traceback
from torch.utils._stats import count
from torch.utils._traceback import CapturedTraceback
import logging
from torch._library.fake_class_registry import FakeScriptObject

from torch.overrides import TorchFunctionMode

from torch.utils._python_dispatch import (
    TorchDispatchMode,
    _disable_infra_mode,
    _push_mode,
    _unset_infra_mode,
)

from ._backward_state import BackwardState
from .sym_node import SymNode
from ._sym_dispatch_mode import SymDispatchMode
from torch.fx import Proxy
import torch.fx.traceback as fx_traceback
from torch import SymInt, SymFloat, SymBool
from torch.utils.weak import WeakTensorKeyDictionary, WeakIdKeyDictionary, _WeakHashRef

__all__ = ["PythonKeyTracer", "dispatch_trace", "make_fx", "DecompositionInterpreter", "py_sym_types", "get_innermost_proxy_mode"]

aten = torch.ops.aten
prim = torch.ops.prim

log = logging.getLogger(__name__)
not_implemented_log = torch._logging.getArtifactLogger(__name__, "not_implemented")

CURRENT_DECOMPOSITION_TABLE: Dict[torch._ops.OperatorBase, Callable] = {}

CONSTANT_NUMEL_LIMIT = 1

# We currently convert all SymInt to proxies before we use them.
# This could plausibly be handled at the Dynamo level.
pytree.register_pytree_node(
    torch.Size,
    lambda xs: (list(xs), None),
    lambda xs, _: tuple(xs),
    flatten_with_keys_fn=lambda xs: (
        [(pytree.SequenceKey(i), x) for i, x in enumerate(xs)],
        None,
    ),
)
def fake_signature(fn, nargs):
    """FX gets confused by varargs, de-confuse it"""
    argnames = ",".join(f"arg{i}" for i in range(nargs))
    return eval(f"lambda {argnames}: fn({argnames})", {"fn": fn})

@contextmanager
def decompose(decomposition_table):
    global CURRENT_DECOMPOSITION_TABLE
    old_decomposition_table = CURRENT_DECOMPOSITION_TABLE
    CURRENT_DECOMPOSITION_TABLE = decomposition_table
    try:
        yield CURRENT_DECOMPOSITION_TABLE
    finally:
        CURRENT_DECOMPOSITION_TABLE = old_decomposition_table

# ensure we cannot collide with other properties
proxy_slot = object()
no_default = object()

py_sym_types = (SymInt, SymFloat, SymBool)

def is_sym_node(node):
    assert hasattr(node, 'meta'), "All nodes traced with proxy_tensor should have meta"
    return "val" in node.meta and isinstance(node.meta['val'], py_sym_types)

def set_proxy_slot(obj, tracer, proxy):
    if isinstance(obj, torch.Tensor):
        # We DO want to clobber proxies whenever we run an inplace operation
        # on a tensor, and it affects the metadata on the proxy.
        tracer.tensor_tracker[obj] = proxy
    elif isinstance(obj, (torch.ScriptObject, FakeScriptObject)):
        # We DO want to clobber proxies, with a similar rationale as for tensors.
        tracer.script_object_tracker[obj] = proxy
    else:
        # NB: Never clobber pre-existing proxy.  Although the proxies
        # are in principle equivalent, when we do graph partitioning
        # we need there not to be spurious dependencies on tangent inputs.
        # This works because primals get their SymInts set first, and
        # THEN later we allocate tangent inputs.  Make sure if a SymInt
        # is derivable from a primal that we use that.
        assert isinstance(obj, py_sym_types), type(obj)
        if obj not in tracer.symnode_tracker:
            tracer.symnode_tracker[obj] = proxy

def has_proxy_slot(obj, tracer):
    assert isinstance(obj, (torch.Tensor, SymNode)), type(obj)
    return get_proxy_slot(obj, tracer, False, lambda _: True)

# the default argument is what to return if the slot is not set.
# the transform argument is handy if you need to extract a subfield from
# the successfully looked up result (but NOT the default.)
def get_proxy_slot(obj, tracer, default=no_default, transform=lambda x: x):
    if isinstance(obj, torch.Tensor):
        tracker = tracer.tensor_tracker
    elif isinstance(obj, (torch.ScriptObject, FakeScriptObject)):
        tracker = tracer.script_object_tracker
    else:
        assert isinstance(obj, py_sym_types), type(obj)
        tracker = tracer.symnode_tracker

    if obj not in tracker:
        if default is no_default:
            raise RuntimeError(f"{obj} is not tracked with proxy for {tracer}")
        return default
    return transform(tracker[obj])

def snapshot_fake(val):
    return val.detach()

def extract_val(val):
    if is_fake(val):
        return snapshot_fake(val)
    elif isinstance(val, py_sym_types):
        return val
    elif isinstance(val, (torch.ScriptObject, FakeScriptObject)):
        return val
    elif isinstance(val, BackwardState):
        return val
    elif isinstance(val, BackwardState):
        return val
    elif isinstance(val, (list, tuple)):
        return val.__class__([extract_val(x) for x in val])
    elif isinstance(val, torch.Tensor):
        if not val.is_sparse:
            # NB: Kinda hacky, but we should try to get val as the metadata
            # everywhere
            # TODO: This doesn't properly track storages.  A more robust
            # approach would be to maintain a per-trace FakeTensorMode and
            # from_real_tensor to create fake values (don't forget to
            # snapshot_fake)
            fake_tensor_mode = FakeTensorMode(allow_fallback_kernels=True)
            with fake_tensor_mode:
                return torch.empty_strided(val.shape, val.stride(), device=val.device, dtype=val.dtype)
        else:
            return None
    elif isinstance(val, (int, float, bool)):
        return val

# What invariants do we have for the 'val' set on the FX node?  It has accurate
# metadata... but only for metadata that exists "below" all other subsystems
# (most notably autograd, but also vmap, functorch transforms, etc).  This means
# you can get the dtype, shape, stride, storage, but you CANNOT get requires_grad,
# grad_fn, _base (_base actually may be set due to recursive call to
# ADInplaceOrView, but you shouldn't rely on it.)
def set_meta(proxy, val):
    proxy.node.meta['val'] = extract_val(val)
    # Best effort tensor_meta setting; prefer using val!
    if is_fake(val):
        proxy.node.meta['tensor_meta'] = _extract_tensor_metadata(val)
    elif isinstance(val, torch.Tensor) and not val.is_sparse:
        proxy.node.meta['tensor_meta'] = _extract_tensor_metadata(val)
    return proxy

def thunkify(f, *args, **kwargs):
    """
    Delays computation of f until it's called again
    Also caches the result
    """
    return functools.lru_cache(1)(functools.partial(f, *args, **kwargs))

def track_tensor(tensor, proxy, *, constant, tracer):
    def try_set_proxy_slot(outer_s, proxy_callable, *args):
        assert callable(proxy_callable)
        if isinstance(outer_s, SymInt):
            set_proxy_slot(outer_s, tracer, thunkify(proxy_callable, outer_s, *args))
    # The basic idea is that we need to associate each tensor/SymInt
    # with a Proxy.  How do we setup this association?  We just store
    # the proxy on the proxy slot of the object, keyed on the tracer
    # (so that if we have multiple tracers at the same time, they
    # don't clobber each other.)
    for i, s in enumerate(tensor.shape):
        try_set_proxy_slot(s, lambda x, i: set_meta(
            tracer.create_proxy('call_function', torch.ops.aten.sym_size.int, (proxy, i), {}), x), i)

    for i, s in enumerate(tensor.stride()):
        try_set_proxy_slot(s, lambda x, i: set_meta(
            tracer.create_proxy('call_function', torch.ops.aten.sym_stride.int, (proxy, i), {}), x), i)

    try_set_proxy_slot(tensor.numel(), lambda x: set_meta(
        tracer.create_proxy('call_function', torch.ops.aten.sym_numel.default, (proxy,), {}), x))
    try_set_proxy_slot(tensor.storage_offset(), lambda x: set_meta(
        tracer.create_proxy('call_function', torch.ops.aten.sym_storage_offset.default, (proxy,)), x))
    set_proxy_slot(tensor, tracer, _ProxyTensor(proxy, constant))

def track_tensor_tree(inner_res, proxy_res, *, constant, tracer):
    def wrap_with_proxy(e, proxy, constant):
        if isinstance(e, torch.Tensor):
            track_tensor(e, proxy, tracer=tracer, constant=constant)
            set_meta(proxy, e)
        elif isinstance(e, py_sym_types):
            # NB: eagerly set meta here, so that the numbering is in order
            set_meta(proxy, e)
            set_proxy_slot(e, tracer, lambda: proxy)
        elif isinstance(e, (torch.ScriptObject, FakeScriptObject)):
            set_proxy_slot(e, tracer, proxy)
            set_meta(proxy, e)
        elif isinstance(e, (tuple, list)):
            if isinstance(proxy, fx.Proxy):
                set_meta(proxy, e)

            # example use case: allreduce_ returns ([tensor], work)
            for idx, ee in enumerate(e):
                wrap_with_proxy(ee, proxy[idx], get_constant(idx))
        elif isinstance(e, dict):
            # In theory we could support const-prop when proxy-tensor-tracing
            # operators that returns dicts of tensors, but we have no use case
            # for it today (since the only op we currently trace that can
            # return a dict is triton_kernel_wrapper_functional/mutation,
            # which does not participate in const-prop)
            assert constant is None

            if isinstance(proxy, fx.Proxy):
                set_meta(proxy, e)

            # example use case: triton_kernel_wrapper takes arguments as kwargs
            for key, val in e.items():
                wrap_with_proxy(val, proxy[key], None)
        elif isinstance(e, BackwardState):
            set_meta(proxy, e)
            e.proxy = proxy
        else:
            # intentionally pass on primitives
            pass


    def get_constant(idx):
        if constant is None:
            return None
        else:
            return constant[idx]

    wrap_with_proxy(inner_res, proxy_res, constant)

    return inner_res


def maybe_disable_fake_tensor_mode():
    # TODO: figure out if this API generally makes sense and bake it into the
    # library
    return unset_fake_temporarily()


@dataclass
class _ProxyTensor:
    proxy: Proxy
    constant: Optional[torch.Tensor]


def fetch_sym_proxy(tracer):
    def inner(e):
        n = e.node
        if n.constant is not None:
            return n.constant
        if e.node.expr.is_number:
            if isinstance(e, SymBool):
                return bool(e.node.expr)
            elif isinstance(e, SymInt):
                return int(e.node.expr)
            return float(e.node.expr)
        else:
            # NB: we REQUIRE all symints to be tracked
            return get_proxy_slot(e, tracer)()
    return inner


def fetch_object_proxy(tracer):
    return lambda t: get_proxy_slot(t, tracer, t)

HANDLED_TYPES = (torch.Tensor, torch.nn.Parameter, FakeTensor)

def proxy_call(proxy_mode, func, pre_dispatch, args, kwargs):
    unrecognized_types = []
    flat_args_kwargs, spec = pytree.tree_flatten((args, kwargs))

    def can_handle_tensor(x):
        r = type(x) in HANDLED_TYPES or has_proxy_slot(x, proxy_mode.tracer)
        if proxy_mode._allow_fake_constant:
            r = r or type(x) in (torch._subclasses.FakeTensor,)
        if not r:
            unrecognized_types.append(type(x))
        return r

    # If there are any tensor subclasses, we need to handle those tensor subclasses first
    # TODO: we could use types to test this
    if not all(
        can_handle_tensor(x) for x in flat_args_kwargs if isinstance(x, torch.Tensor)
    ):
        not_implemented_log.debug(
            "ProxyTensorMode tensors without proxy had unrecognized subclasses: %s",
            unrecognized_types,
        )
        return NotImplemented

    r = maybe_handle_decomp(proxy_mode, func, args, kwargs)
    if r is not NotImplemented:
        return r

    # For pre-autograd tracing, we do not want to run CompositeImplicit decomps.
    if not pre_dispatch and func not in [
        torch.ops.aten.size.default,
        torch.ops.aten.stride.default,
        torch.ops.aten.storage_offset.default,
    ]:
        with proxy_mode:
            r = func.decompose(*args, **kwargs)
            if r is not NotImplemented:
                return r

    tracer = proxy_mode.tracer
    f_flat_args_kwargs = [
        (
            fetch_object_proxy(tracer)(x)
<<<<<<< HEAD
            if isinstance(x, (torch.Tensor, torch.ScriptObject))
=======
            if isinstance(x, (torch.Tensor, torch.ScriptObject, FakeScriptObject))
>>>>>>> f34905f6
            else x
        )
        for x in flat_args_kwargs
    ]

    # If there are SymInts, we also should not consider this constant.
    # However, fake tensor handling of SymInts is sufficiently broken that
    # I couldn't write a test for this case
    all_constant = (
        not any(
            t.constant is None
            for t in f_flat_args_kwargs
            if isinstance(t, _ProxyTensor)
        )
        # TODO: maybe constant SymInts should also be allowed?  Not sure if
        # this can happen
        and not any(
            isinstance(x, (SymInt, SymFloat, SymBool)) for x in flat_args_kwargs
        )
    )

    if torch.Tag.data_dependent_output in func.tags:
        # Check if all of the Tensor inputs are constants
        if all_constant:
            const_flat_args_kwargs = [
                t.constant if isinstance(t, _ProxyTensor) else t
                for t in f_flat_args_kwargs
            ]
            const_args, const_kwargs = pytree.tree_unflatten(
                const_flat_args_kwargs, spec
            )
            with maybe_disable_fake_tensor_mode():
                return func(*const_args, **const_kwargs)
        # If any of the Tensor inputs are "real" (not FakeTensor), we may
        # incorrectly burn in constants by allowing this access.  Raise
        # an error in this case
        if proxy_mode._error_on_data_dependent_ops and pytree.tree_all_only(
            torch.Tensor, lambda t: not is_fake(t), (args, kwargs)
        ):
            raise RuntimeError(
                f"It appears that you're trying to get value out of a tracing tensor with {func} - erroring out! "
                "It's likely that this is caused by data-dependent control flow or similar.  "
                "It may be possible to trace this with dynamic shapes; try setting tracing_mode='symbolic' "
                "in your make_fx call."
            )

    proxy_flat_args_kwargs = [
        e.proxy if isinstance(e, _ProxyTensor) else e for e in f_flat_args_kwargs
    ]
    proxy_flat_args_kwargs = [
        (
            fetch_sym_proxy(proxy_mode.tracer)(e)
            if isinstance(e, (SymInt, SymFloat, SymBool))
            else e
        )
        for e in proxy_flat_args_kwargs
    ]
    proxy_args, proxy_kwargs = pytree.tree_unflatten(proxy_flat_args_kwargs, spec)

    # When we trace through a torch.tensor invocation, you never actually
    # see a torch.ops.aten.tensor call. Instead, the way this function is
    # implemented internally is that we allocate a plain tensor (this is
    # *guaranteed* to be a plain tensor, we disable all modes when doing
    # so), and then call at::lift_fresh on it (to give modes a chance to do
    # their stuff).  Furthermore, the tensor argument to lift_fresh is guaranteed
    # to be freshly allocated, so we want lift_fresh to be a no-op (directly
    # returning the input argument).
    #
    # Here is the basic problem: when we trace this sequence of executions
    # into an FX graph, what happens to this call sequence?  Traditionally,
    # tensor constants get interned as buffers on the FX GraphModule.  But
    # this is dangerous.  Consider:
    #
    #       x = torch.tensor(1)
    #       x.add_(2)
    #
    # Naively, this traces into:
    #
    #       t = self._tensor_constant0  # initialized to torch.tensor(1)
    #       x = torch.ops.aten.lift_fresh(t)
    #       x.add_(2)
    #
    # If lift_fresh returns t directly, the subsequent add_ call will
    # modify the tensor constant. Really, the problem is we've violated
    # the invariant the argument to lift is fresh.  So what we should
    # preserve the invariant by replacing lift_fresh with lift_fresh_copy:
    #
    #       t = self._tensor_constant0  # initialized to torch.tensor(1)
    #       x = torch.ops.aten.lift_fresh_copy(t)
    #       x.add_(2)
    #
    # This is what the overload modification does.
    if func is torch.ops.aten.lift_fresh.default:
        func = torch.ops.aten.lift_fresh_copy.default

    proxy_out = proxy_mode.tracer.create_proxy(
        "call_function",
        func,
        proxy_args,
        proxy_kwargs,
        name=proxy_mode.tracer.graph._target_to_str(func.overloadpacket.__name__),
    )

    # This makes DCE marginally less likely to DCE inplace operations.
    # It is not strictly necessary
    # Kind of a hacky way to test if an op is in-place or not
    if (
        func.overloadpacket.__name__[-1] == "_"
        and func.overloadpacket.__name__[0] != "_"
    ):
        if isinstance(args[0], List):
            # e.g., c10d::allreduce_ returns a list of tensors as the first element
            # in the output.
            for i, a in enumerate(args[0]):
                a.proxy = proxy_out[0][i]
        else:
            args[0].proxy = proxy_out

    out = func(*args, **kwargs)

    # In some circumstances, we will be tracing in a situation where a tensor
    # is *statically* known to be a constant (currently, this only happens if
    # you run torch.tensor; deterministic factory functions like torch.arange
    # don't get this treatment).  When the tensor in question is small, it's
    # helpful to due constant propagation in case we call item() (in which
    # case we can return the constant value that is known, rather than give
    # an error.)  The logic here tests if constant propagation is possible
    # (because all of the inputs are constant).  If so, we disable fake tensor
    # mode (if it is on) and do true compute on the constant.
    #
    # It's worth highlighting that we're making a policy decision here.
    # There is a potential that the tensor is actually quite large, and we
    # don't actually want to run the compute.  The tensor being quite large
    # is one of the reasons why factory functions don't get this treatment
    # (since they can be quite large; if a parameter is initialized to a
    # constant value it will be!)  Similarly, there is also a potential
    # to run an operator that blows up the size of a small tensor; we don't
    # protect against this case, but we could force, e.g., only single
    # element constant computation by testing the numel of the result before
    # propagating const-ness.  Similarly, we don't require the constant to
    # live on CPU, but we could.
    any_constant = any(
        t.constant is not None
        for t in f_flat_args_kwargs
        if isinstance(t, _ProxyTensor)
    )

    constant = None

    # If this is a lift, the input tensor is guaranteed to be a
    # constant, so we keep a copy of the original argument along so
    # we can query it if we're asked to item() it at some later point
    if (
        func is torch.ops.aten.lift_fresh_copy.default
        and out.numel() <= CONSTANT_NUMEL_LIMIT
    ):
        with maybe_disable_fake_tensor_mode():
            constant = args[0].clone()
    elif (
        torch.Tag.nondeterministic_seeded not in func.tags
        and all_constant
        and any_constant
        and pytree.tree_all_only(
            torch.Tensor, lambda t: t.numel() <= CONSTANT_NUMEL_LIMIT, out
        )
    ):
        # NB: do NOT include factories as constants
        with maybe_disable_fake_tensor_mode():
            const_flat_args_kwargs = [
                t.constant if isinstance(t, _ProxyTensor) else t
                for t in f_flat_args_kwargs
            ]
            const_args, const_kwargs = pytree.tree_unflatten(
                const_flat_args_kwargs, spec
            )
            constant = func(*const_args, **const_kwargs)
    else:
        constant = None

    track_tensor_tree(out, proxy_out, constant=constant, tracer=tracer)
    return out

class _SymNodeDict:
    """
    Wrapper around a dictionary that will hash SymInts with their nodes
    """
    def __init__(self):
        self.sym_node_dict = {}

    def __setitem__(self, key: py_sym_types, value: Any):
        self.sym_node_dict[key.node] = value

    def __getitem__(self, key: py_sym_types):
        return self.sym_node_dict[key.node]

    def __contains__(self, key: py_sym_types):
        return key.node in self.sym_node_dict

    def get(self, key: py_sym_types, default: Any = None):
        return self.sym_node_dict.get(key.node, default)

class PythonKeyTracer(Tracer):
    def __init__(self):
        super().__init__(autowrap_modules=())
        self.tensor_tracker = WeakTensorKeyDictionary()
        self.symnode_tracker = _SymNodeDict()  # type: ignore[var-annotated]
        self.script_object_tracker = WeakIdKeyDictionary(dict=None, ref_type=_WeakHashRef)

        # Stores the torch function that was called during tracing
        self.torch_fn_metadata = None
        # Stores the counts for every torch function called. This is to help
        # distinguish between different calls to the same torch function.
        self.torch_fn_counts = {}

    # In general, we don't want to make modules leaves. In principle, users of
    # this tracer might want to override this in order to turn a couple specific
    # modules into leaves in the traced graph.
    def call_module(
            self, m: torch.nn.Module, forward: Callable[..., Any], args: Tuple[Any, ...], kwargs: Dict[str, Any]
    ) -> Any:
        return forward(*args, **kwargs)

    # We don't want to turn getattr calls into proxies. So we just return the actual value.
    def getattr(self, attr, attr_val, parameter_proxy_cache):
        return attr_val

    def create_arg(self, a: Any):
        if isinstance(a, torch.nn.Parameter):
            for n, p in self.root.named_parameters():
                if a is p:
                    return self.create_node('get_attr', n, (), {})
            qualname: Optional[str] = None

            if not qualname:
                i = 0
                while True:
                    qualname = f'_param_constant{i}'
                    if not hasattr(self.root, qualname):
                        break
                    i += 1
                setattr(self.root, qualname, a)

            return self.create_node('get_attr', qualname, (), {})
        elif isinstance(a, (SymInt, SymFloat, SymBool)):
            assert a.node.constant is not None
            return a.node.constant
        return super().create_arg(a)

    def unwrap_proxy(self, e):
        if isinstance(e, torch.Tensor):
            return get_proxy_slot(e, self, e, lambda e: e.proxy)
        elif isinstance(e, (torch.SymInt, torch.SymFloat, torch.SymBool)):
            return get_proxy_slot(e, self, e, lambda e: e())
        elif isinstance(e, (torch.ScriptObject, FakeScriptObject)):
            return get_proxy_slot(e, self, e)
        else:
            return e


@contextmanager
def _temp_remove_pre_dispatch_torch_function_mode():
    from torch.overrides import _len_torch_function_stack, _pop_mode, _push_mode
    temp_elements = []
    pre_dispatch_mode = None

    while _len_torch_function_stack() > 0:
        mode = _pop_mode()
        if isinstance(mode, PreDispatchTorchFunctionMode):
            pre_dispatch_mode = mode
            break
        else:
            temp_elements.append(mode)

    for mode in reversed(temp_elements):
        _push_mode(mode)

    try:
        yield

    finally:
        if pre_dispatch_mode is not None:
            count = len(temp_elements)
            while count > 0:
                mode = _pop_mode()
                count -= 1

            temp_elements.append(pre_dispatch_mode)

            for mode in reversed(temp_elements):
                _push_mode(mode)


@torch._disable_dynamo
def dispatch_trace(
        root: Union[torch.nn.Module, Callable],
        tracer: Tracer,
        concrete_args: Optional[Tuple[Any, ...]] = None,
) -> GraphModule:
    graph = tracer.trace(root, concrete_args)
    from torch._inductor.fx_passes.dedupe_symint_uses import dedupe_symints
    dedupe_symints(graph)
    name = root.__class__.__name__ if isinstance(root, torch.nn.Module) else root.__name__
    return fx._lazy_graph_module._make_graph_module(tracer.root, graph, name)


def wrap_key(f, tensors, tracer, pre_dispatch: bool):
    flat_tensors, tensors_spec = pytree.tree_flatten(tensors)

    @functools.wraps(f)
    def wrapped(*proxies):
        flat_proxies, proxies_spec = pytree.tree_flatten(proxies)
        assert len(flat_proxies) == len(flat_tensors)
        with disable_proxy_modes_tracing() as m:
            assert isinstance(m, ProxyTorchDispatchMode)
            track_tensor_tree(flat_tensors, flat_proxies, constant=None, tracer=tracer)

        out = f(*tensors)
        out = pytree.tree_map_only(
            torch.Tensor,
            lambda t: get_proxy_slot(t, tracer, t, lambda x: x.proxy),
            out
        )
        out = pytree.tree_map_only(
            (torch.ScriptObject, FakeScriptObject),
            lambda t: get_proxy_slot(t, tracer, t, lambda x: x),
            out
        )
        out = pytree.tree_map_only(
            (SymInt, SymFloat, SymBool),
            lambda t: get_proxy_slot(t, tracer)(),
            out
        )
        return out

    return wrapped

ORIGINAL_ATEN = None
@contextmanager
def set_original_aten_op(func):
    global ORIGINAL_ATEN
    if ORIGINAL_ATEN is None and fx_traceback.has_preserved_node_meta():
        ORIGINAL_ATEN = func
        fx_traceback.current_meta['original_aten'] = func
        try:
            yield
        finally:
            ORIGINAL_ATEN = None
            fx_traceback.current_meta['original_aten'] = None
    else:
        yield


class TorchFunctionMetadataMode(TorchFunctionMode):

    def __init__(self, tracer):
        self.tracer = tracer

    def __torch_function__(self, func, types, args=(), kwargs=None):
        kwargs = kwargs or {}
        self.tracer.torch_fn_metadata = func
        self.tracer.torch_fn_counts[func] = self.tracer.torch_fn_counts.get(func, 0) + 1
        return func(*args, **kwargs)


# This mode is **only** used for pre_dispatch tracing.
# In particular, we need to make sure that autograd/autocast API's
# that do not desugar into dispatcher operators stay in the graph.
class PreDispatchTorchFunctionMode(TorchFunctionMode):

    def __init__(self, tracer):
        self.tracer = tracer

    def __torch_function__(self, func, types, args=(), kwargs=None):
        kwargs = kwargs or {}
        if func in _side_effectful_need_to_be_preserved_pre_dispatch:
            # It's for passing the export verifier which needs to verify the meta['val']
            # TODO(tmanlaibaatar): we should systematically couple it with expoert verifier,
            # instead of hardcoding it here.
            node = self.tracer.create_node("call_function", func, args, {})
            if func is torch._C._set_grad_enabled:
                node.meta['val'] = None
            return node
            # Don't actually run the function! We just want to trace the calls
            # into a graph. We don't actualy want to change global autograd state.
        return func(*args, **kwargs)


class ProxyTorchDispatchMode(TorchDispatchMode):
    def __init__(self, tracer, tracing_mode, pre_dispatch=False, _allow_fake_constant=False, _error_on_data_dependent_ops=True):
        dk = torch._C.DispatchKey.PreDispatch if pre_dispatch else None
        super().__init__(dk)
        self.tracer = tracer
        self.tracing_mode = tracing_mode
        self.enable_tracing = True
        self.pre_dispatch = pre_dispatch
        self._allow_fake_constant = _allow_fake_constant
        self._error_on_data_dependent_ops = _error_on_data_dependent_ops
        self.sym_mode = ProxySymDispatchMode(tracer)
        self.trace_state = {}
        self._managers = []
        # Indicates to our torch_dispatch dispatching infra that
        # this is an "infra" mode with lower dispatching precedence.
        self._mode_key = torch._C._TorchDispatchModeKey.PROXY
        # Every time we enter a mode, we maintain a stack telling us what the previous
        # ProxyTorchDispatchMode state was (if there was any).
        # This lets us properly reset the state on exit.
        self.enter_stack: List[Optional[ProxyTorchDispatchMode]] = []

    @count
    def __torch_dispatch__(self, func, types, args=(), kwargs=None):
        with self.sym_mode.enable(False), set_original_aten_op(func):
            return self.inner_torch_dispatch(func, types, args, kwargs)

    def __enter__(self):
        # sym mode first, then us...
        m = self.sym_mode.enable(True)
        self._managers.append(m)
        m.__enter__()
        # Stash and store the previous proxy mode (there may or may not be one)
        maybe_prev_proxy_mode = _unset_infra_mode(torch._C._TorchDispatchModeKey.PROXY)
        self.enter_stack.append(maybe_prev_proxy_mode)
        return super().__enter__()

    def __exit__(self, exc_type, exc_value, traceback):
        m = self._managers.pop()
        # ...exit us first, then sym mode
        b = super().__exit__(exc_type, exc_value, traceback)

        # Re-enable the previous proxy mode, if there was one.
        mb_previous_proxy_mode = self.enter_stack.pop()
        if mb_previous_proxy_mode is not None:
            _push_mode(mb_previous_proxy_mode)

        if not b:
            return m.__exit__(exc_type, exc_value, traceback)
        else:
            return m.__exit__(None, None, None)


    def inner_torch_dispatch(self, func, types, args=(), kwargs=None):
        if not self.enable_tracing:
            return func(*args, **kwargs)

        if func in [prim.device.default]:
            return func(*args, **kwargs)

        return proxy_call(self, func, self.pre_dispatch, args, kwargs)


class ProxySymDispatchMode(SymDispatchMode):
    def __init__(self, tracer):
        super().__init__()
        self.tracer = tracer
        # When false, we don't trace operations.  If you do this, you MUST
        # call track_tensor/track_tensor_tree on all results of the operation
        # to ensure we can adequately track the results
        self.enable_tracing = True

    @contextmanager
    def enable(self, b):
        old = self.enable_tracing
        self.enable_tracing = b
        try:
            yield
        finally:
            self.enable_tracing = old

    def _compute_proxy(self, func, args, out: Union[SymInt, SymFloat, SymBool]):
        n_args = tuple(
            get_proxy_slot(a, self.tracer)().node if isinstance(a, py_sym_types) else a
            for a in args
        )

        # func doesn't have a __torch_function__ that Proxy can interpose, so
        # we gotta do it manually
        n_out = self.tracer.create_node("call_function", func, n_args, {})
        p_out = fx.Proxy(n_out, self.tracer)
        set_meta(p_out, out)
        return p_out

    def __sym_dispatch__(self, func, types, args, kwargs):
        if not self.enable_tracing:
            return func(*args, **kwargs)

        # Peephole optimize multiply by one
        # NB: be careful not to trigger guards here!
        if func == operator.mul:
            if isinstance(args[1], int) and args[1] == 1:
                return args[0]
            elif isinstance(args[0], int) and args[0] == 1:
                return args[1]

        # For speed, we assume there are no nested data structures
        # (otherwise we could use tree_map)
        # We also assume there are no keyword arguments.
        assert not kwargs
        out = func(*args, **kwargs)

        # If func returned a constant, we don't need to trace; we have
        # determined that the result is constant (no matter if the inputs
        # were symbolic) and it is no longer necessary to trace the
        # computation.  This could occur if func triggered some guards.
        if isinstance(out, py_sym_types):
            # Delays tracing out the proxies on this op until we actually need it
            p_out_thunk = thunkify(self._compute_proxy, func=func, args=args, out=out)
            set_proxy_slot(out, self.tracer, p_out_thunk)

        return out


# TODO: I'm not sure what the point of this class is; you can just
# make_fx through a regular Interpreter
class DecompositionInterpreter(torch.fx.Interpreter):
    def __init__(self, module: torch.fx.GraphModule, new_graph: torch.fx.Graph, decomposition_table=None, **kwargs):
        super().__init__(module, **kwargs)
        self.new_graph = new_graph
        self.tracer = torch.fx.proxy.GraphAppendingTracer(self.new_graph)
        # Blegh
        self.tracer.tensor_tracker = WeakTensorKeyDictionary()  # type: ignore[attr-defined]
        self.tracer.symnode_tracker = weakref.WeakKeyDictionary()  # type: ignore[attr-defined]
        self.decomposition_table = decomposition_table
        if self.decomposition_table is None:
            self.decomposition_table = {}
        self.mode = ProxyTorchDispatchMode(self.tracer, tracing_mode="real")

        # Stores the torch function that was called during tracing
        self.tracer.torch_fn_metadata = None
        # Stores the counts for every torch function called. This is to help
        # distinguish between different calls to the same torch function.
        self.tracer.torch_fn_counts = {}

    def placeholder(self, target, args, kwargs):
        out = super().placeholder(target, args, kwargs)
        proxy = torch.fx.Proxy(self.new_graph.placeholder(target), self.tracer)
        track_tensor_tree(out, proxy, constant=None, tracer=self.tracer)
        # TODO handle case where the first character of target is '*'
        return out

    def get_attr(self, target, args, kwargs):
        out = super().get_attr(target, args, kwargs)
        proxy = torch.fx.Proxy(self.new_graph.get_attr(target), self.tracer)
        track_tensor_tree(out, proxy, constant=None, tracer=self.tracer)
        return out

    # call_function, call_method, call_module get traced automatically by the outer mode.

    def output(self, target, args, kwargs):
        out = super().output(target, args, kwargs)

        def unwrap(e):
            return get_proxy_slot(e, self.tracer, e, lambda x: x.proxy.node)
        self.new_graph.output(pytree.tree_map(unwrap, out))
        return out

    def run(self, *args, **kwargs):
        # Should enter the mode at least once for being able to restore it later
        # See: https://github.com/pytorch/pytorch/pull/82549#discussion_r934782025
        with decompose(self.decomposition_table), self.mode:
            return super().run(*args, **kwargs)


def wrapper_and_args_for_make_fx(func, args, kwargs):
    # make_fx doesn't support kwargs, so we need to do this flattening
    # and then unflatten the args before calling func
    flat_args, spec = pytree.tree_flatten((args, kwargs))

    def wrapped(flat_args):
        fn_args, fn_kwargs = pytree.tree_unflatten(flat_args, spec)
        return func(*fn_args, **fn_kwargs)
    return wrapped, flat_args

@contextmanager
def disable_autocast_cache():
    old_value = torch.is_autocast_cache_enabled()
    torch.set_autocast_cache_enabled(False)
    try:
        yield
    finally:
        torch.set_autocast_cache_enabled(old_value)


class _ModuleStackTracer(PythonKeyTracer):
    r"""Customized version of PythonKeyTracer that retains module stack
    information in node.meta["nn_module_stack"].

    FX symbolic trace actually does this already, but it relies on `self.root`
    being the actual module being traced. Since make_fx traces a lambda of our
    creation, things don't work properly.

    So for this version we hold onto a reference to the original module
    (scope_root) and use that to match the path. Also when we see,
            A
           / \
          B   C
           \ /
            D
    we want to record the path as A.B.D by recording only one path.
    See Note [Preserving the nn module stack metadata during export non-strict mode]  # noqa: W605
    """

    def __init__(self, scope_root):
        super().__init__()
        self.scope_root = scope_root
        self.proxy_paths = WeakKeyDictionary()
        self.proxy_modules = WeakKeyDictionary()
        self.counter = 0

        self.module_id_cache = defaultdict(list)
        for name, mod in self.scope_root.named_modules(remove_duplicate=False):
            self.module_id_cache[id(mod)].append(name)

        self_ = self

        class AttrProxy:
            def __init__(self, base, path):
                self.__class__ = type(
                    base.__class__.__name__,
                    (self.__class__, base.__class__),
                    {},
                )
                self.__dict__ = base.__dict__
                self.__class__.__module__ = base.__class__.__module__
                self.__class__.__qualname__ = base.__class__.__qualname__
                self_.proxy_paths[self] = path
                self_.proxy_modules[self] = base

            def __getattr__(self, name):
                assert isinstance(self, torch.nn.Module)
                attr_val = super().__getattr__(name)
                if isinstance(attr_val, AttrProxy):
                    attr_val = self_.proxy_modules[attr_val]
                elif not isinstance(attr_val, torch.nn.Module):
                    return attr_val
                return AttrProxy(attr_val, self_.proxy_paths[self] + "." + name)

            @property
            def _modules(self):
                assert "_modules" in self.__dict__
                submodules = self.__dict__["_modules"]
                assert isinstance(submodules, dict)
                return {
                    key: AttrProxy(value, self_.proxy_paths[self] + "." + str(key))
                    for key, value in submodules.items()
                }

        self.proxy_type = AttrProxy

    def path_of_module(self, mod: torch.nn.Module) -> str:
        """
        Use tracked access path during tracing instead of the default BFS behavior.
        Still use all the possible module paths to verify the result.
        """
        if mod is self.scope_root:
            return ""

        if isinstance(mod, self.proxy_type):
            return self.proxy_paths[mod]

        return Tracer.path_of_module(self, mod)

    def getattr(self, attr, attr_val, parameter_proxy_cache):
        if not isinstance(attr_val, torch.nn.Module) or isinstance(attr_val, torch.fx.GraphModule):
            return super().getattr(attr, attr_val, parameter_proxy_cache)
        if isinstance(attr_val, self.proxy_type):
            return attr_val
        return self.proxy_type(attr_val, attr)

    def trace(self, root, concrete_args):
        res = super().trace(root, concrete_args)
        # Since we are making AttrProxy mimic the original
        # submodule, when someone registers a module directly
        # to the tracer while tracing, the proxy object gets registered
        # first. So we need to replace the proxy modules with the real ones
        # This can happen during HOO tracing
        proxy_module_names_to_be_replaced = []
        for name, module in self.root.named_modules():
            if module in self.proxy_modules:
                proxy_module_names_to_be_replaced.append((name, module))

        def _delete_proxy_attr(obj, target):
            # Copied from fx/graph_module.py
            # Customized it for proxy type
            atoms = target.split(".")
            path, target_submod = atoms[:-1], atoms[-1]
            assert isinstance(obj, torch.nn.Module)
            mod = obj

            # Get the parent module
            for item in path:

                if not hasattr(mod, item):
                    return False

                mod = getattr(mod, item)

                if not isinstance(mod, (self.proxy_type, torch.nn.Module)):
                    return False

            if not hasattr(mod, target_submod):
                return False

            # At least the leaf module should be proxy type.
            if not isinstance(getattr(mod, target_submod), self.proxy_type):
                return False

            delattr(mod, target_submod)
            return True

        for (proxy_module_name, proxy_module) in proxy_module_names_to_be_replaced:
            _delete_proxy_attr(self.root, proxy_module_name)
            actual_module = self.proxy_modules[proxy_module]
            _assign_attr(actual_module, self.root, proxy_module_name)

        return res


    def call_module(self, m, forward, args, kwargs):
        """PythonKeyTracer overrides call_module to avoid the scope handling,
        but we actually want it.
        """
        from torch._dynamo import OptimizedModule
        # FIXME (tmanlaibaatar)
        # When we call torch.compile inside HOO, we will end up
        # invoking a module that is not registered on the root. For
        # now, we just inline them. But once we start supporting
        # mark_strict in export, we do need to properly handle this.
        # Right now, it doesn't matter because current non-strict
        # use cases don't need to work with HOO.
        if isinstance(m, (OptimizedModule, GraphModule)):
            return forward(*args, **kwargs)
        return Tracer.call_module(self, m, forward, args, kwargs)


    def is_leaf_module(self, m, module_qualified_name):
        return False

    def create_node(self, *args, **kwargs):
        '''
<<<<<<< HEAD
        Add nn_module_stack metadata here instead of TracerBase,
        since calls to make_fx() might not want to record module stack metadata
        '''
        node = super().create_node(*args, **kwargs)
        if "nn_module_stack" not in node.meta and node.op not in ["placeholder", "output"]:
            node.meta["nn_module_stack"] = self.module_stack
=======
        Create node and add on metadata.
        Add nn_module_stack here instead of TracerBase,
        since calls to make_fx() might not want to record module stack metadata.
        Add torch_fn by looking at torch_fn_metadata and torch_fn_counts.
        Add stack_trace by filtering out forward() stack frames.
        '''
        node = super().create_node(*args, **kwargs)

        # nn_module_stack
        if node.op not in ["placeholder", "output"]:
            if "nn_module_stack" not in node.meta:
                node.meta["nn_module_stack"] = self.module_stack
            # convert nn_module_stack from Dict[key, (FQN, class)] -> Dict[str, Tuple[str, str]]
            for key, (fqn, mod_cls) in node.meta["nn_module_stack"].items():
                if isinstance(mod_cls, type):
                    node.meta["nn_module_stack"][key] = (fqn, mod_cls.__module__ + "." + mod_cls.__qualname__)

        # torch_fn
        if node.op == "call_function" and self.torch_fn_metadata is not None and "torch_fn" not in node.meta:
            node.meta["torch_fn"] = (
                f"{self.torch_fn_metadata.__name__}_{self.torch_fn_counts[self.torch_fn_metadata]}",
                f"{self.torch_fn_metadata.__class__.__name__}.{self.torch_fn_metadata.__name__}"
            )

        # stack_trace
        if 'stack_trace' not in node.meta and node.op not in ["placeholder", "output"]:
            user_frame_summary = CapturedTraceback.extract().summary()
            if user_frame_summary:
                # we retain frames from forward() calls, or ops
                # located in torch/__init__.py (e.g. sym_int, sym_constrain_range, vmap)
                stack_trace = [frame for frame in user_frame_summary if (
                    frame.name == 'forward'
                    or frame.filename.endswith('torch/__init__.py')
                )]
                # filter out forward() frames from fx/_symbolic_trace.py, export/_trace.py
                # this is hardcoded, but leads to a much cleaner stack trace
                stack_trace = [
                    frame for frame in stack_trace if not (
                        frame.filename.endswith('fx/_symbolic_trace.py')
                        or frame.filename.endswith('export/_trace.py')
                    )
                ]
                if stack_trace:  # empty list for strict mode, dynamo should handle stack_trace
                    stack_trace = traceback.StackSummary.from_list(stack_trace)
                    node.meta["stack_trace"] = ''.join(stack_trace.format()).strip()

>>>>>>> f34905f6
        return node


def make_fx(f,
            decomposition_table=None,
            tracing_mode="real",
            _allow_non_fake_inputs=False,
            *,
            pre_dispatch=False,
            record_module_stack=False,
            _allow_fake_constant=False,
            _error_on_data_dependent_ops=True):
    assert tracing_mode in ["real", "fake", "symbolic"]

    if decomposition_table is None:
        decomposition_table = {}

    if torch.ops.aten.sym_numel.default not in decomposition_table:
        decomposition_table = {
            **decomposition_table,
            torch.ops.aten.sym_numel.default: torch._decomp.decompositions.sym_numel
        }

    @functools.wraps(f)
    def wrapped(*args):
        # Avoid importing sympy at a module level
        from .symbolic_shapes import ShapeEnv

        phs = pytree.tree_map(lambda _: fx.PH, args)  # type: ignore[attr-defined]

        if hasattr(f, "_orig_mod") and record_module_stack:
            scope_root = f._orig_mod
            fx_tracer = _ModuleStackTracer(scope_root)
        else:
            fx_tracer = PythonKeyTracer()
        fake_tensor_mode: Any = nullcontext()
        if tracing_mode == "real":
            fake_tensor_mode = nullcontext()
        elif tracing_mode == "fake":
            import torch._dynamo
            fake_tensor_mode = torch._dynamo.utils.detect_fake_mode(args)
            if fake_tensor_mode is None:
                import torch._functorch.config as _config
                with _config.patch(fake_tensor_allow_unsafe_data_ptr_access=False):
                    fake_tensor_mode = FakeTensorMode(
                        allow_fallback_kernels=True,
                        allow_non_fake_inputs=_allow_non_fake_inputs,
                        shape_env=ShapeEnv(),
                        static_shapes=True,
                    )
        elif tracing_mode == "symbolic":
            import torch._dynamo
            fake_tensor_mode = torch._dynamo.utils.detect_fake_mode(args)
            if fake_tensor_mode is None:
                shape_env = ShapeEnv()
                import torch._functorch.config as _config
                with _config.patch(fake_tensor_allow_unsafe_data_ptr_access=False):
                    fake_tensor_mode = FakeTensorMode(
                        allow_fallback_kernels=False,
                        allow_non_fake_inputs=_allow_non_fake_inputs,
                        shape_env=shape_env)
            else:
                shape_env = fake_tensor_mode.shape_env
                assert shape_env is not None, "shape_env should be set if tracing with 'symbolic'"

        else:
            raise AssertionError(f"Unexpected tracing type: {tracing_mode}")

        python_dispatcher_mode: Any = nullcontext()
        # pre-autograd tracing uses per-dispatch-key modes,
        # which requires the python dispatcher
        if tracing_mode == "symbolic" or pre_dispatch:
            python_dispatcher_mode = enable_python_dispatcher()

        proxy_function_mode: Any = nullcontext()
        if pre_dispatch:
            proxy_function_mode = PreDispatchTorchFunctionMode(fx_tracer)

        proxy_mode = ProxyTorchDispatchMode(fx_tracer,
                                            tracing_mode,
                                            pre_dispatch=pre_dispatch,
                                            _allow_fake_constant=_allow_fake_constant,
                                            _error_on_data_dependent_ops=_error_on_data_dependent_ops)

        arg_count = 0

        def wrap_fake(x):
            nonlocal arg_count
            # TODO: it would be nice to line these up with the names
            # FX will choose for the placeholders, but we don't
            # actually know what the names will be at this point yet
            # NB: the Source here is actually meaningless
            from torch._dynamo.source import ConstantSource
            source = ConstantSource(f"input{arg_count}")
            if isinstance(x, torch.Tensor):
                arg_count += 1
                return fake_tensor_mode.from_tensor(x, source=source)  # type: ignore[attr-defined]
            # NB: don't match on bools
            elif type(x) is int and tracing_mode == "symbolic":
                return shape_env.create_symintnode(shape_env.create_symbol(x, source, positive=None), hint=x, source=source)
            elif isinstance(x, torch.ScriptObject):
                return torch._library.fake_class_registry.to_fake_obj(fake_tensor_mode, x)

            assert not isinstance(x, FakeScriptObject), f"ScriptObject {x} has been fakified. Cannot wrap_fake it again."
            return x

        sym_mode = proxy_mode.sym_mode

        wrap_fn_map = {
            "real": lambda x: x,
            "fake": wrap_fake,
            "symbolic": wrap_fake,
        }
        args = pytree.tree_map(wrap_fn_map[tracing_mode], args)

        if not hasattr(inspect.unwrap(f), '__code__') or inspect.unwrap(f).__code__.co_flags & inspect.CO_VARARGS:
            # FX doesn't support varargs, so we gotta fake up a wrapper
            # TODO: Would be nice to fix this at the source...
            func = fake_signature(f, len(phs))
        else:
            func = f

        torch_fn_metadata_mode = TorchFunctionMetadataMode(fx_tracer)

        # We disable the autocast cache as the autocast cache causes type conversions on parameters to
        # check a cache, which introduces untracked tensors into the graph
        #
        # We also disable tracing by any other tensor proxy-based tracers except the current. The
        # purpose of `make_fx` is to produce graphmodules as a side effect; its internal execution is
        # thus irrelevant to any external functional trace.
        with decompose(decomposition_table), fake_tensor_mode, python_dispatcher_mode, proxy_function_mode, \
             sym_mode, torch_fn_metadata_mode, proxy_mode, disable_autocast_cache():
            t = dispatch_trace(wrap_key(func, args, fx_tracer, pre_dispatch), tracer=fx_tracer, concrete_args=tuple(phs))

        # TODO: kind of a bad way to do it, should maybe figure out a better way
        if tracing_mode == "symbolic":
            t.shape_env = shape_env  # type: ignore[assignment]
        return t

    return wrapped


def get_torch_dispatch_modes():
    return torch.utils._python_dispatch._get_current_dispatch_mode_stack()


def get_innermost_proxy_mode():
    return torch._C._get_dispatch_mode(torch._C._TorchDispatchModeKey.PROXY)


@contextlib.contextmanager
def disable_proxy_modes_tracing():
    return _disable_infra_mode(torch._C._TorchDispatchModeKey.PROXY)


def maybe_handle_decomp(proxy_mode, op, args, kwargs):
    if op in CURRENT_DECOMPOSITION_TABLE:
        with proxy_mode:
            return CURRENT_DECOMPOSITION_TABLE[op](*args, **kwargs)
    return NotImplemented


def get_isolated_graphmodule(func, args, kwargs, tracing_mode="real"):
    """A helper function used to get the GraphModule for the given func.

    It's expected to be used in the ProxyTensor tracing context.
    It detaches the args and kwargs from the current tracer so that the trace of
    the current graph module can be created without any side-effects.
    """
    wrapped, all_args = wrapper_and_args_for_make_fx(func, args, kwargs)

    with disable_proxy_modes_tracing():
        gm = make_fx(wrapped, tracing_mode=tracing_mode)(all_args)
    return gm<|MERGE_RESOLUTION|>--- conflicted
+++ resolved
@@ -148,8 +148,6 @@
         return val
     elif isinstance(val, BackwardState):
         return val
-    elif isinstance(val, BackwardState):
-        return val
     elif isinstance(val, (list, tuple)):
         return val.__class__([extract_val(x) for x in val])
     elif isinstance(val, torch.Tensor):
@@ -342,11 +340,7 @@
     f_flat_args_kwargs = [
         (
             fetch_object_proxy(tracer)(x)
-<<<<<<< HEAD
-            if isinstance(x, (torch.Tensor, torch.ScriptObject))
-=======
             if isinstance(x, (torch.Tensor, torch.ScriptObject, FakeScriptObject))
->>>>>>> f34905f6
             else x
         )
         for x in flat_args_kwargs
@@ -1085,14 +1079,6 @@
 
     def create_node(self, *args, **kwargs):
         '''
-<<<<<<< HEAD
-        Add nn_module_stack metadata here instead of TracerBase,
-        since calls to make_fx() might not want to record module stack metadata
-        '''
-        node = super().create_node(*args, **kwargs)
-        if "nn_module_stack" not in node.meta and node.op not in ["placeholder", "output"]:
-            node.meta["nn_module_stack"] = self.module_stack
-=======
         Create node and add on metadata.
         Add nn_module_stack here instead of TracerBase,
         since calls to make_fx() might not want to record module stack metadata.
@@ -1139,7 +1125,6 @@
                     stack_trace = traceback.StackSummary.from_list(stack_trace)
                     node.meta["stack_trace"] = ''.join(stack_trace.format()).strip()
 
->>>>>>> f34905f6
         return node
 
 
