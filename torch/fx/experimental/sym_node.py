# mypy: allow-untyped-defs
"""
This file does three things:
- Contains the definition of SymNode
- Installs all the magic methods into SymBool, SymFloat, SymFloat at import time
- Does not depend on sympy at import time

As this file is imported from within torch/__init__.py we do not want it to depend on SymPy
to avoid having to load SymPy at import time, as doing so is *very* slow.
"""
from __future__ import annotations

import builtins
import itertools
import logging
import math
import operator
import sys
from dataclasses import dataclass
from functools import lru_cache, update_wrapper
from typing import Optional, Type, TYPE_CHECKING, Union

import torch

# NB: The sym_* functions are used via getattr() and must be imported here.
from torch import (  # noqa: F401
    sym_float,
    sym_ite,
    sym_max,
    sym_min,
    sym_not,
    SymBool,
    SymFloat,
    SymInt,
)

from torch.fx.experimental._sym_dispatch_mode import (
    handle_sym_dispatch,
    sym_function_mode,
)

if TYPE_CHECKING:
    from torch.fx.experimental.symbolic_shapes import ShapeEnv

log = logging.getLogger(__name__)
sym_node_log = torch._logging.getArtifactLogger(__name__, "sym_node")


__all__ = ["SymNode", "method_to_operator", "magic_methods", "guard_size_oblivious"]


SymTypes = (SymInt, SymFloat, SymBool)


def _to_symtype(t):
    if t is bool:
        return SymBool
    if t is int:
        return SymInt
    if t is float:
        return SymFloat
    return t


# TODO: An incomplete list
# 1. Set variables to be equal when we do equality
# 2. Specialize on 0/1 when we do subtraction
class SymNode:
    """
    This is a type erased SymInt/SymFloat which we use to do actual operations.
    End users don't touch this.  Magic methods are NOT defined on this object.
    """

    def __init__(
        self,
        expr,
        shape_env,
        pytype,
        hint: Optional[Union[int, float, bool]],
        constant=None,
        fx_node=None,
    ):
        self._expr = expr
        self.shape_env = shape_env
        self.pytype = pytype
        # What's the difference between hint and constant?
        #
        # - A constant is known to be invariant across invocations of the model;
        #   it will always be this value.  We only really know this when we
        #   encounter an honest-to-goodness literal (when wrapping it into
        #   a SymNode, we set constant.)  Most of the time, constant is None
        #
        # - A hint is a *particular* value from the particular run we are
        #   tracing, but it may vary the next time around.  It's useful to
        #   keep this around, as if we need a concrete value from a SymNode,
        #   we will return the hint and guard on the expression that produced
        #   it giving the same hint next time around.  The hint is not
        #   guaranteed to be set either: if you have an unbacked SymNode,
        #   there won't be any hint; it was the result of some tensor-dependent
        #   computation, but we don't know what it actually is because we
        #   haven't actually run the tensor computation.
        #
        # If _hint is None, we will query maybe_evaluate_static(compute_hint=True)
        # in hopes that we've learned enough about the unbacked symints to
        # discharge the hint; otherwise, you're likely to just error out.
        #
        # (A previous version of this system had some optimizations to only
        # recompute when it was possible we had learned enough about the
        # unbacked symint that a hint was now possible, but as we added more
        # potential refinements to unbacked symints this got harder to keep
        # in sync, so we've deleted it for now.)
        if hint is not None:
            assert type(hint) is pytype or type(hint) is _to_symtype(pytype), (
                "Cannot create SymNode of type "
                f"{pytype} with incompatible hint of type {type(hint)}"
            )
        self._hint = hint
        self.constant: Optional[Union[int, float, bool]] = constant

        # Record the FX node of the current node if we are doing translation
        # validation. They will be used for building the input assertions for
        # the translation validation problem.
        self.fx_node = (
            fx_node if self.shape_env._translation_validation_enabled else None
        )

    def with_shape_env(self, shape_env: ShapeEnv) -> SymNode:
        return SymNode(
            self._expr, shape_env, self.pytype, self._hint, self.constant, self.fx_node
        )

<<<<<<< HEAD
    def __eq__(self, other: object) -> bool:
        # Do you want pointer equality or value equality? The caller needs to be specific.
        raise TypeError("unhashable type: SymNode")

    def __hash__(self) -> int:
        # Do you want pointer hashing or value hashing? The caller needs to be specific.
        raise TypeError("unhashable type: SymNode")

    def _value_eq(self, other: SymNode) -> bool:
        return (
            self._expr == other._expr
            and self.shape_env == other.shape_env
            and self.pytype == other.pytype
        )

    def _value_hash(self) -> int:
        return hash((self._expr, self.shape_env, self.pytype))

=======
>>>>>>> b5fc12d2
    @property
    def expr(self):
        return self.shape_env.replace(self._expr)

    # Recompute the hint and see if we've got it now
    # Precondition: self._hint is None
    def _update_hint(self):
        r = self.shape_env._maybe_evaluate_static(self.expr, compute_hint=True)
        if r is not None:
            self._hint = self.pytype(r) if not isinstance(r, SymTypes) else r

    @property
    def hint(self):
        if self._hint is None:
            self._update_hint()
        return self._hint

    def has_hint(self):
        if self._hint is None:
            self._update_hint()
        return self._hint is not None

    def require_hint(self, fallback=None):
        if self._hint is None:
            self._update_hint()
        if self._hint is None:
            if fallback is not None:
                return fallback
            # NB: we expect this to raise
            return self.shape_env.size_hint(self.expr)
        return self._hint

    def maybe_as_int(self):
        if self.expr.is_number:
            return int(self.expr)
        else:
            return None

    # NB: This does conversions, not sure if this is good or not
    def maybe_as_float(self):
        import sympy

        if isinstance(self.expr, sympy.Float):
            return float(self.expr)
        else:
            return None

    def maybe_as_bool(self):
        import sympy

        if self.expr is sympy.true:
            return True
        elif self.expr is sympy.false:
            return False
        else:
            return None

    def is_int(self):
        return self.pytype is int

    def is_float(self):
        return self.pytype is float

    def is_bool(self):
        return self.pytype is bool

    def is_nested_int(self):
        # Unbacked SymInts cannot be nested int today
        return (
            self._hint is not None
            and isinstance(self._hint, SymInt)
            and self._hint.node.is_nested_int()
        )

    def wrap_int(self, num):
        assert type(num) is int
        import sympy

        return SymNode(
            sympy.Integer(num), self.shape_env, int, num, constant=num, fx_node=num
        )

    def wrap_float(self, num):
        assert type(num) is float
        import sympy

        return SymNode(
            sympy.Float(num), self.shape_env, float, num, constant=num, fx_node=num
        )

    def wrap_bool(self, num):
        assert type(num) is bool
        import sympy

        return SymNode(
            sympy.true if num else sympy.false,
            self.shape_env,
            bool,
            num,
            constant=num,
            fx_node=num,
        )

    def clone(self):
        return self

    def str(self):
        return f"{self.expr}"

    def __str__(self):
        return self.str()

    def __repr__(self):
        return self.str()

    # These methods call the metaprogrammed methods, they're hand written
    # here so we get good stack traces
    def abs(self) -> SymNode:
        return self._abs()  # type: ignore[attr-defined]

    def pos(self) -> SymNode:
        return self._pos()  # type: ignore[attr-defined]

    def round(self, ndigits=None) -> SymNode:
        return self._round(ndigits)  # type: ignore[attr-defined]

    def trunc(self) -> SymNode:
        return self._trunc()  # type: ignore[attr-defined]

    def add(self, other) -> SymNode:
        return self._add(other)  # type: ignore[attr-defined]

    def sub(self, other) -> SymNode:
        return self._sub(other)  # type: ignore[attr-defined]

    def mul(self, other) -> SymNode:
        return self._mul(other)  # type: ignore[attr-defined]

    def mod(self, other) -> SymNode:
        return self._mod(other)  # type: ignore[attr-defined]

    def float_pow(self, other) -> SymNode:
        return self._float_pow(other)  # type: ignore[attr-defined]

    def pow_by_natural(self, other) -> SymNode:
        return self._pow_by_natural(other)  # type: ignore[attr-defined]

    def and_(self, other) -> SymNode:
        return self._and_(other)  # type: ignore[attr-defined]

    def or_(self, other) -> SymNode:
        return self._or_(other)  # type: ignore[attr-defined]

    def float_truediv(self, other) -> SymNode:
        return self._float_truediv(other)  # type: ignore[attr-defined]

    def int_truediv(self, other) -> SymNode:
        return self._int_truediv(other)  # type: ignore[attr-defined]

    def int_floordiv(self, other) -> SymNode:
        return self._int_floordiv(other)  # type: ignore[attr-defined]

    def lshift(self, other) -> SymNode:
        return self._lshift(other)  # type: ignore[attr-defined]

    def rshift(self, other) -> SymNode:
        return self._rshift(other)  # type: ignore[attr-defined]

    def sym_not(self) -> SymNode:  # noqa: F811
        return self._sym_not()  # type: ignore[attr-defined]

    def eq(self, other) -> SymNode:
        return self._eq(other)  # type: ignore[attr-defined]

    def ne(self, other) -> SymNode:
        return self._ne(other)  # type: ignore[attr-defined]

    def gt(self, other) -> SymNode:
        return self._gt(other)  # type: ignore[attr-defined]

    def lt(self, other) -> SymNode:
        return self._lt(other)  # type: ignore[attr-defined]

    def le(self, other) -> SymNode:
        return self._le(other)  # type: ignore[attr-defined]

    def ge(self, other) -> SymNode:
        return self._ge(other)  # type: ignore[attr-defined]

    def floor(self) -> SymNode:
        return self._floor()  # type: ignore[attr-defined]

    def is_integer(self) -> SymNode:
        return self._is_integer()  # type: ignore[attr-defined]

    def sym_float(self) -> SymNode:  # noqa: F811
        return self._sym_float()  # type: ignore[attr-defined]

    def sym_int(self) -> SymNode:
        return self._sym_int()  # type: ignore[attr-defined]

    def ceil(self) -> SymNode:
        return self._ceil()  # type: ignore[attr-defined]

    def neg(self) -> SymNode:
        return self._neg()  # type: ignore[attr-defined]

    def sym_min(self, other) -> SymNode:  # noqa: F811
        return self._sym_min(other)  # type: ignore[attr-defined]

    def sym_max(self, other) -> SymNode:  # noqa: F811
        return self._sym_max(other)  # type: ignore[attr-defined]

    def sym_ite(self, then_val, else_val) -> SymNode:
        return self._sym_ite(then_val, else_val)  # type: ignore[attr-defined]

    def is_contiguous(self, sizes, strides) -> SymNode:
        return self._is_contiguous(sizes, strides)  # type: ignore[attr-defined]

    def is_channels_last_contiguous_2d(self, sizes, strides) -> SymNode:
        return self._is_channels_last_contiguous_2d(sizes, strides)  # type: ignore[attr-defined]

    def is_channels_last_contiguous_3d(self, sizes, strides) -> SymNode:
        return self._is_channels_last_contiguous_3d(sizes, strides)  # type: ignore[attr-defined]

    def is_channels_last_strides_2d(self, sizes, strides) -> SymNode:
        return self._is_channels_last_strides_2d(sizes, strides)  # type: ignore[attr-defined]

    def is_channels_last_strides_3d(self, sizes, strides) -> SymNode:
        return self._is_channels_last_strides_3d(sizes, strides)  # type: ignore[attr-defined]

    def is_non_overlapping_and_dense_indicator(self, sizes, strides) -> SymNode:
        return self._is_non_overlapping_and_dense_indicator(sizes, strides)  # type: ignore[attr-defined]

    # Make C++ happy
    def sym_or(self, other):
        return self.or_(other)

    def sym_and(self, other):
        return self.and_(other)

    # There is no int_truediv available from C++
    def truediv(self, other):
        return self.float_truediv(other)

    def floordiv(self, other) -> SymNode:
        return self.int_floordiv(other)

    # We didn't bind integer pow in C++
    def pow(self, other):
        return self.float_pow(other)

    def is_non_overlapping_and_dense(self, sizes, strides):
        return self.is_non_overlapping_and_dense_indicator(sizes, strides).eq(to_node(self, 1))  # type: ignore[attr-defined]

    def int_(self):
        return self.guard_int("", 0)  # NB: uses Python backtrace

    # You can manually trigger a guard with this function
    def guard_int(self, file, line):
        # TODO: use the file/line for some useful diagnostic on why a
        # guard occurred
        r = self.shape_env.evaluate_expr(self.expr, self.hint, fx_node=self.fx_node)
        try:
            return int(r)
        except Exception:
            log.warning("Failed to convert to int: %s", r)
            raise

    def guard_float(self, file, line):
        # TODO: use the file/line for some useful diagnostic on why a
        # guard occurred
        r = self.shape_env.evaluate_expr(
            self.expr, self.hint, fx_node=self.fx_node, expect_rational=False
        )
        try:
            return float(r)
        except Exception:
            log.warning("Failed to convert to float: %s", r)
            raise

    def guard_bool(self, file, line):
        # TODO: use the file/line for some useful diagnostic on why a
        # guard occurred
        r = self.shape_env.evaluate_expr(self.expr, self.hint, fx_node=self.fx_node)
        try:
            return bool(r)
        except Exception:
            log.warning("Failed to convert to bool: %s", r)
            raise

    def expect_true(self, file, line):
        from torch.fx.experimental.symbolic_shapes import free_unbacked_symbols

        if (
            self.has_hint()
            and not free_unbacked_symbols(self.expr)
            and not self.shape_env.prefer_deferred_runtime_asserts_over_guards
        ):
            # OK to generate guards
            return self.guard_bool(file, line)
        # Generate a deferred runtime assert (this might actually end up doing
        # a regular guard if we can!)
        # TODO: file/line here is very important, because the assert has been
        # deferred so you can't backtrace easily
        return self.shape_env.defer_runtime_assert(
            self.expr, f"{file}:{line}", fx_node=self.fx_node
        )

    def expect_size(self, file, line):
        from torch.fx.experimental.symbolic_shapes import _advise_is_size

        b = self.ge(self.wrap_int(0))
        # Generate a deferred runtime assert
        r = b.expect_true(file, line)
        # Refine compile time range, but only if it's unbacked.
        # If you refine range for hinted variables, you can end up making
        # improper deductions since compile time reasoning may be
        # incompatible with runtime reasoning.
        if r and not self.has_hint():
            _advise_is_size(SymInt(self))
        return r

    def guard_size_oblivious(self, file, line):
        """
        Like guard_bool, but if we encounter unbacked symbols, if those symbols
        are size-like, we will treat them as >= 2 for the purposes of the analysis.

        This CHANGES the runtime semantics, but all size-oblivious sites have been
        audited to ensure that the runtime semantics don't change in a material way.
        Acceptable runtime semantic changes are, e.g., squeeze() no longer dropping
        an unbacked one size, or a tensor reporting as non-contiguous even if it's
        contiguous if it would have been reported contiguous due to being empty.
        """
        # TODO: use the file/line for some useful diagnostic on why a
        # guard occurred
        r = self.shape_env.evaluate_expr(
            self.expr, self.hint, fx_node=self.fx_node, size_oblivious=True
        )
        try:
            return bool(r)
        except Exception:
            log.warning("Failed to convert to bool: %s", r)
            raise

    def bool_(self):
        return self.guard_bool("", 0)

    def is_symbolic(self):
        return True

    def nested_int(self):
        return None

    def is_constant(self):
        return False


@dataclass(frozen=True)
class SymNodeValueHash:
    """
    A wrapper for SymNode that provides value equality and hashing.
    """

    node: SymNode

    def __eq__(self, other: object) -> bool:
        return isinstance(other, SymNodeValueHash) and self.node._value_eq(other.node)

    def __hash__(self) -> int:
        return self.node._value_hash()


# TODO: this probably needs the sizes-strides eval functions
METHOD_TO_OPERATOR = {
    "pos": operator.pos,
    "abs": operator.abs,
    "add": operator.add,
    "and": operator.and_,
    "ceil": math.ceil,
    "eq": operator.eq,
    "floor": math.floor,
    "trunc": math.trunc,
    "int_floordiv": operator.floordiv,
    "ge": operator.ge,
    "gt": operator.gt,
    "is_integer": lambda x: x.is_integer(),
    "le": operator.le,
    "lshift": operator.lshift,
    "lt": operator.lt,
    "mod": operator.mod,
    "mul": operator.mul,
    "ne": operator.ne,
    "neg": operator.neg,
    "or": operator.or_,
    "float_pow": operator.pow,
    "pow_by_natural": operator.pow,
    "round": builtins.round,
    "rshift": operator.rshift,
    "sub": operator.sub,
    "sym_float": sym_float,
    "sym_ite": sym_ite,
    "sym_max": sym_max,
    "sym_min": sym_min,
    "sym_not": sym_not,
    "float_truediv": operator.truediv,
    "int_truediv": operator.truediv,
}

unary_magic_methods = {
    "abs",
    "sym_float",
    "sym_int",
    "ceil",
    "floor",
    "neg",
    "sym_not",
    "pos",
    "trunc",
}


# Adding math ops: sqrt, cos, sin, ...
def _get_sym_node_fn(name):
    def fn(self):
        return getattr(self, f"_sym_{name}")()

    return fn


math_op_names = (
    "sqrt",
    "cos",
    "cosh",
    "sin",
    "sinh",
    "tan",
    "tanh",
    "asin",
    "acos",
    "atan",
)
for name in math_op_names:
    sym_name = f"sym_{name}"
    priv_sym_name = f"_{sym_name}"
    setattr(SymNode, sym_name, _get_sym_node_fn(name))
    METHOD_TO_OPERATOR[sym_name] = getattr(torch, priv_sym_name)
    unary_magic_methods.add(sym_name)
    __all__.append(sym_name)


# Unary methods that are not magic methods
unary_nonmagic_methods = {
    "is_integer",
}

unary_methods = unary_magic_methods | unary_nonmagic_methods

# Most methods are only registered on SymInt and SymFloat
# Some methods are only be registered on SymBool
only_bool_magic_methods = {"and", "or", "sym_not", "sym_ite"}
# Methods that implicitly convert SymBool into SymInt
bool_becomes_int_magic_methods = {"add", "sub", "mul"}
# Methods that are also on SymBool, in addition to on SymInt and SymFloat
also_bool_magic_methods = {"eq"}
bool_magic_methods = only_bool_magic_methods | also_bool_magic_methods

# Methods that are only for float
only_float_magic_methods = {"is_integer", "round", "sym_int"}


magic_methods_on_operator_with_trailing_underscore = {"and", "or"}


always_float_magic_methods = {"int_truediv", "float_truediv", "sym_float", "float_pow"}

for name in math_op_names:
    sym_name = f"sym_{name}"
    always_float_magic_methods.add(sym_name)


always_int_magic_methods = {"ceil", "floor", "trunc", "pow_by_natural"}
always_bool_magic_methods = {
    "eq",
    "ne",
    "gt",
    "lt",
    "le",
    "ge",
    "and",
    "or",
    "sym_not",
    "is_non_overlapping_and_dense",
    "is_integer",
}

# Methods that have a `__foo__` as well as `__rfoo__`


def _sympy_float_truediv(a, b):
    from torch.utils._sympy.functions import FloatTrueDiv

    return FloatTrueDiv(a, b)


def _sympy_int_truediv(a, b):
    from torch.utils._sympy.functions import IntTrueDiv

    return IntTrueDiv(a, b)


def _sympy_floordiv(a, b):
    from torch.utils._sympy.functions import FloorDiv

    return FloorDiv(a, b)


def _sympy_mod(a, b):
    from torch.utils._sympy.functions import Mod, PythonMod

    if a.is_nonnegative and b.is_nonnegative:
        return Mod(a, b)
    else:
        return PythonMod(a, b)


def _sympy_pow_by_natural(a, b):
    from torch.utils._sympy.functions import PowByNatural

    return PowByNatural(a, b)


def _sympy_float_pow(a, b):
    from torch.utils._sympy.functions import FloatPow

    return FloatPow(a, b)


def _sympy_and(a, b):
    import sympy

    return sympy.And(a, b)


def _sympy_or(a, b):
    import sympy

    return sympy.Or(a, b)


def _sympy_lshift(a, b):
    from torch.utils._sympy.functions import LShift

    return LShift(a, b)


def _sympy_rshift(a, b):
    from torch.utils._sympy.functions import RShift

    return RShift(a, b)


reflectable_magic_methods = {
    "add": operator.add,
    "sub": operator.sub,
    "mul": operator.mul,
    "mod": _sympy_mod,
    "pow_by_natural": _sympy_pow_by_natural,
    "float_pow": _sympy_float_pow,
    "and": _sympy_and,
    "or": _sympy_or,
    "float_truediv": _sympy_float_truediv,
    "int_truediv": _sympy_int_truediv,
    "int_floordiv": _sympy_floordiv,
    "lshift": _sympy_lshift,
    "rshift": _sympy_rshift,
}


def _floor_ceil_helper(a, fn):
    import sympy

    if isinstance(a, sympy.Mul):
        aa = a.args
        if len(aa) == 2 and isinstance(aa[0], sympy.Float) and aa[1].is_integer:
            coef = sympy.Integer(aa[0])
            if aa[0] == coef:  # structural equality test
                return coef * aa[1]
    if (
        isinstance(a, sympy.Float)
        and a == sympy.Integer(a)
        or isinstance(a, sympy.Integer)
    ):
        return sympy.Integer(a)
    return fn(a)


def _sympy_floor(a):
    from torch.utils._sympy.functions import FloorToInt

    return FloorToInt(a)


# NB: this is Python trunc semantics which returns an int.  Do NOT use this to
# represent torch.trunc (which is float to float)
def _sympy_trunc(a):
    from torch.utils._sympy.functions import TruncToInt

    return TruncToInt(a)


def _sympy_ceil(a):
    from torch.utils._sympy.functions import CeilToInt

    return CeilToInt(a)


def _sympy_eq(a, b):
    import sympy

    return sympy.Eq(a, b)


def _sympy_ne(a, b):
    import sympy

    return sympy.Ne(a, b)


def _sympy_gt(a, b):
    import sympy

    return sympy.Gt(a, b)


def _sympy_lt(a, b):
    import sympy

    return sympy.Lt(a, b)


def _sympy_le(a, b):
    import sympy

    return sympy.Le(a, b)


def _sympy_ge(a, b):
    import sympy

    return sympy.Ge(a, b)


def _sympy_min(a, b):
    import sympy

    return sympy.Min(a, b)


def _sympy_max(a, b):
    import sympy

    return sympy.Max(a, b)


def _sympy_ite(a, t, f):
    import sympy

    return sympy.Piecewise((t, a), (f, True))


current_module = sys.modules[__name__]


def _get_sym_math_fn(name):
    def fn(a):
        import torch.utils._sympy.functions

        return getattr(torch.utils._sympy.functions, f"OpaqueUnaryFn_{name}")(a)

    return fn


for name in math_op_names:
    priv_sympy_name = f"_sympy_{name}"
    fn = _get_sym_math_fn(name)
    fn.__qualname__ = fn.__name__ = priv_sympy_name
    setattr(current_module, priv_sympy_name, fn)

del fn, name, priv_sympy_name  # type: ignore[possibly-undefined]


def _sympy_abs(a):
    import sympy

    return sympy.Abs(a)


def _sympy_round(number, ndigits=None):
    from torch.utils._sympy.functions import RoundDecimal, RoundToInt

    if ndigits is None:
        return RoundToInt(number)
    else:
        return RoundDecimal(number, ndigits)


def _sympy_sym_float(a):
    from torch.utils._sympy.functions import ToFloat

    # NB: Cannot use a * 1.0 here, because 0 * 1.0 is 0 which incorrectly
    # reports that it is an integer
    return ToFloat(a)


def _sympy_is_integer(a):
    import sympy

    from torch.utils._sympy.functions import ToFloat

    return sympy.Eq(ToFloat(sympy.floor(a)), a)


magic_methods = {
    **reflectable_magic_methods,
    "sym_not": operator.invert,
    "pos": operator.pos,
    "eq": _sympy_eq,
    "ne": _sympy_ne,
    "gt": _sympy_gt,
    "lt": _sympy_lt,
    "le": _sympy_le,
    "ge": _sympy_ge,
    "floor": _sympy_floor,
    "trunc": _sympy_trunc,
    "sym_float": _sympy_sym_float,
    "ceil": _sympy_ceil,
    "neg": operator.neg,
    "sym_min": _sympy_min,
    "sym_max": _sympy_max,
    "sym_ite": _sympy_ite,
    "abs": _sympy_abs,
    "round": _sympy_round,
    "is_integer": _sympy_is_integer,
}


for name in math_op_names:
    sym_name = f"sym_{name}"
    magic_methods[sym_name] = getattr(current_module, f"_sympy_{name}")

del name, sym_name, math_op_names, current_module  # type: ignore[possibly-undefined]


def sympy_is_contiguous(sizes, strides):
    dim = len(sizes)
    return sympy_is_contiguous_generic(sizes, strides, list(range(dim - 1, -1, -1)))


def sympy_is_contiguous_generic(sizes, strides, dim_order):
    import sympy

    dim = len(sizes)

    if len(dim_order) != dim:
        return sympy.false

    is_contiguous = sympy.true
    z = sympy.Integer(1)
    # Contiguous if the strides make sense (or the dim is size 1)
    for d in dim_order:
        is_contiguous &= sympy.Eq(sizes[d], sympy.Integer(1)) | sympy.Eq(strides[d], z)
        z *= sizes[d]
    # OR if any size is zero
    for d in range(dim):
        is_contiguous |= sympy.Eq(sizes[d], sympy.Integer(0))
    return is_contiguous


# NB: There is a TODO in C++ to allow omitting the batch dim.  If that
# happens you will need to refactor this


def sympy_is_channels_last_contiguous_2d(sizes, strides):
    return sympy_is_contiguous_generic(sizes, strides, [1, 3, 2, 0])


def sympy_is_channels_last_contiguous_3d(sizes, strides):
    return sympy_is_contiguous_generic(sizes, strides, [1, 4, 3, 2, 0])


def sympy_is_channels_last_strides_generic(sizes, strides, dim_order):
    import sympy

    dim = len(sizes)

    if dim != len(dim_order):
        return sympy.false

    m = sympy.Integer(0)
    r = sympy.true

    # special case for trivial C dimension. default to NCHW
    r &= sympy.Ne(strides[1], 0)

    for d in dim_order:
        r &= sympy.Ne(sizes[d], 0) & (strides[d] >= m)
        # Fallback to NCHW as default layout for ambiguous cases
        # This is the flaw of implicit memory_format from strides.
        # N111 tensor with identical strides for size 1 dimension;
        # Two cases could lead us here:
        # a. N111 contiguous Tensor ([N,1,1,1]@[1,1,1,1])
        # b. N11W contiguous Tensor sliced on the W-dimension.
        # ([N,1,1,1]@[W,W,W,W])
        if d == 0:
            r &= sympy.Ne(m, strides[1])
        # This is necessary to:
        # 1. distinguish the memory_format of N1H1;
        #     [H, 1, 1, 1] channels_last stride
        #     [H, H, 1, 1] contiguous stride
        # 2. permutation of 1C1W:
        #     [1, C, 1, H]@[HC, H, H, 1] transpose(1, 3)
        #     [1, H, 1, C]@[HC, 1, H, H] shouldn't be identified as
        #     channels_last
        m = strides[d] * sympy.Max(sizes[d], 1)

    return r


def sympy_is_channels_last_strides_2d(sizes, strides):
    return sympy_is_channels_last_strides_generic(sizes, strides, [1, 3, 2, 0])


def sympy_is_channels_last_strides_3d(sizes, strides):
    return sympy_is_channels_last_strides_generic(sizes, strides, [1, 4, 3, 2, 0])


def _sympy_is_non_overlapping_and_dense_indicator(sizes, strides):
    from torch.utils._sympy.functions import IsNonOverlappingAndDenseIndicator

    return IsNonOverlappingAndDenseIndicator(*sizes, *strides)


sizes_strides_methods = {
    # TODO: These could also be done with indicators, maybe it is better
    # for reasoning to do it that way
    "is_contiguous": sympy_is_contiguous,
    "is_channels_last_contiguous_2d": sympy_is_channels_last_contiguous_2d,
    "is_channels_last_contiguous_3d": sympy_is_channels_last_contiguous_3d,
    "is_channels_last_strides_2d": sympy_is_channels_last_strides_2d,
    "is_channels_last_strides_3d": sympy_is_channels_last_strides_3d,
    "is_non_overlapping_and_dense_indicator": _sympy_is_non_overlapping_and_dense_indicator,
}

alternate_impl_if_hinted_methods = {
    "sym_min": builtins.min,
    "sym_max": builtins.max,
}


def to_node(self, num):
    if isinstance(num, SymTypes):
        return num.node
    elif type(num) is bool:
        return self.wrap_bool(num)
    elif type(num) is int:
        return self.wrap_int(num)
    elif type(num) is float:
        return self.wrap_float(num)
    else:
        # NotImplemented is important so that Python tries the
        # other magic method
        return NotImplemented


def wrap_node(x):
    # TODO: let C++ also take advantage of this
    if isinstance(x, SymNode) and x.constant is not None:
        return x.constant
    if x.is_int():
        return SymInt(x)
    elif x.is_float():
        return SymFloat(x)
    elif x.is_bool():
        return SymBool(x)
    else:
        raise AssertionError(f"unrecognized return type {x}")


def method_to_operator(method):
    return METHOD_TO_OPERATOR[method]


def _make_node_magic(method, func):
    func = lru_cache(256)(func)

    if method in magic_methods_on_operator_with_trailing_underscore:
        method_attr = f"{method}_"
    else:
        method_attr = method

    def binary_magic_impl(self, other):
        from torch.fx.experimental.symbolic_shapes import safe_expand

        op = method_to_operator(method)

        out_hint = None
        if self.hint is not None and other.hint is not None:
            out_hint = op(self.hint, other.hint)

        alternate_impl = alternate_impl_if_hinted_methods.get(method)
        if alternate_impl and out_hint is not None:
            return to_node(self, alternate_impl(wrap_node(self), wrap_node(other)))

        if sym_function_mode():
            return to_node(
                self, handle_sym_dispatch(op, (wrap_node(self), wrap_node(other)), {})
            )
        assert isinstance(other, SymNode)
        try:
            if method == "mod":
                from torch.utils._sympy.functions import Mod, PythonMod

                # Special handling for mod that requires access to the value
                # ranges
                shape_env = self.shape_env
                if (
                    self.expr.is_nonnegative
                    or shape_env.bound_sympy(self.expr).lower >= 0
                ) and (
                    other.expr.is_nonnegative
                    or shape_env.bound_sympy(other.expr).lower >= 0
                ):
                    out = Mod(self.expr, other.expr)
                else:
                    out = PythonMod(self.expr, other.expr)
            else:
                # TODO: consider constant prop here
                out = func(self.expr, other.expr)
        except Exception:
            log.warning("failed to eval %s(%s, %s)", method, self.expr, other.expr)
            raise
        out = safe_expand(out)
        sym_node_log.debug("%s %s %s -> %s", func, self.expr, other.expr, out)
        pytype: Type
        # This is not strictly correct. In Python, a**b may return complex when
        # a < 0 and b is a float: (-1)**2.1. Same for sympy.sqrt(-3.14). This
        # returns a float while both arguments are ints: 2**(-1). Also, max and
        # min do not type promote. To avoid having data-dependent control flow
        # here, we just set the type to float if one of the args is a float. In
        # case of a type mismatch, we assume that it will be detected during
        # evaluation.
        if method in always_float_magic_methods:
            pytype = float
        elif method in always_bool_magic_methods:
            pytype = bool
        elif self.pytype is float or other.pytype is float:
            pytype = float
        else:
            pytype = self.pytype

        if (
            pytype is not None
            and out_hint is not None
            and not isinstance(out_hint, SymTypes)
        ):
            out_hint = pytype(out_hint)

        # Create a FX node that corresponds to the operation being applied to
        # this node.
        fx_node, _ = self.shape_env._create_fx_call_function(
            op, (self.fx_node, other.fx_node)
        )
        return SymNode(out, self.shape_env, pytype, out_hint, fx_node=fx_node)

    def unary_magic_impl(self):
        from torch.fx.experimental.symbolic_shapes import safe_expand

        op = method_to_operator(method)
        if sym_function_mode():
            return to_node(self, handle_sym_dispatch(op, (wrap_node(self),), {}))
        # TODO: consider constant prop here
        expr = self.expr
        if method == "floor" or method == "ceiling":
            expr = self.shape_env._simplify_floor_div(expr)

        try:
            out = func(expr)
        except Exception:
            log.warning("failed to eval %s(%s)", method, expr)
            raise
        sym_node_log.debug("%s %s -> %s", func, expr, out)
        out_hint = None
        if self.hint is not None:
            out_hint = op(self.hint)
        out = safe_expand(out)
        pytype: Type
        if method in always_int_magic_methods:
            pytype = int
        elif method in always_bool_magic_methods:
            pytype = bool
        elif method in always_float_magic_methods:
            pytype = float
        else:
            pytype = self.pytype

        fx_node, _ = self.shape_env._create_fx_call_function(op, (self.fx_node,))
        return SymNode(out, self.shape_env, pytype, out_hint, fx_node=fx_node)

    if method in unary_methods:
        setattr(SymNode, f"_{method_attr}", unary_magic_impl)
    elif method == "sym_ite":

        def sym_ite_impl(pred_node, then_node, else_node):
            from torch.fx.experimental.symbolic_shapes import safe_expand

            out_hint = then_node.hint if pred_node.hint else else_node.hint
            if sym_function_mode():
                return to_node(
                    pred_node,
                    handle_sym_dispatch(
                        sym_ite,
                        (
                            wrap_node(pred_node),
                            wrap_node(then_node),
                            wrap_node(else_node),
                        ),
                        {},
                    ),
                )

            try:
                out = func(pred_node.expr, then_node.expr, else_node.expr)
            except Exception:
                log.warning(
                    "failed to eval %s(%s, %s, %s)",
                    method,
                    pred_node.expr,
                    then_node.expr,
                    else_node.expr,
                )
                raise

            out = safe_expand(out)
            fx_node, _ = pred_node.shape_env._create_fx_call_function(
                sym_ite, (pred_node.fx_node, then_node.fx_node, else_node.fx_node)
            )
            return SymNode(
                out, pred_node.shape_env, then_node.pytype, out_hint, fx_node=fx_node
            )

        setattr(SymNode, f"_{method_attr}", sym_ite_impl)
    elif method == "round":

        def round_impl(self, ndigits=None):
            from torch.fx.experimental.symbolic_shapes import safe_expand

            op = builtins.round
            if sym_function_mode():
                return to_node(
                    self, handle_sym_dispatch(op, (wrap_node(self), ndigits), {})
                )

            expr = self.expr
            try:
                out = func(expr, ndigits)
            except Exception:
                log.warning("failed to eval %s(%s, ndigits=%s)", method, expr, ndigits)
                raise

            out = safe_expand(out)

            if ndigits is None:
                pytype = int
            else:
                pytype = self.pytype

            out_hint = None
            if self.hint is not None:
                out_hint = op(self.hint, ndigits)

            # Internally, None is used as sentinel to indicate that a something is not a node on an FX graph. At the
            # same time, there is no way to wrap a plain None into an FX node. Thus, there is no way to pass None here
            # without triggering some asserts that check whether we are mixing FX nodes with untracked arguments. The
            # hack down below works, because all round function down the line all take ndigits=None as default in their
            # signature.
            # TODO: Remove the args construction below if a different sentinel is used by FX.
            # ezyang(May 2024): LOL
            args = [self.fx_node]
            if ndigits is not None:
                args.append(ndigits)
            fx_node, _ = self.shape_env._create_fx_call_function(op, tuple(args))
            return SymNode(out, self.shape_env, pytype, out_hint, fx_node=fx_node)

        setattr(SymNode, f"_{method_attr}", round_impl)
    else:
        setattr(SymNode, f"_{method_attr}", binary_magic_impl)


def _make_node_sizes_strides(method, func):
    # NB: don't LRU cache, lots of arguments

    def sizes_strides_impl(self, sizes, strides):
        op = getattr(sys.modules[__name__], method)
        if sym_function_mode():
            return to_node(
                self,
                handle_sym_dispatch(
                    op,
                    ([wrap_node(s) for s in sizes], [wrap_node(s) for s in strides]),
                    {},
                ),
            )
        size_exprs = [s.expr for s in sizes]
        stride_exprs = [s.expr for s in strides]
        try:
            out = func(size_exprs, stride_exprs)
        except Exception:
            log.warning("failed to eval %s(%s, %s)", method, size_exprs, stride_exprs)
            raise
        # bool is never expandable

        size_hints = []
        out_hint = None
        for s in sizes:
            if s.hint is None:
                break
            size_hints.append(s.hint)
        else:
            stride_hints = []
            for s in strides:
                if s.hint is None:
                    break
                stride_hints.append(s.hint)
            else:
                out_hint = op(size_hints, stride_hints)

        # NB: This is the indicator function, not the actual bool!
        pytype: Type
        if method.endswith("_indicator"):
            pytype = int
        else:
            pytype = bool
        return SymNode(out, self.shape_env, pytype, out_hint)

    setattr(SymNode, f"_{method}", sizes_strides_impl)

    # TODO: This is technically hotpath, but in the ideal end state
    # guards on this will resolve at a higher level so you never
    # spend time in this code
    def sizes_strides_user(sizes, strides):
        import sympy

        from torch.fx.experimental.symbolic_shapes import (
            eval_is_non_overlapping_and_dense,
        )

        for a in itertools.chain(sizes, strides):
            if isinstance(a, SymInt):
                return wrap_node(
                    getattr(a.node, method)(
                        [to_node(a.node, b) for b in sizes],
                        [to_node(a.node, b) for b in strides],
                    )
                )
        if method == "is_non_overlapping_and_dense_indicator":
            return eval_is_non_overlapping_and_dense(sizes, strides)
        else:
            # TODO: this is an awful implementation
            return bool(
                func(
                    [sympy.sympify(a) for a in sizes],
                    [sympy.sympify(a) for a in strides],
                )
            )

    # Skip for is_non_overlapping_and_dense_indicator
    if not hasattr(sys.modules[__name__], method):
        setattr(sys.modules[__name__], method, sizes_strides_user)


for method, func in magic_methods.items():
    _make_node_magic(method, func)

for method, func in sizes_strides_methods.items():
    _make_node_sizes_strides(method, func)


def _make_user_magic(method, user_type):
    # User magic takes care of wrapping the other operand into a node,
    # so that our internal logic can assume everything is nodes

    if method in magic_methods_on_operator_with_trailing_underscore:
        method_attr = f"sym_{method}"
    else:
        method_attr = method

    def get_constant(x: Union[SymInt, int, SymFloat, float, SymBool, bool]):
        if isinstance(x, (int, float, bool)):
            return x
        if isinstance(x, SymBool):
            return x.node.guard_bool("", 0)
        raise AssertionError("expect to be called with constant SymBools")

    def is_constant(x):
        if isinstance(x, (int, float, bool)):
            return True
        if isinstance(x, (SymInt, SymFloat, SymBool)):
            return x.node.is_constant()
        return False

    # Promotion rules for binary operations.  NB: we preserve PYTHON semantics
    #   - if args are same type, do nothing
    #   - if one arg is float, promote other arg to float
    #       - nb: this applies to floordiv, even though output is integral
    #       (it's still float)
    #   - pow is funny business
    #       - if both ints
    #       - trigger a guard on exponent >= 0
    #           - if non-negative, output is int
    #           - otherwise, output is float
    #   - otherwise, promote other arg to float
    #       - nb: complex is impossible to handle correctly lol, with
    #       negative base and integral float need to diverge semantics and
    #       just always return complex.  Neener neener pretend this problem
    #       doesn't exist
    #   - equality is pain: Python does the fancy thing where it unpacks the
    #     mantissa from the float and then compares that against the int.
    #     Which means it is able to tell that
    #     9007199254740993 != 9007199254740992. (rather than if the LHS was
    #     promoted to float, in which case it would have truncated to the RHS
    #     and subsequently been equal).  We'll model this exactly by having
    #     special mixed type equality operations.  Unfortunately, we need to
    #     do this for all comparison operations (maybe I'll only implement
    #     compare)
    #   - sym_ite mumble mumble really shouldn't allow mixed but whatever

    if method in bool_becomes_int_magic_methods:

        def promote(x):
            """Implements True+True=2, which works in python but not sympy"""
            if isinstance(x, SymBool):
                return SymInt(x.node.wrap_int(int(x)))
            return x

    else:

        def promote(x):
            return x

    def promote2(self, other):
        # TODO: Remove eq and other relations from this list.
        # CPython has fancy implementations for these to get as much precision
        # as possible instead of just promoting to float64 and praying, so we
        # need to handle them specially too.
        # Also, note that int_truediv doesn't go through this path: both
        # arguments are "int" so there isn't any promotion
        if method not in [
            "add",
            "sub",
            "mul",
            "mod",
            "float_pow",
            "float_truediv",
            "int_floordiv",
            "sym_min",
            "sym_max",
            # TODO: remove these
            "eq",
            "ne",
            "gt",
            "lt",
            "le",
            "ge",
        ]:
            return self, other
        f_self = isinstance(self, (float, torch.SymFloat))
        f_other = isinstance(other, (float, torch.SymFloat))
        if f_self or f_other:
            if not f_self:
                self = torch.sym_float(self)
            if not f_other:
                other = torch.sym_float(other)
        return self, other

    # Before and after performing the operation, check if any operands are constant.
    # If so, extract out the constant values first. If `self` itself is a
    # constant, then "redispatch" by calling back into the operator. Sometimes
    # this means that operations involving SymBool return plain bools.
    # Alternatively, we could also rewrap into constant Symbool (i.e. by
    # implementing wrap_bool in ConstantSymNodeImpl), but we're not doing that
    # today for no particular reason.
    def unary_magic_impl(self):
        self = promote(self)
        if is_constant(self):
            return (method_to_operator(method))(get_constant(self))
        return wrap_node(getattr(self.node, method_attr)())

    def binary_magic_impl(self, other):
        if not isinstance(other, (int, float, bool, SymInt, SymFloat, SymBool)):
            return NotImplemented
        sym_node_log.debug("MAGIC %s %s %s", method, self, other)
        self = promote(self)
        other = promote(other)
        self, other = promote2(self, other)
        if is_constant(self):
            return (method_to_operator(method))(get_constant(self), other)
        if is_constant(other):
            other = get_constant(other)
        other_node = to_node(self.node, other)
        if other_node is NotImplemented:
            return NotImplemented
        ret = wrap_node(getattr(self.node, method_attr)(other_node))
        return get_constant(ret) if is_constant(ret) else ret

    def rbinary_magic_impl(self, other):
        if not isinstance(other, (int, float, bool, SymInt, SymFloat, SymBool)):
            return NotImplemented
        self = promote(self)
        other = promote(other)
        self, other = promote2(self, other)
        if is_constant(self):
            return (method_to_operator(method))(get_constant(self), other)
        if is_constant(other):
            other = get_constant(other)
        other_node = to_node(self.node, other)
        if other_node is NotImplemented:
            return NotImplemented
        ret = wrap_node(getattr(other_node, method_attr)(self.node))
        return get_constant(ret) if is_constant(ret) else ret

    if method in unary_magic_methods:
        setattr(user_type, f"__{method}__", unary_magic_impl)
    elif method in unary_nonmagic_methods:
        orig = getattr(user_type, method)
        setattr(user_type, method, update_wrapper(unary_magic_impl, orig))
    elif method == "sym_ite":

        def sym_ite_magic_impl(pred, then_val, else_val):
            pred_node = pred.node
            then_node = to_node(pred_node, then_val)
            else_node = to_node(pred_node, else_val)
            if then_node is NotImplemented or else_node is NotImplemented:
                return NotImplemented
            assert (
                isinstance(then_node, SymNode)
                and isinstance(else_node, SymNode)
                and then_node.pytype == else_node.pytype
            )
            ret = wrap_node(getattr(pred.node, method_attr)(then_node, else_node))
            return get_constant(ret) if ret.node.is_constant() else ret

        setattr(user_type, f"__{method}__", sym_ite_magic_impl)
    elif method == "round":

        def round_magic_impl(self, ndigits=None):
            if is_constant(self):
                return builtins.round(get_constant(self), ndigits)

            return wrap_node(getattr(self.node, method)(ndigits))

        setattr(user_type, f"__{method}__", round_magic_impl)
    else:
        setattr(user_type, f"__{method}__", binary_magic_impl)
        if method in reflectable_magic_methods:
            setattr(user_type, f"__r{method}__", rbinary_magic_impl)


for method, func in magic_methods.items():  # type: ignore[assignment]
    if method in only_bool_magic_methods:
        _make_user_magic(method, SymBool)
        continue
    if method in only_float_magic_methods:
        _make_user_magic(method, SymFloat)
        continue
    if method in also_bool_magic_methods or method in bool_becomes_int_magic_methods:
        _make_user_magic(method, SymBool)
    _make_user_magic(method, SymInt)
    _make_user_magic(method, SymFloat)

del method
del func


def guard_size_oblivious(expr: Union[torch.SymBool, bool]) -> bool:
    """
    Perform a guard on a symbolic boolean expression in a size oblivious way.
    This is typically used when a non-oblivious test would result in a guard
    on a data dependent value of which we don't know the value of at compile time.
    When a guard is tested this way, we may diverge in behavior from how regular
    PyTorch semantics would treat it.  For more information, see
    https://github.com/pytorch/pytorch/pull/118579
    """
    if isinstance(expr, torch.SymBool):
        return expr.node.guard_size_oblivious("", 0)
    else:
        assert isinstance(expr, bool)
        return expr<|MERGE_RESOLUTION|>--- conflicted
+++ resolved
@@ -16,7 +16,6 @@
 import math
 import operator
 import sys
-from dataclasses import dataclass
 from functools import lru_cache, update_wrapper
 from typing import Optional, Type, TYPE_CHECKING, Union
 
@@ -46,7 +45,7 @@
 sym_node_log = torch._logging.getArtifactLogger(__name__, "sym_node")
 
 
-__all__ = ["SymNode", "method_to_operator", "magic_methods", "guard_size_oblivious"]
+__all__ = ["SymNode", "method_to_operator", "magic_methods"]
 
 
 SymTypes = (SymInt, SymFloat, SymBool)
@@ -129,15 +128,6 @@
             self._expr, shape_env, self.pytype, self._hint, self.constant, self.fx_node
         )
 
-<<<<<<< HEAD
-    def __eq__(self, other: object) -> bool:
-        # Do you want pointer equality or value equality? The caller needs to be specific.
-        raise TypeError("unhashable type: SymNode")
-
-    def __hash__(self) -> int:
-        # Do you want pointer hashing or value hashing? The caller needs to be specific.
-        raise TypeError("unhashable type: SymNode")
-
     def _value_eq(self, other: SymNode) -> bool:
         return (
             self._expr == other._expr
@@ -148,8 +138,6 @@
     def _value_hash(self) -> int:
         return hash((self._expr, self.shape_env, self.pytype))
 
-=======
->>>>>>> b5fc12d2
     @property
     def expr(self):
         return self.shape_env.replace(self._expr)
@@ -506,21 +494,6 @@
 
     def is_constant(self):
         return False
-
-
-@dataclass(frozen=True)
-class SymNodeValueHash:
-    """
-    A wrapper for SymNode that provides value equality and hashing.
-    """
-
-    node: SymNode
-
-    def __eq__(self, other: object) -> bool:
-        return isinstance(other, SymNodeValueHash) and self.node._value_eq(other.node)
-
-    def __hash__(self) -> int:
-        return self.node._value_hash()
 
 
 # TODO: this probably needs the sizes-strides eval functions
@@ -1531,20 +1504,4 @@
     _make_user_magic(method, SymFloat)
 
 del method
-del func
-
-
-def guard_size_oblivious(expr: Union[torch.SymBool, bool]) -> bool:
-    """
-    Perform a guard on a symbolic boolean expression in a size oblivious way.
-    This is typically used when a non-oblivious test would result in a guard
-    on a data dependent value of which we don't know the value of at compile time.
-    When a guard is tested this way, we may diverge in behavior from how regular
-    PyTorch semantics would treat it.  For more information, see
-    https://github.com/pytorch/pytorch/pull/118579
-    """
-    if isinstance(expr, torch.SymBool):
-        return expr.node.guard_size_oblivious("", 0)
-    else:
-        assert isinstance(expr, bool)
-        return expr+del func